runtime = electron
disturl = https://atom.io/download/electron
<<<<<<< HEAD
target = 9.3.1
=======
target = 11.1.1
arch = x64
>>>>>>> e40553e2
<|MERGE_RESOLUTION|>--- conflicted
+++ resolved
@@ -1,8 +1,3 @@
 runtime = electron
 disturl = https://atom.io/download/electron
-<<<<<<< HEAD
-target = 9.3.1
-=======
-target = 11.1.1
-arch = x64
->>>>>>> e40553e2
+target = 11.1.1