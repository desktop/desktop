{
  "name": "desktop",
  "productName": "GitHub Desktop",
  "bundleID": "com.github.GitHubClient",
  "companyName": "GitHub, Inc.",
<<<<<<< HEAD
  "version": "1.3.3-test7",
=======
  "version": "1.3.3-beta1",
>>>>>>> 4589ea4f
  "main": "./main.js",
  "repository": {
    "type": "git",
    "url": "https://github.com/desktop/desktop.git"
  },
  "description": "Simple collaboration from your desktop",
  "author": {
    "name": "GitHub, Inc.",
    "email": "opensource+desktop@github.com",
    "url": "https://desktop.github.com/"
  },
  "license": "MIT",
  "dependencies": {
    "app-path": "^2.2.0",
    "byline": "^5.0.0",
    "chalk": "^2.3.0",
    "classnames": "^2.2.5",
    "codemirror": "^5.31.0",
    "codemirror-mode-elixir": "1.1.1",
    "deep-equal": "^1.0.1",
    "dexie": "^2.0.0",
    "double-ended-queue": "^2.1.0-0",
    "dugite": "^1.67.0",
    "electron-window-state": "^4.0.2",
    "event-kit": "^2.0.0",
    "file-uri-to-path": "0.0.2",
    "file-url": "^2.0.2",
    "fs-extra": "^6.0.0",
    "fuzzaldrin-plus": "^0.6.0",
    "keytar": "^4.0.4",
    "moment": "^2.17.1",
    "mri": "^1.1.0",
    "primer-support": "^4.0.0",
    "queue": "^4.4.2",
    "react": "^16.3.2",
    "react-addons-shallow-compare": "^15.6.2",
    "react-dom": "^16.3.2",
    "react-transition-group": "^1.2.0",
    "react-virtualized": "^9.20.0",
    "registry-js": "^1.0.7",
    "runas": "^3.1.1",
    "source-map-support": "^0.4.15",
    "strip-ansi": "^4.0.0",
    "textarea-caret": "^3.0.2",
    "ua-parser-js": "^0.7.12",
    "untildify": "^3.0.2",
    "username": "^2.3.0",
    "uuid": "^3.0.1",
    "wicg-focus-ring": "^1.0.1",
    "winston": "^2.3.1",
    "winston-daily-rotate-file": "^1.4.5"
  },
  "devDependencies": {
    "devtron": "^1.4.0",
    "electron-debug": "^2.0.0",
    "electron-devtools-installer": "^2.2.4",
    "temp": "^0.8.3",
    "webpack-hot-middleware": "^2.10.0"
  }
}<|MERGE_RESOLUTION|>--- conflicted
+++ resolved
@@ -3,11 +3,7 @@
   "productName": "GitHub Desktop",
   "bundleID": "com.github.GitHubClient",
   "companyName": "GitHub, Inc.",
-<<<<<<< HEAD
-  "version": "1.3.3-test7",
-=======
   "version": "1.3.3-beta1",
->>>>>>> 4589ea4f
   "main": "./main.js",
   "repository": {
     "type": "git",
