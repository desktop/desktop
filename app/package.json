--- conflicted
+++ resolved
@@ -3,11 +3,7 @@
   "productName": "GitHub Desktop",
   "bundleID": "com.github.GitHubClient",
   "companyName": "GitHub, Inc.",
-<<<<<<< HEAD
-  "version": "3.1.8",
-=======
   "version": "3.1.7",
->>>>>>> a685379a
   "main": "./main.js",
   "repository": {
     "type": "git",
