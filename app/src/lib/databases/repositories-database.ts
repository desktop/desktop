--- conflicted
+++ resolved
@@ -1,6 +1,5 @@
 import Dexie from 'dexie'
 import { BaseDatabase } from './base-database'
-import { WorkflowPreferences } from '../../models/workflow-preferences'
 
 export interface IDatabaseOwner {
   readonly id?: number | null
@@ -23,14 +22,7 @@
   /** The last time a prune was attempted on the repository */
   readonly lastPruneDate: number | null
 
-<<<<<<< HEAD
-  readonly issuesEnabled?: boolean
-  readonly isArchived?: boolean
-
-  readonly permissions?: 'read' | 'write' | 'admin' | null
-=======
   readonly permissions: 'read' | 'write' | 'admin' | null
->>>>>>> bb731ec6
 }
 
 /** A record to track the protected branch information for a GitHub repository */
@@ -52,8 +44,6 @@
 
   /** The last time the stash entries were checked for the repository */
   readonly lastStashCheckDate: number | null
-
-  readonly workflowPreferences?: WorkflowPreferences
 
   /**
    * True if the repository is a tutorial repository created as part
