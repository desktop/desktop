import { Emitter, Disposable } from 'event-kit'
import * as Path from 'path'
import { IRepositoryState, IHistoryState, IHistorySelection, IAppState, RepositorySection, IChangesState, Popup, IBranchesState, IAppError } from '../app-state'
import User from '../../models/user'
import Repository from '../../models/repository'
import GitHubRepository from '../../models/github-repository'
import { FileChange, WorkingDirectoryStatus, WorkingDirectoryFileChange } from '../../models/status'
import { DiffSelectionType } from '../../models/diff'
import { matchGitHubRepository } from '../../lib/repository-matching'
import API, { getUserForEndpoint, IAPIUser } from '../../lib/api'
import { LocalGitOperations, Commit, Branch, BranchType } from '../local-git-operations'
<<<<<<< HEAD
import { findIndex } from '../find'
import { CloningRepository } from './cloning-repositories-store'
=======
import { findIndex, find } from '../find'

const LastSelectedRepositoryIDKey = 'last-selected-repository-id'
>>>>>>> 575a0ef5

/** The number of commits to load from history per batch. */
const CommitBatchSize = 100

/** The max number of recent branches to find. */
const RecentBranchesLimit = 5

export default class AppStore {
  private emitter = new Emitter()

  private users: ReadonlyArray<User> = new Array<User>()
  private repositories: ReadonlyArray<Repository> = new Array<Repository>()

  private selectedRepository: Repository | CloningRepository | null = null
  private repositoryState = new Map<number, IRepositoryState>()
  private loading = false

  private currentPopup: Popup | null = null

  private errors: ReadonlyArray<IAppError> = new Array<IAppError>()

  private emitQueued = false

  private emitUpdate() {
    if (this.emitQueued) { return }

    this.emitQueued = true

    window.requestAnimationFrame(() => {
      this.emitter.emit('did-update', this.getState())
      this.emitQueued = false
    })
  }

  public onDidUpdate(fn: (state: IAppState) => void): Disposable {
    return this.emitter.on('did-update', fn)
  }

  private getInitialRepositoryState(): IRepositoryState {
    return {
      historyState: {
        selection: {
          commit: null,
          file: null,
        },
        commits: new Array<Commit>(),
        commitCount: 0,
        changedFiles: new Array<FileChange>(),
        loading: true,
      },
      changesState: {
        workingDirectory: new WorkingDirectoryStatus(new Array<WorkingDirectoryFileChange>(), true),
        selectedFile: null,
      },
      selectedSection: RepositorySection.History,
      branchesState: {
        currentBranch: null,
        defaultBranch: null,
        allBranches: new Array<Branch>(),
        recentBranches: new Array<Branch>(),
        commits: new Map<string, Commit>(),
      },
      committerEmail: null,
    }
  }

  private getRepositoryState(repository: Repository): IRepositoryState {
    let state = this.repositoryState.get(repository.id)
    if (state) { return state }

    state = this.getInitialRepositoryState()
    this.repositoryState.set(repository.id, state)
    return state
  }

  private updateRepositoryState(repository: Repository, fn: (state: IRepositoryState) => IRepositoryState) {
    const currentState = this.getRepositoryState(repository)
    this.repositoryState.set(repository.id, fn(currentState))
  }

  private updateHistoryState(repository: Repository, fn: (historyState: IHistoryState) => IHistoryState) {
    this.updateRepositoryState(repository, state => {
      const historyState = fn(state.historyState)
      return {
        historyState,
        changesState: state.changesState,
        selectedSection: state.selectedSection,
        committerEmail: state.committerEmail,
        branchesState: state.branchesState,
      }
    })
  }

  private updateChangesState(repository: Repository, fn: (changesState: IChangesState) => IChangesState) {
    this.updateRepositoryState(repository, state => {
      const changesState = fn(state.changesState)
      return {
        historyState: state.historyState,
        changesState,
        selectedSection: state.selectedSection,
        committerEmail: state.committerEmail,
        branchesState: state.branchesState,
      }
    })
  }

  private updateBranchesState(repository: Repository, fn: (branchesState: IBranchesState) => IBranchesState) {
    this.updateRepositoryState(repository, state => {
      const branchesState = fn(state.branchesState)
      return {
        historyState: state.historyState,
        changesState: state.changesState,
        selectedSection: state.selectedSection,
        committerEmail: state.committerEmail,
        branchesState,
      }
    })
  }

  private getCurrentRepositoryState(): IRepositoryState | null {
    const repository = this.selectedRepository
    if (!repository || !(repository instanceof Repository)) { return null }

    return this.getRepositoryState(repository)
  }

  public getState(): IAppState {
    return {
      users: this.users,
      repositories: this.repositories,
      repositoryState: this.getCurrentRepositoryState(),
      selectedRepository: this.selectedRepository,
      currentPopup: this.currentPopup,
      errors: this.errors,
      loading: this.loading,
    }
  }

  /** This shouldn't be called directly. See `Dispatcher`. */
  public async _loadHistory(repository: Repository): Promise<void> {
    this.updateHistoryState(repository, state => {
      return {
        commits: state.commits,
        selection: state.selection,
        changedFiles: state.changedFiles,
        commitCount: state.commitCount,
        loading: true
      }
    })
    this.emitUpdate()

    const headCommits = await LocalGitOperations.getHistory(repository, 'HEAD', CommitBatchSize)
    const commitCount = await LocalGitOperations.getCommitCount(repository)

    this.updateHistoryState(repository, state => {
      const existingCommits = state.commits
      let commits = new Array<Commit>()
      if (existingCommits.length > 0) {
        const mostRecent = existingCommits[0]
        const index = findIndex(headCommits, c => c.sha === mostRecent.sha)
        if (index > -1) {
          const newCommits = headCommits.slice(0, index)
          commits = commits.concat(newCommits)
          // TODO: This is gross and deserves a TS bug report.
          commits = commits.concat(Array.from(existingCommits))
        } else {
          commits = Array.from(headCommits)
          // The commits we already had are outside the first batch, so who
          // knows how far they are from HEAD now. Start over fresh.
        }
      } else {
        commits = Array.from(headCommits)
      }

      return {
        commits,
        selection: state.selection,
        changedFiles: state.changedFiles,
        commitCount,
        loading: false,
      }
    })

    const state = this.getRepositoryState(repository).historyState
    let newSelection = state.selection
    const commits = state.commits
    const selectedCommit = state.selection.commit
    if (selectedCommit) {
      const index = findIndex(commits, c => c.sha === selectedCommit.sha)
      // Our selected SHA disappeared, so clear the selection.
      if (index < 0) {
        newSelection = {
          commit: null,
          file: null,
        }
      }
    }

    if (!newSelection.commit && commits.length > 0) {
      newSelection = {
        commit: commits[0],
        file: null,
      }
      this._changeHistorySelection(repository, newSelection)
      this._loadChangedFilesForCurrentSelection(repository)
    }

    this.emitUpdate()
  }

  /** This shouldn't be called directly. See `Dispatcher`. */
  public async _loadNextHistoryBatch(repository: Repository): Promise<void> {
    const state = this.getRepositoryState(repository)
    if (state.historyState.loading) {
      return
    }

    this.updateHistoryState(repository, state => {
      return {
        commits: state.commits,
        selection: state.selection,
        changedFiles: state.changedFiles,
        commitCount: state.commitCount,
        loading: true
      }
    })
    this.emitUpdate()

    const lastCommit = state.historyState.commits[state.historyState.commits.length - 1]
    const commits = await LocalGitOperations.getHistory(repository, `${lastCommit.sha}^`, CommitBatchSize)

    this.updateHistoryState(repository, state => {
      return {
        commits: state.commits.concat(commits),
        selection: state.selection,
        changedFiles: state.changedFiles,
        commitCount: state.commitCount,
        loading: false,
      }
    })
    this.emitUpdate()
  }

  /** This shouldn't be called directly. See `Dispatcher`. */
  public async _loadChangedFilesForCurrentSelection(repository: Repository): Promise<void> {
    const state = this.getRepositoryState(repository)
    const selection = state.historyState.selection
    const currentCommit = selection.commit
    if (!currentCommit) { return }

    const changedFiles = await LocalGitOperations.getChangedFiles(repository, currentCommit.sha)

    // The selection could have changed between when we started loading the
    // changed files and we finished. We might wanna store the changed files per
    // SHA/path.
    if (currentCommit !== state.historyState.selection.commit) {
      return
    }

    this.updateHistoryState(repository, state => {
      return {
        commits: state.commits,
        selection,
        changedFiles,
        commitCount: state.commitCount,
        loading: state.loading,
      }
    })
    this.emitUpdate()
  }

  /** This shouldn't be called directly. See `Dispatcher`. */
  public async _changeHistorySelection(repository: Repository, selection: IHistorySelection): Promise<void> {
    this.updateHistoryState(repository, state => {
      const commitChanged = state.selection.commit !== selection.commit
      const changedFiles = commitChanged ? new Array<FileChange>() : state.changedFiles

      return {
        commits: state.commits,
        selection,
        changedFiles,
        commitCount: state.commitCount,
        loading: state.loading,
      }
    })
    this.emitUpdate()
  }

  /** This shouldn't be called directly. See `Dispatcher`. */
  public _selectRepository(repository: Repository | CloningRepository | null): Promise<void> {
    this.selectedRepository = repository
    this.emitUpdate()

    if (!repository) { return Promise.resolve() }

<<<<<<< HEAD
    if (repository instanceof Repository) {
      return this._refreshRepository(repository)
    } else {
      return Promise.resolve()
    }
=======
    localStorage.setItem(LastSelectedRepositoryIDKey, repository.id.toString())

    return this._refreshRepository(repository)
>>>>>>> 575a0ef5
  }

  /** This shouldn't be called directly. See `Dispatcher`. */
  public _loadFromSharedProcess(users: ReadonlyArray<User>, repositories: ReadonlyArray<Repository>) {
    this.users = users
    this.repositories = repositories
    this.loading = this.repositories.length === 0 && this.users.length === 0

    const selectedRepository = this.selectedRepository
    let newSelectedRepository: Repository | CloningRepository | null = this.selectedRepository
    if (selectedRepository) {
      const i = findIndex(this.repositories, r => {
        if (selectedRepository instanceof Repository && r instanceof Repository) {
          return r.id === selectedRepository.id
        } else {
          return r === selectedRepository
        }
      })
      if (i === -1) {
        newSelectedRepository = null
      }
    }

    if (!this.selectedRepository && this.repositories.length > 0) {
      const lastSelectedID = parseInt(localStorage.getItem(LastSelectedRepositoryIDKey), 10)
      if (lastSelectedID) {
        newSelectedRepository = find(this.repositories, r => r.id === lastSelectedID) || null
      }

      if (!newSelectedRepository) {
        newSelectedRepository = this.repositories[0]
      }
    }

    if (newSelectedRepository !== selectedRepository) {
      this._selectRepository(newSelectedRepository)
    }

    this.emitUpdate()
  }

  /** This shouldn't be called directly. See `Dispatcher`. */
  public async _loadStatus(repository: Repository, clearPartialState: boolean = false): Promise<void> {
    let workingDirectory = new WorkingDirectoryStatus(new Array<WorkingDirectoryFileChange>(), true)
    try {
      const status = await LocalGitOperations.getStatus(repository)
      workingDirectory = status.workingDirectory
    } catch (e) {
      console.error(e)
    }

    this.updateChangesState(repository, state => {
      const filesByID = new Map<string, WorkingDirectoryFileChange>()
      state.workingDirectory.files.forEach(file => {
        filesByID.set(file.id, file)
      })

      const mergedFiles = workingDirectory.files.map(file => {
        const existingFile = filesByID.get(file.id)
        if (existingFile) {

          if (clearPartialState) {
            if (existingFile.selection.getSelectionType() === DiffSelectionType.Partial) {
              return file.withIncludeAll(false)
            }
          }

          return file.withSelection(existingFile.selection)
        } else {
          return file
        }
      })

      const includeAll = this.getIncludeAllState(mergedFiles)

      let selectedFile: WorkingDirectoryFileChange | undefined

      if (state.selectedFile) {
        selectedFile = mergedFiles.find(function(file) {
          return file.id === state.selectedFile!.id
        })
      }

      return {
        workingDirectory: new WorkingDirectoryStatus(mergedFiles, includeAll),
        selectedFile: selectedFile || null,
      }
    })
    this.emitUpdate()
  }

  /** This shouldn't be called directly. See `Dispatcher`. */
  public async _changeRepositorySection(repository: Repository, section: RepositorySection): Promise<void> {
    this.updateRepositoryState(repository, state => {
      return {
        historyState: state.historyState,
        changesState: state.changesState,
        selectedSection: section,
        committerEmail: state.committerEmail,
        branchesState: state.branchesState,
      }
    })
    this.emitUpdate()

    if (section === RepositorySection.History) {
      return this._loadHistory(repository)
    } else if (section === RepositorySection.Changes) {
      return this._loadStatus(repository)
    }
  }

  /** This shouldn't be called directly. See `Dispatcher`. */
  public _changeChangesSelection(repository: Repository, selectedFile: WorkingDirectoryFileChange | null): Promise<void> {
    this.updateChangesState(repository, state => {
      return {
        workingDirectory: state.workingDirectory,
        selectedFile,
      }
    })
    this.emitUpdate()

    return Promise.resolve()
  }

  /** This shouldn't be called directly. See `Dispatcher`. */
  public async _commitIncludedChanges(repository: Repository, summary: string, description: string): Promise<void> {
    const state = this.getRepositoryState(repository)
    const files = state.changesState.workingDirectory.files.filter(function(file, index, array) {
      return file.selection.getSelectionType() !== DiffSelectionType.None
    })

    await LocalGitOperations.createCommit(repository, summary, description, files)

    return this._loadStatus(repository, true)
  }

  private getIncludeAllState(files: ReadonlyArray<WorkingDirectoryFileChange>): boolean | null {
    const allSelected = files.every(f => f.selection.getSelectionType() === DiffSelectionType.All)
    const noneSelected = files.every(f => f.selection.getSelectionType() === DiffSelectionType.None)

    let includeAll: boolean | null = null
    if (allSelected) {
      includeAll = true
    } else if (noneSelected) {
      includeAll = false
    }

    return includeAll
  }

  /** This shouldn't be called directly. See `Dispatcher`. */
  public _changeFileIncluded(repository: Repository, file: WorkingDirectoryFileChange, include: boolean): Promise<void> {
    this.updateRepositoryState(repository, state => {
      const newFiles = state.changesState.workingDirectory.files.map(f => {
        if (f.id === file.id) {
          return f.withIncludeAll(include)
        } else {
          return f
        }
      })

      const includeAll = this.getIncludeAllState(newFiles)

      let selectedFile: WorkingDirectoryFileChange | undefined
      if (state.changesState.selectedFile) {
          const f = state.changesState.selectedFile
          selectedFile = newFiles.find(file => file.id === f.id)
      }

      const workingDirectory = new WorkingDirectoryStatus(newFiles, includeAll)
      return {
        selectedSection: state.selectedSection,
        changesState: {
          workingDirectory,
          selectedFile: selectedFile || null,
        },
        historyState: state.historyState,
        committerEmail: state.committerEmail,
        branchesState: state.branchesState,
      }
    })
    this.emitUpdate()

    return Promise.resolve()
  }

  /** This shouldn't be called directly. See `Dispatcher`. */
  public _changeFileLineSelection(repository: Repository, file: WorkingDirectoryFileChange, diffSelection: Map<number, boolean>): Promise<void> {
    this.updateRepositoryState(repository, state => {

      const newFiles = state.changesState.workingDirectory.files.map(f => {
        if (f.id === file.id) {
          return f.withDiffLinesSelection(diffSelection)
        } else {
          return f
        }
      })

      const includeAll = this.getIncludeAllState(newFiles)

      let selectedFile: WorkingDirectoryFileChange | undefined
      if (state.changesState.selectedFile) {
          const f = state.changesState.selectedFile
          selectedFile = newFiles.find(file => file.id === f.id)
      }

      const workingDirectory = new WorkingDirectoryStatus(newFiles, includeAll)
      return {
        selectedSection: state.selectedSection,
        changesState: {
          workingDirectory,
          selectedFile: selectedFile || null,
        },
        historyState: state.historyState,
        committerEmail: state.committerEmail,
        branchesState: state.branchesState,
      }
    })
    this.emitUpdate()

    return Promise.resolve()
  }

  /** This shouldn't be called directly. See `Dispatcher`. */
  public _changeIncludeAllFiles(repository: Repository, includeAll: boolean): Promise<void> {
    this.updateChangesState(repository, state => {
      return {
        workingDirectory: state.workingDirectory.withIncludeAllFiles(includeAll),
        selectedFile: state.selectedFile,
      }
    })
    this.emitUpdate()

    return Promise.resolve()
  }

  private async refreshCurrentBranch(repository: Repository): Promise<void> {
    const currentBranch = await LocalGitOperations.getCurrentBranch(repository)

    this.updateBranchesState(repository, state => {
      return {
        currentBranch,
        defaultBranch: state.defaultBranch,
        allBranches: state.allBranches,
        recentBranches: state.recentBranches,
        commits: state.commits,
      }
    })
    this.emitUpdate()
  }

  /** This shouldn't be called directly. See `Dispatcher`. */
  public async _refreshRepository(repository: Repository): Promise<void> {
    const state = this.getRepositoryState(repository)

    await this.refreshCurrentBranch(repository)

    // When refreshing we *always* load Changes so that we can update the
    // changes indicator in the tab bar. But we only load History if it's
    // selected.
    await this._loadStatus(repository)

    await this.refreshCommitterEmail(repository)

    const section = state.selectedSection
    if (section === RepositorySection.History) {
      return this._loadHistory(repository)
    }
  }

  private async refreshCommitterEmail(repository: Repository): Promise<void> {
    const email = await LocalGitOperations.getConfigValue(repository, 'user.email')
    this.updateRepositoryState(repository, state => {
      return {
        selectedSection: state.selectedSection,
        changesState: state.changesState,
        historyState: state.historyState,
        committerEmail: email,
        branchesState: state.branchesState,
      }
    })
    this.emitUpdate()
  }

  /** This shouldn't be called directly. See `Dispatcher`. */
  public async _loadBranches(repository: Repository): Promise<void> {
    const localBranches = await LocalGitOperations.getBranches(repository, 'refs/heads', BranchType.Local)
    const remoteBranches = await LocalGitOperations.getBranches(repository, 'refs/remotes', BranchType.Remote)

    const upstreamBranchesAdded = new Set<string>()
    const allBranches = new Array<Branch>()
    localBranches.forEach(branch => {
      allBranches.push(branch)

      if (branch.upstream) {
        upstreamBranchesAdded.add(branch.upstream)
      }
    })

    remoteBranches.forEach(branch => {
      // This means we already added the local branch of this remote branch, so
      // we don't need to add it again.
      if (upstreamBranchesAdded.has(branch.name)) { return }

      allBranches.push(branch)
    })

    let defaultBranchName: string | null = 'master'
    const gitHubRepository = repository.gitHubRepository
    if (gitHubRepository && gitHubRepository.defaultBranch) {
      defaultBranchName = gitHubRepository.defaultBranch
    }

    const defaultBranch = allBranches.find(b => b.name === defaultBranchName)

    this.updateBranchesState(repository, state => {
      return {
        currentBranch: state.currentBranch,
        defaultBranch: defaultBranch ? defaultBranch : null,
        allBranches,
        recentBranches: state.recentBranches,
        commits: state.commits,
      }
    })
    this.emitUpdate()

    this.calculateRecentBranches(repository)

    this.loadBranchTips(repository)
  }

  /** This shouldn't be called directly. See `Dispatcher`. */
  public async _showPopup(popup: Popup, repository: Repository | null): Promise<void> {
    this.currentPopup = popup
    this.emitUpdate()
  }

  /** This shouldn't be called directly. See `Dispatcher`. */
  public _closePopup(): Promise<void> {
    this.currentPopup = null
    this.emitUpdate()

    return Promise.resolve()
  }

  /** This shouldn't be called directly. See `Dispatcher`. */
  public async _createBranch(repository: Repository, name: string, startPoint: string): Promise<void> {
    await LocalGitOperations.createBranch(repository, name, startPoint)
    return this._checkoutBranch(repository, name)
  }

  /** This shouldn't be called directly. See `Dispatcher`. */
  public async _checkoutBranch(repository: Repository, name: string): Promise<void> {
    await LocalGitOperations.checkoutBranch(repository, name)

    return this._refreshRepository(repository)
  }

  private async calculateRecentBranches(repository: Repository): Promise<void> {
    const state = this.getRepositoryState(repository).branchesState
    const recentBranches = await LocalGitOperations.getRecentBranches(repository, state.allBranches, RecentBranchesLimit)
    this.updateBranchesState(repository, state => {
      return {
        currentBranch: state.currentBranch,
        defaultBranch: state.defaultBranch,
        allBranches: state.allBranches,
        recentBranches,
        commits: state.commits,
      }
    })
    this.emitUpdate()
  }

  /** This shouldn't be called directly. See `Dispatcher`. */
  public async _repositoryWithRefreshedGitHubRepository(repository: Repository): Promise<Repository> {
    let gitHubRepository = repository.gitHubRepository
    if (!gitHubRepository) {
      gitHubRepository = await this.guessGitHubRepository(repository)
    }

    if (!gitHubRepository) { return repository }

    const users = this.users
    const user = getUserForEndpoint(users, gitHubRepository.endpoint)
    if (!user) { return repository }

    const api = new API(user)
    const apiRepo = await api.fetchRepository(gitHubRepository.owner.login, gitHubRepository.name)
    return repository.withGitHubRepository(gitHubRepository.withAPI(apiRepo))
  }

  private async guessGitHubRepository(repository: Repository): Promise<GitHubRepository | null> {
    // TODO: This is all kinds of wrong. We shouldn't assume the remote is named
    // `origin`.
    const remote = await LocalGitOperations.getConfigValue(repository, 'remote.origin.url')
    if (!remote) { return null }

    return matchGitHubRepository(this.users, remote)
  }

  /** This shouldn't be called directly. See `Dispatcher`. */
  public _postError(error: IAppError): Promise<void> {
    const newErrors = Array.from(this.errors)
    newErrors.push(error)
    this.errors = newErrors
    this.emitUpdate()

    return Promise.resolve()
  }

  /** This shouldn't be called directly. See `Dispatcher`. */
  public _clearError(error: IAppError): Promise<void> {
    const newErrors = Array.from(this.errors)
    const index = newErrors.findIndex(e => e === error)
    if (index > -1) {
      newErrors.splice(index, 1)
      this.errors = newErrors
      this.emitUpdate()
    }

    return Promise.resolve()
  }

  /** This shouldn't be called directly. See `Dispatcher`. */
  public async _validatedRepositoryPath(path: string): Promise<string | null> {
    const gitDir = await LocalGitOperations.getGitDir(path)
    if (!gitDir) { return null }

    return Path.dirname(gitDir)
  }

  private async loadBranchTips(repository: Repository): Promise<void> {
    const state = this.getRepositoryState(repository).branchesState
    const commits = state.commits
    for (const branch of Array.from(state.allBranches)) {
      // Immutable 4 lyfe
      if (commits.has(branch.sha)) {
        continue
      }

      const commit = await LocalGitOperations.getCommit(repository, branch.sha)
      if (commit) {
        commits.set(branch.sha, commit)
      }
    }

    // NB: Because the `commits` map is mutable, changing in place, sadness,
    // etc. we don't have to update the state. This feels gross, but concretely
    // it doesn't matter since commits themselves are immutable and we only ever
    // add to the map.
    this.emitUpdate()
  }

  /** This shouldn't be called directly. See `Dispatcher`. */
  public async _renameBranch(repository: Repository, branch: Branch, newName: string): Promise<void> {
    await LocalGitOperations.renameBranch(repository, branch, newName)

    return this._refreshRepository(repository)
  }

  /** This shouldn't be called directly. See `Dispatcher`. */
  public async _deleteBranch(repository: Repository, branch: Branch): Promise<void> {
    const defaultBranch = this.getRepositoryState(repository).branchesState.defaultBranch
    if (!defaultBranch) {
      return Promise.reject(new Error(`No default branch!`))
    }

    await LocalGitOperations.checkoutBranch(repository, defaultBranch.name)
    await LocalGitOperations.deleteBranch(repository, branch)

    return this._refreshRepository(repository)
  }

  public async _push(repository: Repository): Promise<void> {
    const remote = await LocalGitOperations.getDefaultRemote(repository)
    if (!remote) {
      this._showPopup(Popup.PublishRepository, repository)
      return
    }

    const state = this.getRepositoryState(repository)
    const branch = state.branchesState.currentBranch
    if (!branch) {
      return Promise.reject(new Error('The current branch is unborn.'))
    }

    const upstream = branch.upstream
    if (upstream) {
      return LocalGitOperations.push(repository, remote, branch.name, false)
    } else {
      return LocalGitOperations.push(repository, remote, branch.name, true)
    }
  }

  /** This shouldn't be called directly. See `Dispatcher`. */
  public async _pull(repository: Repository): Promise<void> {
    const remote = await LocalGitOperations.getDefaultRemote(repository)
    if (!remote) {
      return Promise.reject(new Error('The repository has no remotes.'))
    }

    const state = this.getRepositoryState(repository)
    const branch = state.branchesState.currentBranch
    if (!branch) {
      return Promise.reject(new Error('The current branch is unborn.'))
    }

    return LocalGitOperations.pull(repository, remote, branch.name)
  }

  /** This shouldn't be called directly. See `Dispatcher`. */
  public async _publishRepository(repository: Repository, name: string, description: string, private_: boolean, account: User, org: IAPIUser | null): Promise<void> {
    const api = new API(account)
    const apiRepository = await api.createRepository(org, name, description, private_)

    await LocalGitOperations.addRemote(repository.path, 'origin', apiRepository.cloneUrl)

    return this._push(repository)
  }
}<|MERGE_RESOLUTION|>--- conflicted
+++ resolved
@@ -9,14 +9,10 @@
 import { matchGitHubRepository } from '../../lib/repository-matching'
 import API, { getUserForEndpoint, IAPIUser } from '../../lib/api'
 import { LocalGitOperations, Commit, Branch, BranchType } from '../local-git-operations'
-<<<<<<< HEAD
-import { findIndex } from '../find'
 import { CloningRepository } from './cloning-repositories-store'
-=======
 import { findIndex, find } from '../find'
 
 const LastSelectedRepositoryIDKey = 'last-selected-repository-id'
->>>>>>> 575a0ef5
 
 /** The number of commits to load from history per batch. */
 const CommitBatchSize = 100
@@ -312,17 +308,12 @@
 
     if (!repository) { return Promise.resolve() }
 
-<<<<<<< HEAD
     if (repository instanceof Repository) {
+      localStorage.setItem(LastSelectedRepositoryIDKey, repository.id.toString())
       return this._refreshRepository(repository)
     } else {
       return Promise.resolve()
     }
-=======
-    localStorage.setItem(LastSelectedRepositoryIDKey, repository.id.toString())
-
-    return this._refreshRepository(repository)
->>>>>>> 575a0ef5
   }
 
   /** This shouldn't be called directly. See `Dispatcher`. */
