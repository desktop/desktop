--- conflicted
+++ resolved
@@ -6,15 +6,10 @@
 export enum ExternalEditor {
   Atom = 'Atom',
   MacVim = 'MacVim',
-<<<<<<< HEAD
   VisualStudioCode = 'Visual Studio Code',
   VisualStudioCodeInsiders = 'Visual Studio Code (Insiders)',
   VisualStudioCodeExploration = 'Visual Studio Code (Exploration)',
-=======
-  VSCode = 'Visual Studio Code',
-  VSCodeInsiders = 'Visual Studio Code (Insiders)',
   VSCodium = 'VSCodium',
->>>>>>> 44ed65a4
   SublimeText = 'Sublime Text',
   BBEdit = 'BBEdit',
   PhpStorm = 'PhpStorm',
@@ -40,17 +35,12 @@
   if (label === ExternalEditor.VSCodeInsiders) {
     return ExternalEditor.VSCodeInsiders
   }
-<<<<<<< HEAD
   if (label === ExternalEditor.VisualStudioCodeExploration) {
     return ExternalEditor.VisualStudioCodeExploration
   }
-=======
-
   if (label === ExternalEditor.VSCodium) {
     return ExternalEditor.VSCodium
   }
-
->>>>>>> 44ed65a4
   if (label === ExternalEditor.SublimeText) {
     return ExternalEditor.SublimeText
   }
@@ -99,13 +89,10 @@
       return ['com.microsoft.VSCode']
     case ExternalEditor.VSCodeInsiders:
       return ['com.microsoft.VSCodeInsiders']
-<<<<<<< HEAD
     case ExternalEditor.VisualStudioCodeExploration:
       return ['com.microsoft.VSCodeExploration']
-=======
     case ExternalEditor.VSCodium:
       return ['com.visualstudio.code.oss']
->>>>>>> 44ed65a4
     case ExternalEditor.SublimeText:
       return ['com.sublimetext.3']
     case ExternalEditor.BBEdit:
@@ -153,22 +140,23 @@
         'bin',
         'code'
       )
-<<<<<<< HEAD
-    case ExternalEditor.VisualStudioCodeExploration:
-=======
-    case ExternalEditor.VSCodium:
->>>>>>> 44ed65a4
+    case ExternalEditor.VSCodeExploration:
       return Path.join(
         installPath,
         'Contents',
         'Resources',
         'app',
         'bin',
-<<<<<<< HEAD
         'code'
-=======
+      )
+    case ExternalEditor.VSCodium:
+      return Path.join(
+        installPath,
+        'Contents',
+        'Resources',
+        'app',
+        'bin',
         'codium'
->>>>>>> 44ed65a4
       )
     case ExternalEditor.MacVim:
       return Path.join(installPath, 'Contents', 'MacOS', 'MacVim')
@@ -231,11 +219,8 @@
     macVimPath,
     codePath,
     codeInsidersPath,
-<<<<<<< HEAD
     codeExplorationPath,
-=======
     codiumPath,
->>>>>>> 44ed65a4
     sublimePath,
     bbeditPath,
     phpStormPath,
@@ -249,15 +234,10 @@
   ] = await Promise.all([
     findApplication(ExternalEditor.Atom),
     findApplication(ExternalEditor.MacVim),
-<<<<<<< HEAD
-    findApplication(ExternalEditor.VisualStudioCode),
-    findApplication(ExternalEditor.VisualStudioCodeInsiders),
-    findApplication(ExternalEditor.VisualStudioCodeExploration),
-=======
     findApplication(ExternalEditor.VSCode),
     findApplication(ExternalEditor.VSCodeInsiders),
+    findApplication(ExternalEditor.VSCodeExploration),
     findApplication(ExternalEditor.VSCodium),
->>>>>>> 44ed65a4
     findApplication(ExternalEditor.SublimeText),
     findApplication(ExternalEditor.BBEdit),
     findApplication(ExternalEditor.PhpStorm),
