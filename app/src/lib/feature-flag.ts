--- conflicted
+++ resolved
@@ -157,7 +157,6 @@
 /**
  * Should we allow cherry picking
  */
-<<<<<<< HEAD
 export function enableCherryPicking(): boolean {
   return true
 }
@@ -165,13 +164,9 @@
 /** Should we allow expanding text diffs? */
 export function enableTextDiffExpansion(): boolean {
   return enableDevelopmentFeatures()
-=======
-export function enableBranchProtectionWarningFlow(): boolean {
-  return enableBranchProtectionChecks() && enableDevelopmentFeatures()
 }
 
 /** Feature flag for git worktree based conflict detection for rebasing */
 export function enableRebaseConflictDetection(): boolean {
   return enableBetaFeatures()
->>>>>>> ce2fa39b
 }