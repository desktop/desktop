--- conflicted
+++ resolved
@@ -163,11 +163,9 @@
   return true
 }
 
-<<<<<<< HEAD
 export const enableLocaleAwareFormatting = enableDevelopmentFeatures
-=======
+
 /** Should we enable PR review notifications? */
 export function enablePullRequestReviewNotifications(): boolean {
   return enableDevelopmentFeatures()
-}
->>>>>>> e116214d
+}