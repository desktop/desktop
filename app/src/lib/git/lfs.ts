--- conflicted
+++ resolved
@@ -39,70 +39,6 @@
   return result.stdout.length > 0
 }
 
-<<<<<<< HEAD
-/**
- * Check if a provided file path is being tracked by Git LFS
- *
- * This uses the Git plumbing to read the .gitattributes file
- * for any LFS-related rules that are set for the file
- *
- * @param repository repository with
- * @param path relative file path in the repository
- */
-export async function isTrackedByLFS(
-  repository: Repository,
-  path: string
-): Promise<boolean> {
-  const { stdout } = await git(
-    ['check-attr', 'filter', path],
-    repository.path,
-    'checkAttrForLFS'
-  )
-
-  // "git check-attr -a" will output every filter it can find in .gitattributes
-  // and it looks like this:
-  //
-  // README.md: diff: lfs
-  // README.md: merge: lfs
-  // README.md: text: unset
-  // README.md: filter: lfs
-  //
-  // To verify git-lfs this test will just focus on that last row, "filter",
-  // and the value associated with it. If nothing is found in .gitattributes
-  // the output will look like this
-  //
-  // README.md: filter: unspecified
-
-  const lfsFilterRegex = /: filter: lfs/
-
-  const match = lfsFilterRegex.exec(stdout)
-
-  return match !== null
-}
-
-/**
- * Query a Git repository and filter the set of provided relative paths to see
- * which are not covered by the current Git LFS configuration.
- *
- * @param repository
- * @param filePaths List of relative paths in the repository
- */
-export async function filesNotTrackedByLFS(
-  repository: Repository,
-  filePaths: ReadonlyArray<string>
-): Promise<ReadonlyArray<string>> {
-  const filesNotTrackedByGitLFS = new Array<string>()
-
-  for (const file of filePaths) {
-    const isTracked = await isTrackedByLFS(repository, file)
-
-    if (!isTracked) {
-      filesNotTrackedByGitLFS.push(file)
-    }
-  }
-
-  return filesNotTrackedByGitLFS
-=======
 export async function getLFSPaths(
   repository: Repository
 ): Promise<ReadonlyArray<string>> {
@@ -118,5 +54,4 @@
     match = trackExpressionRegex.exec(stdout)
   }
   return matches
->>>>>>> 48c859b3
 }