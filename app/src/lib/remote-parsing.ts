<<<<<<< HEAD
import { getDotComHostname } from './api'
=======
type Protocol = 'ssh' | 'https'
>>>>>>> d48ac8a0

interface IGitRemoteURL {
  readonly protocol: Protocol

  /** The hostname of the remote. */
  readonly hostname: string

  /**
   * The owner of the GitHub repository. This will be null if the URL doesn't
   * take the form of a GitHub repository URL (e.g., owner/name).
   */
  readonly owner: string | null

  /**
   * The name of the GitHub repository. This will be null if the URL doesn't
   * take the form of a GitHub repository URL (e.g., owner/name).
   */
  readonly name: string | null
}

// Examples:
// https://github.com/octocat/Hello-World.git
// https://github.com/octocat/Hello-World.git/
// git@github.com:octocat/Hello-World.git
// git:github.com/octocat/Hello-World.git
const remoteRegexes: ReadonlyArray<{ protocol: Protocol; regex: RegExp }> = [
  {
    protocol: 'https',
    regex: new RegExp('^https?://(?:.+@)?(.+)/(.+)/(.+?)(?:/|.git/?)?$'),
  },
  {
    protocol: 'ssh',
    regex: new RegExp('^git@(.+):(.+)/(.+?)(?:/|.git)?$'),
  },
  {
    protocol: 'ssh',
    regex: new RegExp('^git:(.+)/(.+)/(.+?)(?:/|.git)?$'),
  },
  {
    protocol: 'ssh',
    regex: new RegExp('^ssh://git@(.+)/(.+)/(.+?)(?:/|.git)?$'),
  },
]

/** Parse the remote information from URL. */
export function parseRemote(url: string): IGitRemoteURL | null {
  for (const { protocol, regex } of remoteRegexes) {
    const result = url.match(regex)
    if (!result) {
      continue
    }

    const hostname = result[1]
    const owner = result[2]
    const name = result[3]
    if (hostname) {
      return { protocol, hostname, owner, name }
    }
  }

  return null
}

export interface IRepositoryIdentifier {
  readonly hostname: string
  readonly owner: string
  readonly name: string
}

/** Try to parse an owner and name from a URL or owner/name shortcut. */
export function parseRepositoryIdentifier(
  url: string
): IRepositoryIdentifier | null {
  const parsed = parseRemote(url)
  // If we can parse it as a remote URL, we'll assume they gave us a proper
  // URL. If not, we'll try treating it as a GitHub repository owner/name
  // shortcut.
  if (parsed) {
    const hostname = parsed.hostname
    const owner = parsed.owner
    const name = parsed.name
    if (hostname && owner && name) {
      return { hostname, owner, name }
    }
  }

  // Attempt to treat url as if it is a GitHub repository owner/name
  const pieces = url.split('/')
  if (pieces.length === 2 && pieces[0].length > 0 && pieces[1].length > 0) {
    const hostname = getDotComHostname()
    const owner = pieces[0]
    const name = pieces[1]
    return { hostname, owner, name }
  }

  return null
}<|MERGE_RESOLUTION|>--- conflicted
+++ resolved
@@ -1,8 +1,6 @@
-<<<<<<< HEAD
 import { getDotComHostname } from './api'
-=======
+
 type Protocol = 'ssh' | 'https'
->>>>>>> d48ac8a0
 
 interface IGitRemoteURL {
   readonly protocol: Protocol
