--- conflicted
+++ resolved
@@ -7439,18 +7439,6 @@
     return Promise.resolve()
   }
 
-<<<<<<< HEAD
-  public _quitApp(evenIfUpdating: boolean) {
-    if (evenIfUpdating) {
-      sendWillQuitEvenIfUpdatingSync()
-    }
-
-    quitApp()
-  }
-
-  public _cancelQuittingApp() {
-    sendCancelQuittingSync()
-=======
   public _updatePullRequestBaseBranch(
     repository: Repository,
     baseBranch: Branch
@@ -7485,7 +7473,18 @@
         this.emitUpdate()
       }
     )
->>>>>>> bf0e3897
+  }
+
+  public _quitApp(evenIfUpdating: boolean) {
+    if (evenIfUpdating) {
+      sendWillQuitEvenIfUpdatingSync()
+    }
+
+    quitApp()
+  }
+
+  public _cancelQuittingApp() {
+    sendCancelQuittingSync()
   }
 }
 
