--- conflicted
+++ resolved
@@ -86,7 +86,6 @@
   sendWillQuitEvenIfUpdatingSync,
   quitApp,
   sendCancelQuittingSync,
-  getLocaleCountryCode,
 } from '../../ui/main-process-proxy'
 import {
   API,
@@ -232,14 +231,7 @@
 } from './updates/changes-state'
 import { ManualConflictResolution } from '../../models/manual-conflict-resolution'
 import { BranchPruner } from './helpers/branch-pruner'
-<<<<<<< HEAD
-import {
-  enableLocaleAwareFormatting,
-  enableMultiCommitDiffs,
-} from '../feature-flag'
-=======
 import { enableMoveStash } from '../feature-flag'
->>>>>>> 1a9557f2
 import { Banner, BannerType } from '../../models/banner'
 import { ComputedAction } from '../../models/computed-action'
 import {
@@ -320,7 +312,6 @@
 import * as ipcRenderer from '../ipc-renderer'
 import { pathExists } from '../../ui/lib/path-exists'
 import { offsetFromNow } from '../offset-from'
-import { setFormattingLocaleFromCountryCode } from '../formatting-locale'
 import { findContributionTargetDefaultBranch } from '../branch'
 import { ValidNotificationPullRequestReview } from '../valid-notification-pull-request-review'
 import { determineMergeability } from '../git/merge-tree'
@@ -1991,8 +1982,6 @@
 
   /** Load the initial state for the app. */
   public async loadInitialState() {
-    const userLocalePromise = this.loadUserLocale()
-
     const [accounts, repositories] = await Promise.all([
       this.accountsStore.getAll(),
       this.repositoriesStore.getAll(),
@@ -2112,7 +2101,6 @@
 
     this.lastThankYou = getObject<ILastThankYou>(lastThankYouKey)
 
-    await userLocalePromise
     this.pullRequestSuggestedNextAction =
       getEnum(
         pullRequestSuggestedNextActionKey,
@@ -2122,20 +2110,6 @@
     this.emitUpdateNow()
 
     this.accountsStore.refresh()
-  }
-
-  private async loadUserLocale() {
-    if (!enableLocaleAwareFormatting()) {
-      return
-    }
-
-    try {
-      const countryCode = await getLocaleCountryCode()
-      setFormattingLocaleFromCountryCode(countryCode)
-      log.info(`[AppStore] Set formatting locale region to '${countryCode}'`)
-    } catch (e) {
-      log.error(`[AppStore] Could not resolve user locale`, e)
-    }
   }
 
   /**
