--- conflicted
+++ resolved
@@ -208,12 +208,9 @@
 import { Banner, BannerType } from '../../models/banner'
 import { isDarkModeEnabled } from '../../ui/lib/dark-theme'
 import { ComputedAction } from '../../models/computed-action'
-<<<<<<< HEAD
 import { createDesktopStashEntry } from '../git/stash'
-=======
 import { RebaseFlowStep, RebaseStep } from '../../models/rebase-flow-step'
 import { RebasePreview } from '../../models/rebase'
->>>>>>> 315b5dfa
 
 /**
  * As fast-forwarding local branches is proportional to the number of local
