import { ipcRenderer, remote } from 'electron'
import {
  IRepositoryState,
  IHistoryState,
  IAppState,
  RepositorySectionTab,
  IChangesState,
  Popup,
  PopupType,
  Foldout,
  FoldoutType,
  IBranchesState,
  PossibleSelections,
  SelectionType,
  ICheckoutProgress,
  Progress,
  ImageDiffType,
  IRevertProgress,
  IFetchProgress,
  ICompareState,
  ComparisonView,
  CompareAction,
  CompareActionKind,
  IDisplayHistory,
  ICompareBranch,
  RepositorySection,
} from '../app-state'
import { Account } from '../../models/account'
import { Repository } from '../../models/repository'
import { GitHubRepository } from '../../models/github-repository'
import {
  CommittedFileChange,
  WorkingDirectoryStatus,
  WorkingDirectoryFileChange,
} from '../../models/status'
import { DiffSelection, DiffSelectionType, DiffType } from '../../models/diff'
import {
  matchGitHubRepository,
  IMatchedGitHubRepository,
  repositoryMatchesRemote,
} from '../../lib/repository-matching'
import { API, getAccountForEndpoint, IAPIUser } from '../../lib/api'
import { caseInsensitiveCompare } from '../compare'
import { Branch, eligibleForFastForward } from '../../models/branch'
import { TipState } from '../../models/tip'
import { CloningRepository } from '../../models/cloning-repository'
import { Commit } from '../../models/commit'
import { ExternalEditor, getAvailableEditors, parse } from '../editors'
import { IGitHubUser } from '../databases/github-user-database'
import { shell } from '../app-shell'
import { assertNever, forceUnwrap } from '../fatal-error'
import { BackgroundFetcher } from './helpers/background-fetcher'
import { formatCommitMessage } from '../format-commit-message'
import { AppMenu, IMenu } from '../../models/app-menu'
import {
  getAppMenu,
  updatePreferredAppMenuItemLabels,
} from '../../ui/main-process-proxy'
import { merge } from '../merge'
import { getAppPath } from '../../ui/lib/app-proxy'
import { StatsStore, ILaunchStats } from '../stats'
import { hasShownWelcomeFlow, markWelcomeFlowComplete } from '../welcome'
import { WindowState, getWindowState } from '../window-state'
import { fatalError } from '../fatal-error'
import { updateMenuState } from '../menu-update'

import {
  getAuthorIdentity,
  pull as pullRepo,
  push as pushRepo,
  createBranch,
  renameBranch,
  deleteBranch,
  getCommitDiff,
  getWorkingDirectoryDiff,
  getChangedFiles,
  updateRef,
  addRemote,
  getBranchAheadBehind,
  createCommit,
  checkoutBranch,
  getDefaultRemote,
  formatAsLocalRef,
  getMergeBase,
  getRemotes,
  ITrailer,
  isCoAuthoredByTrailer,
} from '../git'

import { launchExternalEditor } from '../editors'
import { TypedBaseStore } from './base-store'
import {
  AccountsStore,
  RepositoriesStore,
  RepositorySettingsStore,
  PullRequestStore,
  SignInStore,
  IssuesStore,
  GitStore,
  ICommitMessage,
  EmojiStore,
  GitHubUserStore,
  CloningRepositoriesStore,
} from '../stores'
import { validatedRepositoryPath } from './helpers/validated-repository-path'
import { IGitAccount } from '../git/authentication'
import { getGenericHostname, getGenericUsername } from '../generic-git-auth'
import { RetryActionType, RetryAction } from '../retry-actions'
import { findEditorOrDefault } from '../editors'
import {
  Shell,
  parse as parseShell,
  Default as DefaultShell,
  findShellOrDefault,
  launchShell,
} from '../shells'
import {
  installGlobalLFSFilters,
  isUsingLFS,
  installLFSHooks,
} from '../git/lfs'
import { CloneRepositoryTab } from '../../models/clone-repository-tab'
import { getAccountForRepository } from '../get-account-for-repository'
import { BranchesTab } from '../../models/branches-tab'
import { Owner } from '../../models/owner'
import { PullRequest } from '../../models/pull-request'
import { PullRequestUpdater } from './helpers/pull-request-updater'
import * as QueryString from 'querystring'
import { IRemote, ForkedRemotePrefix } from '../../models/remote'
import { IAuthor } from '../../models/author'
import { ComparisonCache } from '../comparison-cache'
import { AheadBehindUpdater } from './helpers/ahead-behind-updater'
import { enableCompareSidebar } from '../feature-flag'

/**
 * Enum used by fetch to determine if
 * a fetch was initiated by the backgroundFetcher
 */
export enum FetchType {
  BackgroundTask,
  UserInitiatedTask,
}

/**
 * As fast-forwarding local branches is proportional to the number of local
 * branches, and is run after every fetch/push/pull, this is skipped when the
 * number of eligible branches is greater than a given threshold.
 */
const FastForwardBranchesThreshold = 20

const LastSelectedRepositoryIDKey = 'last-selected-repository-id'

const defaultSidebarWidth: number = 250
const sidebarWidthConfigKey: string = 'sidebar-width'

const defaultCommitSummaryWidth: number = 250
const commitSummaryWidthConfigKey: string = 'commit-summary-width'

const confirmRepoRemovalDefault: boolean = true
const confirmDiscardChangesDefault: boolean = true
const confirmRepoRemovalKey: string = 'confirmRepoRemoval'
const confirmDiscardChangesKey: string = 'confirmDiscardChanges'

const externalEditorKey: string = 'externalEditor'

const imageDiffTypeDefault = ImageDiffType.TwoUp
const imageDiffTypeKey = 'image-diff-type'

const shellKey = 'shell'

// background fetching should not occur more than once every two minutes
const BackgroundFetchMinimumInterval = 2 * 60 * 1000

export class AppStore extends TypedBaseStore<IAppState> {
  private accounts: ReadonlyArray<Account> = new Array<Account>()
  private repositories: ReadonlyArray<Repository> = new Array<Repository>()

  private selectedRepository: Repository | CloningRepository | null = null

  /** The background fetcher for the currently selected repository. */
  private currentBackgroundFetcher: BackgroundFetcher | null = null

  /** The pull request updater for the currently selected repository */
  private currentPullRequestUpdater: PullRequestUpdater | null = null

  /** The ahead/behind updater or the currently selected repository */
  private currentAheadBehindUpdater: AheadBehindUpdater | null = null

  private repositoryState = new Map<string, IRepositoryState>()
  private showWelcomeFlow = false
  private currentPopup: Popup | null = null
  private currentFoldout: Foldout | null = null
  private errors: ReadonlyArray<Error> = new Array<Error>()
  private emitQueued = false

  /** GitStores keyed by their hash. */
  private readonly gitStores = new Map<string, GitStore>()
  private readonly repositorySettingsStores = new Map<
    string,
    RepositorySettingsStore
  >()
  public readonly gitHubUserStore: GitHubUserStore
  private readonly cloningRepositoriesStore: CloningRepositoriesStore
  private readonly emojiStore: EmojiStore
  private readonly _issuesStore: IssuesStore
  private readonly signInStore: SignInStore
  private readonly accountsStore: AccountsStore
  private readonly repositoriesStore: RepositoriesStore
  private readonly statsStore: StatsStore
  private readonly pullRequestStore: PullRequestStore

  /** The issues store for all repositories. */
  public get issuesStore(): IssuesStore {
    return this._issuesStore
  }

  /**
   * The Application menu as an AppMenu instance or null if
   * the main process has not yet provided the renderer with
   * a copy of the application menu structure.
   */
  private appMenu: AppMenu | null = null

  /**
   * Used to highlight access keys throughout the app when the
   * Alt key is pressed. Only applicable on non-macOS platforms.
   */
  private highlightAccessKeys: boolean = false

  /**
   * A value indicating whether or not the current application
   * window has focus.
   */
  private appIsFocused: boolean = false

  private sidebarWidth: number = defaultSidebarWidth
  private commitSummaryWidth: number = defaultCommitSummaryWidth
  private windowState: WindowState
  private windowZoomFactor: number = 1
  private isUpdateAvailableBannerVisible: boolean = false
  private confirmRepoRemoval: boolean = confirmRepoRemovalDefault
  private confirmDiscardChanges: boolean = confirmDiscardChangesDefault
  private imageDiffType: ImageDiffType = imageDiffTypeDefault

  private selectedExternalEditor?: ExternalEditor

  /** The user's preferred shell. */
  private selectedShell = DefaultShell

  /** The current repository filter text */
  private repositoryFilterText: string = ''

  /** The function to resolve the current Open in Desktop flow. */
  private resolveOpenInDesktop:
    | ((repository: Repository | null) => void)
    | null = null

  private selectedCloneRepositoryTab: CloneRepositoryTab = CloneRepositoryTab.DotCom

  private selectedBranchesTab = BranchesTab.Branches

  public constructor(
    gitHubUserStore: GitHubUserStore,
    cloningRepositoriesStore: CloningRepositoriesStore,
    emojiStore: EmojiStore,
    issuesStore: IssuesStore,
    statsStore: StatsStore,
    signInStore: SignInStore,
    accountsStore: AccountsStore,
    repositoriesStore: RepositoriesStore,
    pullRequestStore: PullRequestStore
  ) {
    super()

    this.gitHubUserStore = gitHubUserStore
    this.cloningRepositoriesStore = cloningRepositoriesStore
    this.emojiStore = emojiStore
    this._issuesStore = issuesStore
    this.statsStore = statsStore
    this.signInStore = signInStore
    this.accountsStore = accountsStore
    this.repositoriesStore = repositoriesStore
    this.pullRequestStore = pullRequestStore
    this.showWelcomeFlow = !hasShownWelcomeFlow()

    const window = remote.getCurrentWindow()
    this.windowState = getWindowState(window)

    window.webContents.getZoomFactor(factor => {
      this.onWindowZoomFactorChanged(factor)
    })

    this.wireupIpcEventHandlers(window)
    this.wireupStoreEventHandlers()
    getAppMenu()
  }

  private wireupIpcEventHandlers(window: Electron.BrowserWindow) {
    ipcRenderer.on(
      'window-state-changed',
      (event: Electron.IpcMessageEvent, args: any[]) => {
        this.windowState = getWindowState(window)
        this.emitUpdate()
      }
    )

    ipcRenderer.on('zoom-factor-changed', (event: any, zoomFactor: number) => {
      this.onWindowZoomFactorChanged(zoomFactor)
    })

    ipcRenderer.on(
      'app-menu',
      (event: Electron.IpcMessageEvent, { menu }: { menu: IMenu }) => {
        this.setAppMenu(menu)
      }
    )
  }

  private wireupStoreEventHandlers() {
    this.gitHubUserStore.onDidUpdate(() => {
      this.emitUpdate()
    })

    this.cloningRepositoriesStore.onDidUpdate(() => {
      this.emitUpdate()
    })

    this.cloningRepositoriesStore.onDidError(e => this.emitError(e))

    this.signInStore.onDidAuthenticate(account => this._addAccount(account))
    this.signInStore.onDidUpdate(() => this.emitUpdate())
    this.signInStore.onDidError(error => this.emitError(error))

    this.accountsStore.onDidUpdate(async () => {
      const accounts = await this.accountsStore.getAll()
      this.accounts = accounts
      this.emitUpdate()
    })
    this.accountsStore.onDidError(error => this.emitError(error))

    this.repositoriesStore.onDidUpdate(async () => {
      const repositories = await this.repositoriesStore.getAll()
      this.repositories = repositories
      this.updateRepositorySelectionAfterRepositoriesChanged()
      this.emitUpdate()
    })

    this.pullRequestStore.onDidError(error => this.emitError(error))
    this.pullRequestStore.onDidUpdate(gitHubRepository =>
      this.onPullRequestStoreUpdated(gitHubRepository)
    )
  }

  /** Load the emoji from disk. */
  public loadEmoji() {
    const rootDir = getAppPath()
    this.emojiStore.read(rootDir).then(() => this.emitUpdate())
  }

  protected emitUpdate() {
    // If the window is hidden then we won't get an animation frame, but there
    // may still be work we wanna do in response to the state change. So
    // immediately emit the update.
    if (this.windowState === 'hidden') {
      this.emitUpdateNow()
      return
    }

    if (this.emitQueued) {
      return
    }

    this.emitQueued = true

    window.requestAnimationFrame(() => {
      this.emitUpdateNow()
    })
  }

  private emitUpdateNow() {
    this.emitQueued = false
    const state = this.getState()

    super.emitUpdate(state)
    updateMenuState(state, this.appMenu)
  }

  /**
   * Called when we have reason to suspect that the zoom factor
   * has changed. Note that this doesn't necessarily mean that it
   * has changed with regards to our internal state which is why
   * we double check before emitting an update.
   */
  private onWindowZoomFactorChanged(zoomFactor: number) {
    const current = this.windowZoomFactor
    this.windowZoomFactor = zoomFactor

    if (zoomFactor !== current) {
      this.emitUpdate()
    }
  }

  private getInitialRepositoryState(): IRepositoryState {
    return {
      historyState: {
        selection: {
          sha: null,
          file: null,
        },
        changedFiles: new Array<CommittedFileChange>(),
        history: new Array<string>(),
        diff: null,
      },
      changesState: {
        workingDirectory: WorkingDirectoryStatus.fromFiles(
          new Array<WorkingDirectoryFileChange>()
        ),
        selectedFileIDs: [],
        diff: null,
        contextualCommitMessage: null,
        commitMessage: null,
        coAuthors: [],
        showCoAuthoredBy: false,
      },
      selectedSection: { selectedTab: RepositorySectionTab.Changes },
      branchesState: {
        tip: { kind: TipState.Unknown },
        defaultBranch: null,
        allBranches: new Array<Branch>(),
        recentBranches: new Array<Branch>(),
        openPullRequests: new Array<PullRequest>(),
        currentPullRequest: null,
        isLoadingPullRequests: false,
      },
      compareState: {
        formState: { kind: ComparisonView.None },
        commitSHAs: [],
        aheadBehindCache: new ComparisonCache(),
        allBranches: new Array<Branch>(),
        recentBranches: new Array<Branch>(),
        defaultBranch: null,
      },
      commitAuthor: null,
      gitHubUsers: new Map<string, IGitHubUser>(),
      commitLookup: new Map<string, Commit>(),
      localCommitSHAs: [],
      aheadBehind: null,
      remote: null,
      isPushPullFetchInProgress: false,
      isCommitting: false,
      lastFetched: null,
      checkoutProgress: null,
      pushPullFetchProgress: null,
      revertProgress: null,
    }
  }

  /** Get the state for the repository. */
  public getRepositoryState(repository: Repository): IRepositoryState {
    let state = this.repositoryState.get(repository.hash)
    if (state) {
      const gitHubUsers =
        this.gitHubUserStore.getUsersForRepository(repository) ||
        new Map<string, IGitHubUser>()
      return merge(state, { gitHubUsers })
    }

    state = this.getInitialRepositoryState()
    this.repositoryState.set(repository.hash, state)
    return state
  }

  private updateRepositoryState<K extends keyof IRepositoryState>(
    repository: Repository,
    fn: (state: IRepositoryState) => Pick<IRepositoryState, K>
  ) {
    const currentState = this.getRepositoryState(repository)
    const newValues = fn(currentState)
    this.repositoryState.set(repository.hash, merge(currentState, newValues))
  }

  private updateHistoryState<K extends keyof IHistoryState>(
    repository: Repository,
    fn: (historyState: IHistoryState) => Pick<IHistoryState, K>
  ) {
    this.updateRepositoryState(repository, state => {
      const historyState = state.historyState
      const newValues = fn(historyState)
      return { historyState: merge(historyState, newValues) }
    })
  }

  private updateCompareState<K extends keyof ICompareState>(
    repository: Repository,
    fn: (state: ICompareState) => Pick<ICompareState, K>
  ) {
    this.updateRepositoryState(repository, state => {
      const compareState = state.compareState
      const newValues = fn(compareState)

      return { compareState: merge(compareState, newValues) }
    })
  }

  private updateChangesState<K extends keyof IChangesState>(
    repository: Repository,
    fn: (changesState: IChangesState) => Pick<IChangesState, K>
  ) {
    this.updateRepositoryState(repository, state => {
      const changesState = state.changesState
      const newState = merge(changesState, fn(changesState))
      return { changesState: newState }
    })
  }

  private updateBranchesState<K extends keyof IBranchesState>(
    repository: Repository,
    fn: (branchesState: IBranchesState) => Pick<IBranchesState, K>
  ) {
    this.updateRepositoryState(repository, state => {
      const changesState = state.branchesState
      const newState = merge(changesState, fn(changesState))
      return { branchesState: newState }
    })
  }

  private getSelectedState(): PossibleSelections | null {
    const repository = this.selectedRepository
    if (!repository) {
      return null
    }

    if (repository instanceof CloningRepository) {
      const progress = this.cloningRepositoriesStore.getRepositoryState(
        repository
      )
      if (!progress) {
        return null
      }

      return {
        type: SelectionType.CloningRepository,
        repository,
        progress,
      }
    }

    if (repository.missing) {
      return {
        type: SelectionType.MissingRepository,
        repository,
      }
    }

    return {
      type: SelectionType.Repository,
      repository,
      state: this.getRepositoryState(repository),
    }
  }

  public getState(): IAppState {
    return {
      accounts: this.accounts,
      repositories: [
        ...this.repositories,
        ...this.cloningRepositoriesStore.repositories,
      ],
      windowState: this.windowState,
      windowZoomFactor: this.windowZoomFactor,
      appIsFocused: this.appIsFocused,
      selectedState: this.getSelectedState(),
      signInState: this.signInStore.getState(),
      currentPopup: this.currentPopup,
      currentFoldout: this.currentFoldout,
      errors: this.errors,
      showWelcomeFlow: this.showWelcomeFlow,
      emoji: this.emojiStore.emoji,
      sidebarWidth: this.sidebarWidth,
      commitSummaryWidth: this.commitSummaryWidth,
      appMenuState: this.appMenu ? this.appMenu.openMenus : [],
      titleBarStyle: this.showWelcomeFlow ? 'light' : 'dark',
      highlightAccessKeys: this.highlightAccessKeys,
      isUpdateAvailableBannerVisible: this.isUpdateAvailableBannerVisible,
      askForConfirmationOnRepositoryRemoval: this.confirmRepoRemoval,
      askForConfirmationOnDiscardChanges: this.confirmDiscardChanges,
      selectedExternalEditor: this.selectedExternalEditor,
      imageDiffType: this.imageDiffType,
      selectedShell: this.selectedShell,
      repositoryFilterText: this.repositoryFilterText,
      selectedCloneRepositoryTab: this.selectedCloneRepositoryTab,
      selectedBranchesTab: this.selectedBranchesTab,
    }
  }

  private onGitStoreUpdated(repository: Repository, gitStore: GitStore) {
    this.updateHistoryState(repository, state => ({
      history: gitStore.history,
    }))

    this.updateBranchesState(repository, state => ({
      tip: gitStore.tip,
      defaultBranch: gitStore.defaultBranch,
      allBranches: gitStore.allBranches,
      recentBranches: gitStore.recentBranches,
    }))

    this.updateChangesState(repository, state => ({
      commitMessage: gitStore.commitMessage,
      contextualCommitMessage: gitStore.contextualCommitMessage,
      showCoAuthoredBy: gitStore.showCoAuthoredBy,
      coAuthors: gitStore.coAuthors,
    }))

    this.updateRepositoryState(repository, state => ({
      commitLookup: gitStore.commitLookup,
      localCommitSHAs: gitStore.localCommitSHAs,
      aheadBehind: gitStore.aheadBehind,
      remote: gitStore.remote,
      lastFetched: gitStore.lastFetched,
    }))

    this.emitUpdate()
  }

  private removeGitStore(repository: Repository) {
    if (this.gitStores.has(repository.hash)) {
      this.gitStores.delete(repository.hash)
    }
  }

  private getGitStore(repository: Repository): GitStore {
    let gitStore = this.gitStores.get(repository.hash)
    if (!gitStore) {
      gitStore = new GitStore(repository, shell)
      gitStore.onDidUpdate(() => this.onGitStoreUpdated(repository, gitStore!))
      gitStore.onDidLoadNewCommits(commits =>
        this.loadAndCacheUsers(repository, this.accounts, commits)
      )
      gitStore.onDidError(error => this.emitError(error))

      this.gitStores.set(repository.hash, gitStore)
    }

    return gitStore
  }

  private removeRepositorySettingsStore(repository: Repository) {
    const key = repository.hash

    if (this.repositorySettingsStores.has(key)) {
      this.repositorySettingsStores.delete(key)
    }
  }

  private getRepositorySettingsStore(
    repository: Repository
  ): RepositorySettingsStore {
    let store = this.repositorySettingsStores.get(repository.hash)

    if (store == null) {
      store = new RepositorySettingsStore(repository)

      store.onDidError(error => this.emitError(error))

      this.repositorySettingsStores.set(repository.hash, store)
    }

    return store
  }

  /** This shouldn't be called directly. See `Dispatcher`. */
  public async _loadHistory(repository: Repository): Promise<void> {
    const gitStore = this.getGitStore(repository)
    await gitStore.loadHistory()

    const state = this.getRepositoryState(repository).historyState
    let newSelection = state.selection
    const history = state.history
    const selectedSHA = state.selection.sha
    if (selectedSHA) {
      const index = history.findIndex(sha => sha === selectedSHA)
      // Our selected SHA disappeared, so clear the selection.
      if (index < 0) {
        newSelection = {
          sha: null,
          file: null,
        }
      }
    }

    if (!newSelection.sha && history.length > 0) {
      this._changeHistoryCommitSelection(repository, history[0])
      this._loadChangedFilesForCurrentSelection(repository)
    }

    this.emitUpdate()
  }

  private startAheadBehindUpdater(repository: Repository) {
    if (this.currentAheadBehindUpdater != null) {
      fatalError(
        `An ahead/behind updater is already active and cannot start updating on ${
          repository.name
        }`
      )

      return
    }

    const updater = new AheadBehindUpdater(repository, aheadBehindCache => {
      this.updateCompareState(repository, state => ({
        aheadBehindCache,
      }))
      this.emitUpdate()
    })

    this.currentAheadBehindUpdater = updater

    this.currentAheadBehindUpdater.start()
  }

  private stopAheadBehindUpdate() {
    const updater = this.currentAheadBehindUpdater

    if (updater != null) {
      updater.stop()
      this.currentAheadBehindUpdater = null
    }
  }

  /** This shouldn't be called directly. See `Dispatcher`. */
  public async _initializeCompare(
    repository: Repository,
    initialAction?: CompareAction
  ) {
    log.debug('[AppStore] initializing compare state')

    const state = this.getRepositoryState(repository)

    const branchesState = state.branchesState
    const tip = branchesState.tip
    const currentBranch = tip.kind === TipState.Valid ? tip.branch : null

    const allBranches =
      currentBranch != null
        ? branchesState.allBranches.filter(b => b.name !== currentBranch.name)
        : branchesState.allBranches
    const recentBranches = currentBranch
      ? branchesState.recentBranches.filter(b => b.name !== currentBranch.name)
      : branchesState.recentBranches

    const cachedDefaultBranch = branchesState.defaultBranch

    // only include the default branch when comparing if the user is not on the default branch
    // and it also exists in the repository
    const defaultBranch =
      currentBranch != null &&
      cachedDefaultBranch != null &&
      currentBranch.name !== cachedDefaultBranch.name
        ? cachedDefaultBranch
        : null

    this.updateCompareState(repository, state => ({
      allBranches,
      recentBranches,
      defaultBranch,
    }))

    const compareState = state.compareState

    const cachedState = compareState.formState

    const action =
      initialAction != null ? initialAction : getInitialAction(cachedState)
    this._executeCompare(repository, action)

    if (currentBranch != null && this.currentAheadBehindUpdater != null) {
      this.currentAheadBehindUpdater.schedule(currentBranch, allBranches)
    }
  }

  /** This shouldn't be called directly. See `Dispatcher`. */
  public async _executeCompare(
    repository: Repository,
    action: CompareAction
  ): Promise<void> {
    const gitStore = this.getGitStore(repository)
    const kind = action.kind

    if (action.kind === CompareActionKind.History) {
      await gitStore.loadHistory()

      const repoState = this.getRepositoryState(repository).historyState
      const commits = repoState.history

      this.updateCompareState(repository, state => ({
        formState: {
          kind: ComparisonView.None,
        },
        commitSHAs: commits,
      }))
      return this.emitUpdate()
    } else if (action.kind === CompareActionKind.Branch) {
      const comparisonBranch = action.branch
      const compare = await gitStore.getCompareCommits(
        comparisonBranch,
        action.mode
      )

      this.statsStore.recordBranchComparison()
      const { branchesState } = this.getRepositoryState(repository)

      if (
        branchesState.defaultBranch !== null &&
        comparisonBranch.name === branchesState.defaultBranch.name
      ) {
        this.statsStore.recordDefaultBranchComparison()
      }

      if (compare !== null) {
        const { ahead, behind } = compare
        const aheadBehind = { ahead, behind }

        this.updateCompareState(repository, s => ({
          formState: {
            comparisonBranch,
            kind: action.mode,
            aheadBehind,
          },
          commitSHAs: compare.commits.map(commit => commit.sha),
        }))

        const tip = gitStore.tip

        let currentSha: string | null = null

        if (tip.kind === TipState.Valid) {
          currentSha = tip.branch.tip.sha
        } else if (tip.kind === TipState.Detached) {
          currentSha = tip.currentSha
        }

        if (this.currentAheadBehindUpdater != null && currentSha != null) {
          const from =
            action.mode === ComparisonView.Ahead
              ? comparisonBranch.tip.sha
              : currentSha
          const to =
            action.mode === ComparisonView.Ahead
              ? currentSha
              : comparisonBranch.tip.sha

          this.currentAheadBehindUpdater.insert(from, to, aheadBehind)
        }

        return this.emitUpdate()
      }
    } else {
      return assertNever(action, `Unknown action: ${kind}`)
    }
  }

  /** This shouldn't be called directly. See `Dispatcher`. */
  public _loadNextHistoryBatch(repository: Repository): Promise<void> {
    const gitStore = this.getGitStore(repository)
    return gitStore.loadNextHistoryBatch()
  }

  /** This shouldn't be called directly. See `Dispatcher`. */
  public async _loadChangedFilesForCurrentSelection(
    repository: Repository
  ): Promise<void> {
    const state = this.getRepositoryState(repository)
    const selection = state.historyState.selection
    const currentSHA = selection.sha
    if (!currentSHA) {
      return
    }

    const gitStore = this.getGitStore(repository)
    const changedFiles = await gitStore.performFailableOperation(() =>
      getChangedFiles(repository, currentSHA)
    )
    if (!changedFiles) {
      return
    }

    // The selection could have changed between when we started loading the
    // changed files and we finished. We might wanna store the changed files per
    // SHA/path.
    if (currentSHA !== state.historyState.selection.sha) {
      return
    }

    // if we're selecting a commit for the first time, we should select the
    // first file in the commit and render the diff immediately

    const noFileSelected = selection.file === null

    const firstFileOrDefault =
      noFileSelected && changedFiles.length ? changedFiles[0] : selection.file

    const selectionOrFirstFile = {
      file: firstFileOrDefault,
      sha: selection.sha,
    }

    this.updateHistoryState(repository, state => ({ changedFiles }))

    this.emitUpdate()

    if (selectionOrFirstFile.file) {
      this._changeHistoryFileSelection(repository, selectionOrFirstFile.file)
    }
  }

  /** This shouldn't be called directly. See `Dispatcher`. */
  public async _changeHistoryCommitSelection(
    repository: Repository,
    sha: string
  ): Promise<void> {
    this.updateHistoryState(repository, state => {
      const commitChanged = state.selection.sha !== sha
      const changedFiles = commitChanged
        ? new Array<CommittedFileChange>()
        : state.changedFiles
      const file = commitChanged ? null : state.selection.file
      const selection = { sha, file }
      const diff = null

      return { selection, changedFiles, diff }
    })
    this.emitUpdate()
  }

  /** This shouldn't be called directly. See `Dispatcher`. */
  public async _setRepositoryFilterText(text: string): Promise<void> {
    this.repositoryFilterText = text
    this.emitUpdate()
  }

  /** This shouldn't be called directly. See `Dispatcher`. */
  public async _changeHistoryFileSelection(
    repository: Repository,
    file: CommittedFileChange
  ): Promise<void> {
    this.updateHistoryState(repository, state => {
      const selection = { sha: state.selection.sha, file }
      const diff = null
      return { selection, diff }
    })
    this.emitUpdate()

    const stateBeforeLoad = this.getRepositoryState(repository)
    const sha = stateBeforeLoad.historyState.selection.sha

    if (!sha) {
      if (__DEV__) {
        throw new Error(
          "No currently selected sha yet we've been asked to switch file selection"
        )
      } else {
        return
      }
    }

    const diff = await getCommitDiff(repository, file, sha)

    const stateAfterLoad = this.getRepositoryState(repository)

    // A whole bunch of things could have happened since we initiated the diff load
    if (
      stateAfterLoad.historyState.selection.sha !==
      stateBeforeLoad.historyState.selection.sha
    ) {
      return
    }
    if (!stateAfterLoad.historyState.selection.file) {
      return
    }
    if (stateAfterLoad.historyState.selection.file.id !== file.id) {
      return
    }

    this.updateHistoryState(repository, state => {
      const selection = { sha: state.selection.sha, file }
      return { selection, diff }
    })

    this.emitUpdate()
  }

  /** This shouldn't be called directly. See `Dispatcher`. */
  public async _selectRepository(
    repository: Repository | CloningRepository | null
  ): Promise<Repository | null> {
    const previouslySelectedRepository = this.selectedRepository

    this.selectedRepository = repository

    this.emitUpdate()
    this.stopBackgroundFetching()
    this.stopPullRequestUpdater()

    if (repository == null) {
      return Promise.resolve(null)
    }

    if (!(repository instanceof Repository)) {
      return Promise.resolve(null)
    }

    localStorage.setItem(LastSelectedRepositoryIDKey, repository.id.toString())

    if (repository.missing) {
      // as the repository is no longer found on disk, cleaning this up
      // ensures we don't accidentally run any Git operations against the
      // wrong location if the user then relocates the `.git` folder elsewhere
      this.removeGitStore(repository)
      this.removeRepositorySettingsStore(repository)
      return Promise.resolve(null)
    }

    this._refreshRepository(repository)

    const gitHubRepository = repository.gitHubRepository

    if (gitHubRepository != null) {
      this._refreshIssues(gitHubRepository)
      this.loadPullRequests(repository, async () => {
        const promiseForPRs = this.pullRequestStore.fetchPullRequestsFromCache(
          gitHubRepository
        )
        const isLoading = this.pullRequestStore.isFetchingPullRequests(
          gitHubRepository
        )

        const prs = await promiseForPRs

        if (prs.length > 0) {
          this.updateBranchesState(repository, state => {
            return {
              openPullRequests: prs,
              isLoadingPullRequests: isLoading,
            }
          })
        } else {
          this._refreshPullRequests(repository)
        }

        this._updateCurrentPullRequest(repository)
        this.emitUpdate()
      })
    }

    // The selected repository could have changed while we were refreshing.
    if (this.selectedRepository !== repository) {
      return null
    }

    // "Clone in Desktop" from a cold start can trigger this twice, and
    // for edge cases where _selectRepository is re-entract, calling this here
    // ensures we clean up the existing background fetcher correctly (if set)
    this.stopBackgroundFetching()
    this.stopPullRequestUpdater()
    this.stopAheadBehindUpdate()

    this.startBackgroundFetching(repository, !previouslySelectedRepository)
    this.startPullRequestUpdater(repository)

    if (enableCompareSidebar()) {
      this.startAheadBehindUpdater(repository)
    }

    this.refreshMentionables(repository)

    this.addUpstreamRemoteIfNeeded(repository)

    return this._repositoryWithRefreshedGitHubRepository(repository)
  }

  public async _refreshIssues(repository: GitHubRepository) {
    const user = getAccountForEndpoint(this.accounts, repository.endpoint)
    if (!user) {
      return
    }

    try {
      await this._issuesStore.refreshIssues(repository, user)
    } catch (e) {
      log.warn(`Unable to fetch issues for ${repository.fullName}`, e)
    }
  }

  private stopBackgroundFetching() {
    const backgroundFetcher = this.currentBackgroundFetcher
    if (backgroundFetcher) {
      backgroundFetcher.stop()
      this.currentBackgroundFetcher = null
    }
  }

  private refreshMentionables(repository: Repository) {
    const account = getAccountForRepository(this.accounts, repository)
    if (!account) {
      return
    }

    const gitHubRepository = repository.gitHubRepository
    if (!gitHubRepository) {
      return
    }

    this.gitHubUserStore.updateMentionables(gitHubRepository, account)
  }

  private startPullRequestUpdater(repository: Repository) {
    if (this.currentPullRequestUpdater) {
      fatalError(
        `A pull request updater is already active and cannot start updating on ${
          repository.name
        }`
      )

      return
    }

    if (!repository.gitHubRepository) {
      return
    }

    const account = getAccountForRepository(this.accounts, repository)

    if (!account) {
      return
    }

    const updater = new PullRequestUpdater(
      repository,
      account,
      this.pullRequestStore
    )
    this.currentPullRequestUpdater = updater

    this.currentPullRequestUpdater.start()
  }

  private stopPullRequestUpdater() {
    const updater = this.currentPullRequestUpdater

    if (updater) {
      updater.stop()
      this.currentPullRequestUpdater = null
    }
  }

  private shouldBackgroundFetch(repository: Repository): boolean {
    const gitStore = this.getGitStore(repository)
    const lastFetched = gitStore.lastFetched

    if (!lastFetched) {
      return true
    }

    const now = new Date()
    const timeSinceFetch = now.getTime() - lastFetched.getTime()

    if (timeSinceFetch < BackgroundFetchMinimumInterval) {
      const timeInSeconds = Math.floor(timeSinceFetch / 1000)

      log.debug(
        `skipping background fetch as repository was fetched ${timeInSeconds}s ago`
      )
      return false
    }

    return true
  }

  private startBackgroundFetching(
    repository: Repository,
    withInitialSkew: boolean
  ) {
    if (this.currentBackgroundFetcher) {
      fatalError(
        `We should only have on background fetcher active at once, but we're trying to start background fetching on ${
          repository.name
        } while another background fetcher is still active!`
      )
      return
    }

    const account = getAccountForRepository(this.accounts, repository)
    if (!account) {
      return
    }

    if (!repository.gitHubRepository) {
      return
    }

    const fetcher = new BackgroundFetcher(
      repository,
      account,
      r => this.performFetch(r, account, FetchType.BackgroundTask),
      r => this.shouldBackgroundFetch(r)
    )
    fetcher.start(withInitialSkew)
    this.currentBackgroundFetcher = fetcher
  }

  /** Load the initial state for the app. */
  public async loadInitialState() {
    const [accounts, repositories] = await Promise.all([
      this.accountsStore.getAll(),
      this.repositoriesStore.getAll(),
    ])

    log.info(
      `[AppStore] loading ${repositories.length} repositories from store`
    )
    accounts.forEach(a => {
      log.info(`[AppStore] found account: ${a.login} (${a.name})`)
    })

    this.accounts = accounts
    this.repositories = repositories

    // doing this that the current user can be found by any of their email addresses
    for (const account of accounts) {
      const userAssociations: ReadonlyArray<IGitHubUser> = account.emails.map(
        email =>
          // NB: We're not using object spread here because `account` has more
          // keys than we want.
          ({
            endpoint: account.endpoint,
            email: email.email,
            login: account.login,
            avatarURL: account.avatarURL,
            name: account.name,
          })
      )

      for (const user of userAssociations) {
        this.gitHubUserStore.cacheUser(user)
      }
    }

    this.updateRepositorySelectionAfterRepositoriesChanged()

    this.sidebarWidth =
      parseInt(localStorage.getItem(sidebarWidthConfigKey) || '', 10) ||
      defaultSidebarWidth
    this.commitSummaryWidth =
      parseInt(localStorage.getItem(commitSummaryWidthConfigKey) || '', 10) ||
      defaultCommitSummaryWidth

    const confirmRepositoryRemovalValue = localStorage.getItem(
      confirmRepoRemovalKey
    )

    this.confirmRepoRemoval =
      confirmRepositoryRemovalValue === null
        ? confirmRepoRemovalDefault
        : confirmRepositoryRemovalValue === '1'

    const confirmDiscardChangesValue = localStorage.getItem(
      confirmDiscardChangesKey
    )

    this.confirmDiscardChanges =
      confirmDiscardChangesValue === null
        ? confirmDiscardChangesDefault
        : confirmDiscardChangesValue === '1'

    const externalEditorValue = await this.getSelectedExternalEditor()
    if (externalEditorValue) {
      this.selectedExternalEditor = externalEditorValue
    }

    const shellValue = localStorage.getItem(shellKey)
    this.selectedShell = shellValue ? parseShell(shellValue) : DefaultShell

    this.updateMenuItemLabels()

    const imageDiffTypeValue = localStorage.getItem(imageDiffTypeKey)
    this.imageDiffType =
      imageDiffTypeValue === null
        ? imageDiffTypeDefault
        : parseInt(imageDiffTypeValue)

    this.emitUpdateNow()

    this.accountsStore.refresh()
  }

  private async getSelectedExternalEditor(): Promise<ExternalEditor | null> {
    const externalEditorValue = localStorage.getItem(externalEditorKey)
    if (externalEditorValue) {
      const value = parse(externalEditorValue)
      if (value) {
        return value
      }
    }

    const editors = await getAvailableEditors()
    if (editors.length) {
      const value = editors[0].editor
      // store this value to avoid the lookup next time
      localStorage.setItem(externalEditorKey, value)
      return value
    }

    return null
  }

  /**
   * Update menu labels for editor, shell, and pull requests.
   */
  private updateMenuItemLabels(repository?: Repository) {
    const editorLabel = this.selectedExternalEditor
      ? `Open in ${this.selectedExternalEditor}`
      : undefined

    const prLabel = repository
      ? this.getPullRequestLabel(repository)
      : undefined

    updatePreferredAppMenuItemLabels({
      editor: editorLabel,
      pullRequestLabel: prLabel,
      shell: `Open in ${this.selectedShell}`,
    })
  }

  private getPullRequestLabel(repository: Repository) {
    const githubRepository = repository.gitHubRepository
    const defaultPRLabel = __DARWIN__
      ? 'Create Pull Request'
      : 'Create &pull request'

    if (!githubRepository) {
      return defaultPRLabel
    }

    const repositoryState = this.repositoryState.get(repository.hash)

    if (!repositoryState) {
      return defaultPRLabel
    }

    const branchState = repositoryState.branchesState

    if (!branchState.currentPullRequest) {
      return defaultPRLabel
    }

    return __DARWIN__ ? 'Show Pull Request' : 'Show &pull request'
  }

  private updateRepositorySelectionAfterRepositoriesChanged() {
    const selectedRepository = this.selectedRepository
    let newSelectedRepository: Repository | CloningRepository | null = this
      .selectedRepository
    if (selectedRepository) {
      const r =
        this.repositories.find(
          r =>
            r.constructor === selectedRepository.constructor &&
            r.id === selectedRepository.id
        ) || null

      newSelectedRepository = r
    }

    if (newSelectedRepository === null && this.repositories.length > 0) {
      const lastSelectedID = parseInt(
        localStorage.getItem(LastSelectedRepositoryIDKey) || '',
        10
      )
      if (lastSelectedID && !isNaN(lastSelectedID)) {
        newSelectedRepository =
          this.repositories.find(r => r.id === lastSelectedID) || null
      }

      if (!newSelectedRepository) {
        newSelectedRepository = this.repositories[0]
      }
    }

    const repositoryChanged =
      (selectedRepository &&
        newSelectedRepository &&
        selectedRepository.hash !== newSelectedRepository.hash) ||
      (selectedRepository && !newSelectedRepository) ||
      (!selectedRepository && newSelectedRepository)
    if (repositoryChanged) {
      this._selectRepository(newSelectedRepository)
      this.emitUpdate()
    }
  }

  /** This shouldn't be called directly. See `Dispatcher`. */
  public async _loadStatus(
    repository: Repository,
    clearPartialState: boolean = false
  ): Promise<void> {
    const gitStore = this.getGitStore(repository)
    const status = await gitStore.loadStatus()

    if (!status) {
      return
    }

    this.updateChangesState(repository, state => {
      // Populate a map for all files in the current working directory state
      const filesByID = new Map<string, WorkingDirectoryFileChange>()
      state.workingDirectory.files.forEach(f => filesByID.set(f.id, f))

      // Attempt to preserve the selection state for each file in the new
      // working directory state by looking at the current files
      const mergedFiles = status.workingDirectory.files
        .map(file => {
          const existingFile = filesByID.get(file.id)
          if (existingFile) {
            if (clearPartialState) {
              if (
                existingFile.selection.getSelectionType() ===
                DiffSelectionType.Partial
              ) {
                return file.withIncludeAll(false)
              }
            }

            return file.withSelection(existingFile.selection)
          } else {
            return file
          }
        })
        .sort((x, y) => caseInsensitiveCompare(x.path, y.path))

      // Collect all the currently available file ids into a set to avoid O(N)
      // lookups using .find on the mergedFiles array.
      const mergedFileIds = new Set(mergedFiles.map(x => x.id))

      // The previously selected files might not be available in the working
      // directory any more due to having been committed or discarded so we'll
      // do a pass over and filter out any selected files that aren't available.
      let selectedFileIDs = state.selectedFileIDs.filter(id =>
        mergedFileIds.has(id)
      )

      // Select the first file if we don't have anything selected and we
      // have something to select.
      if (selectedFileIDs.length === 0 && mergedFiles.length > 0) {
        selectedFileIDs = [mergedFiles[0].id]
      }

      // The file selection could have changed if the previously selected files
      // are no longer selectable (they were discarded or committed) but if they
      // were not changed we can reuse the diff. Note, however that we only render
      // a diff when a single file is selected. If the previous selection was
      // a single file with the same id as the current selection we can keep the
      // diff we had, if not we'll clear it.
      const workingDirectory = WorkingDirectoryStatus.fromFiles(mergedFiles)

      const diff =
        selectedFileIDs.length === 1 &&
        state.selectedFileIDs.length === 1 &&
        state.selectedFileIDs[0] === selectedFileIDs[0]
          ? state.diff
          : null

      return { workingDirectory, selectedFileIDs, diff }
    })
    this.emitUpdate()

    this.updateChangesDiffForCurrentSelection(repository)
  }

  /** This shouldn't be called directly. See `Dispatcher`. */
  public async _changeRepositorySection(
    repository: Repository,
    selectedSection: RepositorySection
  ): Promise<void> {
    this.updateRepositoryState(repository, state => ({ selectedSection }))
    this.emitUpdate()

    if (selectedSection.selectedTab === RepositorySectionTab.History) {
      return this.refreshHistorySection(repository)
    } else if (selectedSection.selectedTab === RepositorySectionTab.Changes) {
      return this.refreshChangesSection(repository, {
        includingStatus: true,
        clearPartialState: false,
      })
    }
  }

  /** This shouldn't be called directly. See `Dispatcher`. */
  public async _changeChangesSelection(
    repository: Repository,
    selectedFiles: WorkingDirectoryFileChange[]
  ): Promise<void> {
    this.updateChangesState(repository, state => ({
      selectedFileIDs: selectedFiles.map(file => file.id),
      diff: null,
    }))
    this.emitUpdate()

    this.updateChangesDiffForCurrentSelection(repository)
  }

  /**
   * Loads or re-loads (refreshes) the diff for the currently selected file
   * in the working directory. This operation is a noop if there's no currently
   * selected file.
   */
  private async updateChangesDiffForCurrentSelection(
    repository: Repository
  ): Promise<void> {
    const stateBeforeLoad = this.getRepositoryState(repository)
    const changesStateBeforeLoad = stateBeforeLoad.changesState
    const selectedFileIDsBeforeLoad = changesStateBeforeLoad.selectedFileIDs

    // We only render diffs when a single file is selected.
    if (selectedFileIDsBeforeLoad.length !== 1) {
      if (changesStateBeforeLoad.diff !== null) {
        this.updateChangesState(repository, state => ({ diff: null }))
        this.emitUpdate()
      }
      return
    }

    const selectedFileIdBeforeLoad = selectedFileIDsBeforeLoad[0]
    const selectedFileBeforeLoad = changesStateBeforeLoad.workingDirectory.findFileWithID(
      selectedFileIdBeforeLoad
    )

    if (selectedFileBeforeLoad === null) {
      return
    }

    const diff = await getWorkingDirectoryDiff(
      repository,
      selectedFileBeforeLoad
    )

    const stateAfterLoad = this.getRepositoryState(repository)
    const changesState = stateAfterLoad.changesState

    // A different file (or files) could have been selected while we were
    // loading the diff in which case we no longer care about the diff we
    // just loaded.
    if (changesState.selectedFileIDs.length !== 1) {
      return
    }

    const selectedFileID = changesState.selectedFileIDs[0]

    if (selectedFileID !== selectedFileIdBeforeLoad) {
      return
    }

    const currentlySelectedFile = changesState.workingDirectory.findFileWithID(
      selectedFileID
    )
    if (currentlySelectedFile === null) {
      return
    }

    const selectableLines = new Set<number>()
    if (diff.kind === DiffType.Text) {
      // The diff might have changed dramatically since last we loaded it.
      // Ideally we would be more clever about validating that any partial
      // selection state is still valid by ensuring that selected lines still
      // exist but for now we'll settle on just updating the selectable lines
      // such that any previously selected line which now no longer exists or
      // has been turned into a context line isn't still selected.
      diff.hunks.forEach(h => {
        h.lines.forEach((line, index) => {
          if (line.isIncludeableLine()) {
            selectableLines.add(h.unifiedDiffStart + index)
          }
        })
      })
    }

    const newSelection = currentlySelectedFile.selection.withSelectableLines(
      selectableLines
    )
    const selectedFile = currentlySelectedFile.withSelection(newSelection)
    const updatedFiles = changesState.workingDirectory.files.map(
      f => (f.id === selectedFile.id ? selectedFile : f)
    )
    const workingDirectory = WorkingDirectoryStatus.fromFiles(updatedFiles)

    this.updateChangesState(repository, state => ({ diff, workingDirectory }))
    this.emitUpdate()
  }

  /** This shouldn't be called directly. See `Dispatcher`. */
  public async _commitIncludedChanges(
    repository: Repository,
    summary: string,
    description: string | null,
    trailers?: ReadonlyArray<ITrailer>
  ): Promise<boolean> {
    const state = this.getRepositoryState(repository)
    const files = state.changesState.workingDirectory.files
    const selectedFiles = files.filter(file => {
      return file.selection.getSelectionType() !== DiffSelectionType.None
    })

    const gitStore = this.getGitStore(repository)

    const result = await this.isCommitting(repository, () => {
      return gitStore.performFailableOperation(async () => {
        const message = await formatCommitMessage(
          repository,
          summary,
          description,
          trailers
        )
        return createCommit(repository, message, selectedFiles)
      })
    })

    if (result) {
      this.statsStore.recordCommit()

      const includedPartialSelections = files.some(
        file => file.selection.getSelectionType() === DiffSelectionType.Partial
      )
      if (includedPartialSelections) {
        this.statsStore.recordPartialCommit()
      }

      if (trailers != null && trailers.some(isCoAuthoredByTrailer)) {
        this.statsStore.recordCoAuthoredCommit()
      }

      await this._refreshRepository(repository)
      await this.refreshChangesSection(repository, {
        includingStatus: true,
        clearPartialState: true,
      })
    }

    return result || false
  }

  /** This shouldn't be called directly. See `Dispatcher`. */
  public _changeFileIncluded(
    repository: Repository,
    file: WorkingDirectoryFileChange,
    include: boolean
  ): Promise<void> {
    const selection = include
      ? file.selection.withSelectAll()
      : file.selection.withSelectNone()
    this.updateWorkingDirectoryFileSelection(repository, file, selection)
    return Promise.resolve()
  }

  /** This shouldn't be called directly. See `Dispatcher`. */
  public _changeFileLineSelection(
    repository: Repository,
    file: WorkingDirectoryFileChange,
    diffSelection: DiffSelection
  ): Promise<void> {
    this.updateWorkingDirectoryFileSelection(repository, file, diffSelection)
    return Promise.resolve()
  }

  /**
   * Updates the selection for the given file in the working directory state and
   * emits an update event.
   */
  private updateWorkingDirectoryFileSelection(
    repository: Repository,
    file: WorkingDirectoryFileChange,
    selection: DiffSelection
  ) {
    this.updateChangesState(repository, state => {
      const newFiles = state.workingDirectory.files.map(
        f => (f.id === file.id ? f.withSelection(selection) : f)
      )

      const workingDirectory = WorkingDirectoryStatus.fromFiles(newFiles)

      return { workingDirectory }
    })

    this.emitUpdate()
  }

  /** This shouldn't be called directly. See `Dispatcher`. */
  public _changeIncludeAllFiles(
    repository: Repository,
    includeAll: boolean
  ): Promise<void> {
    this.updateChangesState(repository, state => {
      const workingDirectory = state.workingDirectory.withIncludeAllFiles(
        includeAll
      )
      return { workingDirectory }
    })

    this.emitUpdate()

    return Promise.resolve()
  }

  /** This shouldn't be called directly. See `Dispatcher`. */
  public async _refreshRepository(repository: Repository): Promise<void> {
    if (repository.missing) {
      return
    }

    const state = this.getRepositoryState(repository)
    const gitStore = this.getGitStore(repository)

    // When refreshing we *always* check the status so that we can update the
    // changes indicator in the tab bar. But we only load History if it's
    // selected.
    await Promise.all([this._loadStatus(repository), gitStore.loadBranches()])

    const section = state.selectedSection
    let refreshSectionPromise: Promise<void>

    if (section.selectedTab === RepositorySectionTab.History) {
      refreshSectionPromise = this.refreshHistorySection(repository)
    } else if (section.selectedTab === RepositorySectionTab.Changes) {
      refreshSectionPromise = this.refreshChangesSection(repository, {
        includingStatus: false,
        clearPartialState: false,
      })
    } else {
      return assertNever(section, `Unknown section: ${section}`)
    }

    await Promise.all([
      gitStore.loadRemotes(),
      gitStore.updateLastFetched(),
      this.refreshAuthor(repository),
      gitStore.loadContextualCommitMessage(),
      refreshSectionPromise,
    ])

    this._updateCurrentPullRequest(repository)
    this.updateMenuItemLabels(repository)
    this._initializeCompare(repository)
  }

  /**
   * Refresh all the data for the Changes section.
   *
   * This will be called automatically when appropriate.
   */
  private async refreshChangesSection(
    repository: Repository,
    options: { includingStatus: boolean; clearPartialState: boolean }
  ): Promise<void> {
    if (options.includingStatus) {
      await this._loadStatus(repository, options.clearPartialState)
    }

    const gitStore = this.getGitStore(repository)
    const state = this.getRepositoryState(repository)

    if (state.branchesState.tip.kind === TipState.Valid) {
      const currentBranch = state.branchesState.tip.branch
      await gitStore.loadLocalCommits(currentBranch)
    } else if (state.branchesState.tip.kind === TipState.Unborn) {
      await gitStore.loadLocalCommits(null)
    }
  }

  /**
   * Refresh all the data for the History section.
   *
   * This will be called automatically when appropriate.
   */
  private async refreshHistorySection(repository: Repository): Promise<void> {
    const gitStore = this.getGitStore(repository)
    const state = this.getRepositoryState(repository)
    const tip = state.branchesState.tip

    if (tip.kind === TipState.Valid) {
      await gitStore.loadLocalCommits(tip.branch)
    }

    return this._loadHistory(repository)
  }

  private async refreshAuthor(repository: Repository): Promise<void> {
    const gitStore = this.getGitStore(repository)
    const commitAuthor =
      (await gitStore.performFailableOperation(() =>
        getAuthorIdentity(repository)
      )) || null

    this.updateRepositoryState(repository, state => ({ commitAuthor }))
    this.emitUpdate()
  }

  /** This shouldn't be called directly. See `Dispatcher`. */
  public async _showPopup(popup: Popup): Promise<void> {
    this._closePopup()

    // Always close the app menu when showing a pop up. This is only
    // applicable on Windows where we draw a custom app menu.
    this._closeFoldout(FoldoutType.AppMenu)

    this.currentPopup = popup
    this.emitUpdate()
  }

  /** This shouldn't be called directly. See `Dispatcher`. */
  public _closePopup(): Promise<void> {
    const currentPopup = this.currentPopup
    if (currentPopup == null) {
      return Promise.resolve()
    }

    if (currentPopup.type === PopupType.CloneRepository) {
      this._completeOpenInDesktop(() => Promise.resolve(null))
    }

    this.currentPopup = null
    this.emitUpdate()

    return Promise.resolve()
  }

  /** This shouldn't be called directly. See `Dispatcher`. */
  public async _showFoldout(foldout: Foldout): Promise<void> {
    this.currentFoldout = foldout
    this.emitUpdate()
  }

  /** This shouldn't be called directly. See `Dispatcher`. */
  public async _closeCurrentFoldout(): Promise<void> {
    if (this.currentFoldout == null) {
      return
    }

    this.currentFoldout = null
    this.emitUpdate()
  }

  /** This shouldn't be called directly. See `Dispatcher`. */
  public async _closeFoldout(foldout: FoldoutType): Promise<void> {
    if (this.currentFoldout == null) {
      return
    }

    if (foldout !== undefined && this.currentFoldout.type !== foldout) {
      return
    }

    this.currentFoldout = null
    this.emitUpdate()
  }

  /** This shouldn't be called directly. See `Dispatcher`. */
  public async _createBranch(
    repository: Repository,
    name: string,
    startPoint?: string
  ): Promise<Repository> {
    const gitStore = this.getGitStore(repository)
    const branch = await gitStore.performFailableOperation(() =>
      createBranch(repository, name, startPoint)
    )

    if (branch == null) {
      return repository
    }

    return await this._checkoutBranch(repository, branch)
  }

  private updateCheckoutProgress(
    repository: Repository,
    checkoutProgress: ICheckoutProgress | null
  ) {
    this.updateRepositoryState(repository, state => ({ checkoutProgress }))

    if (this.selectedRepository === repository) {
      this.emitUpdate()
    }
  }

  private getLocalBranch(
    repository: Repository,
    branch: string
  ): Branch | null {
    const gitStore = this.getGitStore(repository)
    return (
      gitStore.allBranches.find(b => b.nameWithoutRemote === branch) || null
    )
  }

  /** This shouldn't be called directly. See `Dispatcher`. */
  public async _checkoutBranch(
    repository: Repository,
    branch: Branch | string
  ): Promise<Repository> {
    const gitStore = this.getGitStore(repository)
    const kind = 'checkout'

    const foundBranch =
      typeof branch === 'string'
        ? this.getLocalBranch(repository, branch)
        : branch

    if (foundBranch == null) {
      return repository
    }

    await this.withAuthenticatingUser(repository, (repository, account) =>
      gitStore.performFailableOperation(() =>
        checkoutBranch(repository, account, foundBranch, progress => {
          this.updateCheckoutProgress(repository, progress)
        })
      )
    )

    try {
      this.updateCheckoutProgress(repository, {
        kind,
        title: __DARWIN__ ? 'Refreshing Repository' : 'Refreshing repository',
        value: 1,
        targetBranch: foundBranch.name,
      })

      await this._refreshRepository(repository)
    } finally {
      this.updateCheckoutProgress(repository, null)
      this._initializeCompare(repository, { kind: CompareActionKind.History })
    }

    return repository
  }

  /** This shouldn't be called directly. See `Dispatcher`. */
  public async _repositoryWithRefreshedGitHubRepository(
    repository: Repository
  ): Promise<Repository> {
    const oldGitHubRepository = repository.gitHubRepository

    const matchedGitHubRepository = await this.matchGitHubRepository(repository)
    if (!matchedGitHubRepository) {
      // TODO: We currently never clear GitHub repository associations (see
      // https://github.com/desktop/desktop/issues/1144). So we can bail early
      // at this point.
      return repository
    }

    // This is the repository with the GitHub repository as matched. It's not
    // ideal because the GitHub repository hasn't been fetched from the API yet
    // and so it is incomplete. But if we _can't_ fetch it from the API, it's
    // better than nothing.
    const skeletonOwner = new Owner(
      matchedGitHubRepository.owner,
      matchedGitHubRepository.endpoint,
      null
    )
    const skeletonGitHubRepository = new GitHubRepository(
      matchedGitHubRepository.name,
      skeletonOwner,
      null
    )
    const skeletonRepository = new Repository(
      repository.path,
      repository.id,
      skeletonGitHubRepository,
      repository.missing
    )

    const account = getAccountForEndpoint(
      this.accounts,
      matchedGitHubRepository.endpoint
    )
    if (!account) {
      // If the repository given to us had a GitHubRepository instance we want
      // to try to preserve that if possible since the updated GitHubRepository
      // instance won't have any API information while the previous one might.
      // We'll only swap it out if the endpoint has changed in which case the
      // old API information will be invalid anyway.
      if (
        !oldGitHubRepository ||
        matchedGitHubRepository.endpoint !== oldGitHubRepository.endpoint
      ) {
        return skeletonRepository
      }

      return repository
    }

    const api = API.fromAccount(account)
    const apiRepo = await api.fetchRepository(
      matchedGitHubRepository.owner,
      matchedGitHubRepository.name
    )

    if (!apiRepo) {
      // This is the same as above. If the request fails, we wanna preserve the
      // existing GitHub repository info. But if we didn't have a GitHub
      // repository already or the endpoint changed, the skeleton repository is
      // better than nothing.
      if (
        !oldGitHubRepository ||
        matchedGitHubRepository.endpoint !== oldGitHubRepository.endpoint
      ) {
        return skeletonRepository
      }

      return repository
    }

    const endpoint = matchedGitHubRepository.endpoint
    return this.repositoriesStore.updateGitHubRepository(
      repository,
      endpoint,
      apiRepo
    )
  }

  private async matchGitHubRepository(
    repository: Repository
  ): Promise<IMatchedGitHubRepository | null> {
    const remote = await getDefaultRemote(repository)
    return remote ? matchGitHubRepository(this.accounts, remote.url) : null
  }

  /** This shouldn't be called directly. See `Dispatcher`. */
  public _pushError(error: Error): Promise<void> {
    const newErrors = Array.from(this.errors)
    newErrors.push(error)
    this.errors = newErrors
    this.emitUpdate()

    return Promise.resolve()
  }

  /** This shouldn't be called directly. See `Dispatcher`. */
  public _clearError(error: Error): Promise<void> {
    this.errors = this.errors.filter(e => e !== error)
    this.emitUpdate()

    return Promise.resolve()
  }

  /** This shouldn't be called directly. See `Dispatcher`. */
  public async _renameBranch(
    repository: Repository,
    branch: Branch,
    newName: string
  ): Promise<void> {
    const gitStore = this.getGitStore(repository)
    await gitStore.performFailableOperation(() =>
      renameBranch(repository, branch, newName)
    )

    return this._refreshRepository(repository)
  }

  /** This shouldn't be called directly. See `Dispatcher`. */
  public async _deleteBranch(
    repository: Repository,
    branch: Branch,
    includeRemote: boolean
  ): Promise<void> {
    return this.withAuthenticatingUser(repository, async (repo, account) => {
      const defaultBranch = this.getRepositoryState(repository).branchesState
        .defaultBranch
      if (!defaultBranch) {
        throw new Error(`No default branch!`)
      }

      const gitStore = this.getGitStore(repository)

      await gitStore.performFailableOperation(() =>
        checkoutBranch(repository, account, defaultBranch)
      )
      await gitStore.performFailableOperation(() =>
        deleteBranch(repository, branch, account, includeRemote)
      )

      return this._refreshRepository(repository)
    })
  }

  private updatePushPullFetchProgress(
    repository: Repository,
    pushPullFetchProgress: Progress | null
  ) {
    this.updateRepositoryState(repository, state => ({ pushPullFetchProgress }))

    if (this.selectedRepository === repository) {
      this.emitUpdate()
    }
  }

  public async _push(repository: Repository): Promise<void> {
    return this.withAuthenticatingUser(repository, (repository, account) => {
      return this.performPush(repository, account)
    })
  }

  private async performPush(
    repository: Repository,
    account: IGitAccount | null
  ): Promise<void> {
    const gitStore = this.getGitStore(repository)
    const remote = gitStore.remote
    if (!remote) {
      this._showPopup({ type: PopupType.PublishRepository, repository })
      return
    }

    return this.withPushPull(repository, async () => {
      const state = this.getRepositoryState(repository)
      if (state.branchesState.tip.kind === TipState.Unborn) {
        throw new Error('The current branch is unborn.')
      }

      if (state.branchesState.tip.kind === TipState.Detached) {
        throw new Error('The current repository is in a detached HEAD state.')
      }

      if (state.branchesState.tip.kind === TipState.Valid) {
        const branch = state.branchesState.tip.branch

        const pushTitle = `Pushing to ${remote.name}`

        // Emit an initial progress even before our push begins
        // since we're doing some work to get remotes up front.
        this.updatePushPullFetchProgress(repository, {
          kind: 'push',
          title: pushTitle,
          value: 0,
          remote: remote.name,
          branch: branch.name,
        })

        // Let's say that a push takes roughly twice as long as a fetch,
        // this is of course highly inaccurate.
        let pushWeight = 2.5
        let fetchWeight = 1

        // Let's leave 10% at the end for refreshing
        const refreshWeight = 0.1

        // Scale pull and fetch weights to be between 0 and 0.9.
        const scale = 1 / (pushWeight + fetchWeight) * (1 - refreshWeight)

        pushWeight *= scale
        fetchWeight *= scale

        const retryAction: RetryAction = {
          type: RetryActionType.Push,
          repository,
        }
        await gitStore.performFailableOperation(
          async () => {
            await pushRepo(
              repository,
              account,
              remote.name,
              branch.name,
              branch.upstreamWithoutRemote,
              progress => {
                this.updatePushPullFetchProgress(repository, {
                  ...progress,
                  title: pushTitle,
                  value: pushWeight * progress.value,
                })
              }
            )

            await gitStore.fetchRemotes(
              account,
              [remote],
              false,
              fetchProgress => {
                this.updatePushPullFetchProgress(repository, {
                  ...fetchProgress,
                  value: pushWeight + fetchProgress.value * fetchWeight,
                })
              }
            )

            const refreshTitle = __DARWIN__
              ? 'Refreshing Repository'
              : 'Refreshing repository'
            const refreshStartProgress = pushWeight + fetchWeight

            this.updatePushPullFetchProgress(repository, {
              kind: 'generic',
              title: refreshTitle,
              value: refreshStartProgress,
            })

            await this._refreshRepository(repository)

            this.updatePushPullFetchProgress(repository, {
              kind: 'generic',
              title: refreshTitle,
              description: 'Fast-forwarding branches',
              value: refreshStartProgress + refreshWeight * 0.5,
            })

            await this.fastForwardBranches(repository)
          },
          { retryAction }
        )

        this.updatePushPullFetchProgress(repository, null)

        const prUpdater = this.currentPullRequestUpdater
        if (prUpdater) {
          const state = this.getRepositoryState(repository)
          const currentPR = state.branchesState.currentPullRequest
          const gitHubRepository = repository.gitHubRepository

          if (currentPR && gitHubRepository) {
            prUpdater.didPushPullRequest(currentPR)
          }
        }
      }
    })
  }

  private async isCommitting(
    repository: Repository,
    fn: () => Promise<boolean | undefined>
  ): Promise<boolean | undefined> {
    const state = this.getRepositoryState(repository)
    // ensure the user doesn't try and commit again
    if (state.isCommitting) {
      return
    }

    this.updateRepositoryState(repository, state => ({ isCommitting: true }))
    this.emitUpdate()

    try {
      return await fn()
    } finally {
      this.updateRepositoryState(repository, state => ({ isCommitting: false }))
      this.emitUpdate()
    }
  }

  private async withPushPull(
    repository: Repository,
    fn: () => Promise<void>
  ): Promise<void> {
    const state = this.getRepositoryState(repository)
    // Don't allow concurrent network operations.
    if (state.isPushPullFetchInProgress) {
      return
    }

    this.updateRepositoryState(repository, state => ({
      isPushPullFetchInProgress: true,
    }))
    this.emitUpdate()

    try {
      await fn()
    } finally {
      this.updateRepositoryState(repository, state => ({
        isPushPullFetchInProgress: false,
      }))
      this.emitUpdate()
    }
  }

  public async _pull(repository: Repository): Promise<void> {
    return this.withAuthenticatingUser(repository, (repository, account) => {
      return this.performPull(repository, account)
    })
  }

  /** This shouldn't be called directly. See `Dispatcher`. */
  private async performPull(
    repository: Repository,
    account: IGitAccount | null
  ): Promise<void> {
    return this.withPushPull(repository, async () => {
      const gitStore = this.getGitStore(repository)
      const remote = gitStore.remote

      if (!remote) {
        throw new Error('The repository has no remotes.')
      }

      const state = this.getRepositoryState(repository)
      const tip = state.branchesState.tip

      if (tip.kind === TipState.Unborn) {
        throw new Error('The current branch is unborn.')
      }

      if (tip.kind === TipState.Detached) {
        throw new Error('The current repository is in a detached HEAD state.')
      }

      if (tip.kind === TipState.Valid) {
        let mergeBase: string | null = null
        if (tip.branch.upstream) {
          mergeBase = await getMergeBase(
            repository,
            tip.branch.name,
            tip.branch.upstream
          )
        }

        const title = `Pulling ${remote.name}`
        const kind = 'pull'
        this.updatePushPullFetchProgress(repository, {
          kind,
          title,
          value: 0,
          remote: remote.name,
        })

        try {
          // Let's say that a pull takes twice as long as a fetch,
          // this is of course highly inaccurate.
          let pullWeight = 2
          let fetchWeight = 1

          // Let's leave 10% at the end for refreshing
          const refreshWeight = 0.1

          // Scale pull and fetch weights to be between 0 and 0.9.
          const scale = 1 / (pullWeight + fetchWeight) * (1 - refreshWeight)

          pullWeight *= scale
          fetchWeight *= scale

          const retryAction: RetryAction = {
            type: RetryActionType.Pull,
            repository,
          }
          await gitStore.performFailableOperation(
            () =>
              pullRepo(repository, account, remote.name, progress => {
                this.updatePushPullFetchProgress(repository, {
                  ...progress,
                  value: progress.value * pullWeight,
                })
              }),
            { retryAction }
          )

          const refreshStartProgress = pullWeight + fetchWeight
          const refreshTitle = __DARWIN__
            ? 'Refreshing Repository'
            : 'Refreshing repository'

          this.updatePushPullFetchProgress(repository, {
            kind: 'generic',
            title: refreshTitle,
            value: refreshStartProgress,
          })

          if (mergeBase) {
            await gitStore.reconcileHistory(mergeBase)
          }

          await this._refreshRepository(repository)

          this.updatePushPullFetchProgress(repository, {
            kind: 'generic',
            title: refreshTitle,
            description: 'Fast-forwarding branches',
            value: refreshStartProgress + refreshWeight * 0.5,
          })

          await this.fastForwardBranches(repository)
        } finally {
          this.updatePushPullFetchProgress(repository, null)
        }
      }
    })
  }

  private async fastForwardBranches(repository: Repository) {
    const state = this.getRepositoryState(repository)
    const branches = state.branchesState.allBranches

    const tip = state.branchesState.tip
    const currentBranchName =
      tip.kind === TipState.Valid ? tip.branch.name : null

    let eligibleBranches = branches.filter(b =>
      eligibleForFastForward(b, currentBranchName)
    )

    if (eligibleBranches.length >= FastForwardBranchesThreshold) {
      log.info(
        `skipping fast-forward for all branches as there are ${
          eligibleBranches.length
        } local branches - this will run again when there are less than ${FastForwardBranchesThreshold} local branches tracking remotes`
      )

      const defaultBranch = state.branchesState.defaultBranch
      eligibleBranches =
        defaultBranch != null &&
        eligibleForFastForward(defaultBranch, currentBranchName)
          ? [defaultBranch]
          : []
    }

    for (const branch of eligibleBranches) {
      const aheadBehind = await getBranchAheadBehind(repository, branch)
      if (!aheadBehind) {
        continue
      }

      const { ahead, behind } = aheadBehind
      // Only perform the fast forward if the branch is behind it's upstream
      // branch and has no local commits.
      if (ahead === 0 && behind > 0) {
        // At this point we're guaranteed this is non-null since we've filtered
        // out any branches will null upstreams above when creating
        // `eligibleBranches`.
        const upstreamRef = branch.upstream!
        const localRef = formatAsLocalRef(branch.name)
        await updateRef(
          repository,
          localRef,
          branch.tip.sha,
          upstreamRef,
          'pull: Fast-forward'
        )
      }
    }
  }

  /** This shouldn't be called directly. See `Dispatcher`. */
  public async _publishRepository(
    repository: Repository,
    name: string,
    description: string,
    private_: boolean,
    account: Account,
    org: IAPIUser | null
  ): Promise<Repository> {
    const api = API.fromAccount(account)
    const apiRepository = await api.createRepository(
      org,
      name,
      description,
      private_
    )

    const gitStore = this.getGitStore(repository)
    await gitStore.performFailableOperation(() =>
      addRemote(repository, 'origin', apiRepository.clone_url)
    )
    await gitStore.loadRemotes()

    // skip pushing if the current branch is a detached HEAD or the repository
    // is unborn
    if (gitStore.tip.kind === TipState.Valid) {
      await this.performPush(repository, account)
    }

    return this._repositoryWithRefreshedGitHubRepository(repository)
  }

  private getAccountForRemoteURL(remote: string): IGitAccount | null {
    const gitHubRepository = matchGitHubRepository(this.accounts, remote)
    if (gitHubRepository) {
      const account = getAccountForEndpoint(
        this.accounts,
        gitHubRepository.endpoint
      )
      if (account) {
        const hasValidToken =
          account.token.length > 0 ? 'has token' : 'empty token'
        log.info(
          `[AppStore.getAccountForRemoteURL] account found for remote: ${remote} - ${
            account.login
          } (${hasValidToken})`
        )
        return account
      }
    }

    const hostname = getGenericHostname(remote)
    const username = getGenericUsername(hostname)
    if (username != null) {
      log.info(
        `[AppStore.getAccountForRemoteURL] found generic credentials for '${hostname}' and '${username}'`
      )
      return { login: username, endpoint: hostname }
    }

    log.info(
      `[AppStore.getAccountForRemoteURL] no generic credentials found for '${remote}'`
    )

    return null
  }

  /** This shouldn't be called directly. See `Dispatcher`. */
  public _clone(
    url: string,
    path: string,
    friendlyName: string,
    options?: { branch?: string }
  ): { promise: Promise<boolean>; repository: CloningRepository } {
    const account = this.getAccountForRemoteURL(url)
    const promise = this.cloningRepositoriesStore.clone(
      url,
      path,
      friendlyName,
      {
        ...options,
        account,
      }
    )
    const repository = this.cloningRepositoriesStore.repositories.find(
      r => r.url === url && r.path === path
    )!

    return { promise, repository }
  }

  public _removeCloningRepository(repository: CloningRepository) {
    this.cloningRepositoriesStore.remove(repository)
  }

  public async _discardChanges(
    repository: Repository,
    files: ReadonlyArray<WorkingDirectoryFileChange>
  ) {
    const gitStore = this.getGitStore(repository)
    await gitStore.discardChanges(files)

    return this._refreshRepository(repository)
  }

  public async _undoCommit(
    repository: Repository,
    commit: Commit
  ): Promise<void> {
    const gitStore = this.getGitStore(repository)

    await gitStore.undoCommit(commit)

    const state = this.getRepositoryState(repository)
    const selectedCommit = state.historyState.selection.sha

    if (selectedCommit === commit.sha) {
      // clear the selection of this commit in the history view
      this.updateHistoryState(repository, state => {
        const selection = { sha: null, file: null }
        return { selection }
      })
    }

    return this._refreshRepository(repository)
  }

  /**
   * Fetch a specific refspec for the repository.
   *
   * As this action is required to complete when viewing a Pull Request from
   * a fork, it does not opt-in to checks that prevent multiple concurrent
   * network actions. This might require some rework in the future to chain
   * these actions.
   *
   */
  public async _fetchRefspec(
    repository: Repository,
    refspec: string
  ): Promise<void> {
    return this.withAuthenticatingUser(
      repository,
      async (repository, account) => {
        const gitStore = this.getGitStore(repository)
        await gitStore.fetchRefspec(account, refspec)

        return this._refreshRepository(repository)
      }
    )
  }

  /**
   * Fetch all relevant remotes in the the repository.
   *
   * See gitStore.fetch for more details.
   *
   * Note that this method will not perform the fetch of the specified remote
   * if _any_ fetches or pulls are currently in-progress.
   */
  public _fetch(repository: Repository, fetchType: FetchType): Promise<void> {
    return this.withAuthenticatingUser(repository, (repository, account) => {
      return this.performFetch(repository, account, fetchType)
    })
  }

  /**
   * Fetch a particular remote in a repository.
   *
   * Note that this method will not perform the fetch of the specified remote
   * if _any_ fetches or pulls are currently in-progress.
   */
  private _fetchRemote(
    repository: Repository,
    remote: IRemote,
    fetchType: FetchType
  ): Promise<void> {
    return this.withAuthenticatingUser(repository, (repository, account) => {
      return this.performFetch(repository, account, fetchType, [remote])
    })
  }

  /**
   * Fetch all relevant remotes or one or more given remotes in the repository.
   *
   * @param remotes Optional, one or more remotes to fetch if undefined all
   *                relevant remotes will be fetched. See gitStore.fetch for
   *                more detail on what constitutes a relevant remote.
   */
  private async performFetch(
    repository: Repository,
    account: IGitAccount | null,
    fetchType: FetchType,
    remotes?: IRemote[]
  ): Promise<void> {
    await this.withPushPull(repository, async () => {
      const gitStore = this.getGitStore(repository)

      try {
        const fetchWeight = 0.9
        const refreshWeight = 0.1
        const isBackgroundTask = fetchType === FetchType.BackgroundTask

        const progressCallback = (progress: IFetchProgress) => {
          this.updatePushPullFetchProgress(repository, {
            ...progress,
            value: progress.value * fetchWeight,
          })
        }

        if (remotes === undefined) {
          await gitStore.fetch(account, isBackgroundTask, progressCallback)
        } else {
          await gitStore.fetchRemotes(
            account,
            remotes,
            isBackgroundTask,
            progressCallback
          )
        }

        const refreshTitle = __DARWIN__
          ? 'Refreshing Repository'
          : 'Refreshing repository'

        this.updatePushPullFetchProgress(repository, {
          kind: 'generic',
          title: refreshTitle,
          value: fetchWeight,
        })

        await this._refreshRepository(repository)

        this.updatePushPullFetchProgress(repository, {
          kind: 'generic',
          title: refreshTitle,
          description: 'Fast-forwarding branches',
          value: fetchWeight + refreshWeight * 0.5,
        })

        await this.fastForwardBranches(repository)
      } finally {
        this.updatePushPullFetchProgress(repository, null)

        if (fetchType === FetchType.UserInitiatedTask) {
          this._refreshPullRequests(repository)
          if (repository.gitHubRepository != null) {
            this._refreshIssues(repository.gitHubRepository)
          }
        }
      }
    })
  }

  public _endWelcomeFlow(): Promise<void> {
    this.showWelcomeFlow = false

    this.emitUpdate()

    markWelcomeFlowComplete()

    return Promise.resolve()
  }

  public _setSidebarWidth(width: number): Promise<void> {
    this.sidebarWidth = width
    localStorage.setItem(sidebarWidthConfigKey, width.toString())
    this.emitUpdate()

    return Promise.resolve()
  }

  public _resetSidebarWidth(): Promise<void> {
    this.sidebarWidth = defaultSidebarWidth
    localStorage.removeItem(sidebarWidthConfigKey)
    this.emitUpdate()

    return Promise.resolve()
  }

  public _setCommitSummaryWidth(width: number): Promise<void> {
    this.commitSummaryWidth = width
    localStorage.setItem(commitSummaryWidthConfigKey, width.toString())
    this.emitUpdate()

    return Promise.resolve()
  }

  public _resetCommitSummaryWidth(): Promise<void> {
    this.commitSummaryWidth = defaultCommitSummaryWidth
    localStorage.removeItem(commitSummaryWidthConfigKey)
    this.emitUpdate()

    return Promise.resolve()
  }

  public _setCommitMessage(
    repository: Repository,
    message: ICommitMessage | null
  ): Promise<void> {
    const gitStore = this.getGitStore(repository)
    return gitStore.setCommitMessage(message)
  }

  /**
   * Set the global application menu.
   *
   * This is called in response to the main process emitting an event signalling
   * that the application menu has changed in some way like an item being
   * added/removed or an item having its visibility toggled.
   *
   * This method should not be called by the renderer in any other circumstance
   * than as a directly result of the main-process event.
   *
   */
  private setAppMenu(menu: IMenu): Promise<void> {
    if (this.appMenu) {
      this.appMenu = this.appMenu.withMenu(menu)
    } else {
      this.appMenu = AppMenu.fromMenu(menu)
    }

    this.emitUpdate()
    return Promise.resolve()
  }

  public _setAppMenuState(
    update: (appMenu: AppMenu) => AppMenu
  ): Promise<void> {
    if (this.appMenu) {
      this.appMenu = update(this.appMenu)
      this.emitUpdate()
    }
    return Promise.resolve()
  }

  public _setAccessKeyHighlightState(highlight: boolean): Promise<void> {
    if (this.highlightAccessKeys !== highlight) {
      this.highlightAccessKeys = highlight
      this.emitUpdate()
    }

    return Promise.resolve()
  }

  public async _mergeBranch(
    repository: Repository,
    branch: string
  ): Promise<void> {
    const gitStore = this.getGitStore(repository)
    await gitStore.merge(branch)

    return this._refreshRepository(repository)
  }

  /** This shouldn't be called directly. See `Dispatcher`. */
  public _setRemoteURL(
    repository: Repository,
    name: string,
    url: string
  ): Promise<void> {
    const gitStore = this.getGitStore(repository)
    return gitStore.setRemoteURL(name, url)
  }

  /** This shouldn't be called directly. See `Dispatcher`. */
  public async _openShell(path: string) {
    this.statsStore.recordOpenShell()

    try {
      const match = await findShellOrDefault(this.selectedShell)
      await launchShell(match, path, error => this._pushError(error))
    } catch (error) {
      this.emitError(error)
    }
  }

  /** Takes a URL and opens it using the system default application */
  public _openInBrowser(url: string): Promise<boolean> {
    return shell.openExternal(url)
  }

  /** Open a path to a repository or file using the user's configured editor */
  public async _openInExternalEditor(fullPath: string): Promise<void> {
    const selectedExternalEditor =
      this.getState().selectedExternalEditor || null

    try {
      const match = await findEditorOrDefault(selectedExternalEditor)
      await launchExternalEditor(fullPath, match)
    } catch (error) {
      this.emitError(error)
    }
  }

  /** This shouldn't be called directly. See `Dispatcher`. */
  public async _saveGitIgnore(
    repository: Repository,
    text: string
  ): Promise<void> {
    const repositorySettingsStore = this.getRepositorySettingsStore(repository)
    return repositorySettingsStore.saveGitIgnore(text)
  }

  /** This shouldn't be called directly. See `Dispatcher`. */
  public async _readGitIgnore(repository: Repository): Promise<string | null> {
    const repositorySettingsStore = this.getRepositorySettingsStore(repository)
    return repositorySettingsStore.readGitIgnore()
  }

  /** Has the user opted out of stats reporting? */
  public getStatsOptOut(): boolean {
    return this.statsStore.getOptOut()
  }

  /** Set whether the user has opted out of stats reporting. */
  public async setStatsOptOut(optOut: boolean): Promise<void> {
    await this.statsStore.setOptOut(optOut)

    this.emitUpdate()
  }

  public _setConfirmRepositoryRemovalSetting(
    confirmRepoRemoval: boolean
  ): Promise<void> {
    this.confirmRepoRemoval = confirmRepoRemoval
    localStorage.setItem(confirmRepoRemovalKey, confirmRepoRemoval ? '1' : '0')
    this.emitUpdate()

    return Promise.resolve()
  }

  public _setConfirmDiscardChangesSetting(value: boolean): Promise<void> {
    this.confirmDiscardChanges = value

    localStorage.setItem(confirmDiscardChangesKey, value ? '1' : '0')
    this.emitUpdate()

    return Promise.resolve()
  }

  public _setExternalEditor(selectedEditor: ExternalEditor): Promise<void> {
    this.selectedExternalEditor = selectedEditor
    localStorage.setItem(externalEditorKey, selectedEditor)
    this.emitUpdate()

    this.updateMenuItemLabels()

    return Promise.resolve()
  }

  public _setShell(shell: Shell): Promise<void> {
    this.selectedShell = shell
    localStorage.setItem(shellKey, shell)
    this.emitUpdate()

    this.updateMenuItemLabels()

    return Promise.resolve()
  }

  public _changeImageDiffType(type: ImageDiffType): Promise<void> {
    this.imageDiffType = type
    localStorage.setItem(imageDiffTypeKey, JSON.stringify(this.imageDiffType))
    this.emitUpdate()

    return Promise.resolve()
  }

  public _setUpdateBannerVisibility(visibility: boolean) {
    this.isUpdateAvailableBannerVisible = visibility

    this.emitUpdate()
  }

  public _reportStats() {
    return this.statsStore.reportStats(this.accounts, this.repositories)
  }

  public _recordLaunchStats(stats: ILaunchStats): Promise<void> {
    return this.statsStore.recordLaunchStats(stats)
  }

  public async _ignore(
    repository: Repository,
    pattern: string | string[]
  ): Promise<void> {
    const repoSettingsStore = this.getRepositorySettingsStore(repository)

    await repoSettingsStore.ignore(pattern)

    return this._refreshRepository(repository)
  }

  public _resetSignInState(): Promise<void> {
    this.signInStore.reset()
    return Promise.resolve()
  }

  public _beginDotComSignIn(): Promise<void> {
    this.signInStore.beginDotComSignIn()
    return Promise.resolve()
  }

  public _beginEnterpriseSignIn(): Promise<void> {
    this.signInStore.beginEnterpriseSignIn()
    return Promise.resolve()
  }

  public _setSignInEndpoint(url: string): Promise<void> {
    return this.signInStore.setEndpoint(url)
  }

  public _setSignInCredentials(
    username: string,
    password: string
  ): Promise<void> {
    return this.signInStore.authenticateWithBasicAuth(username, password)
  }

  public _requestBrowserAuthentication(): Promise<void> {
    return this.signInStore.authenticateWithBrowser()
  }

  public _setSignInOTP(otp: string): Promise<void> {
    return this.signInStore.setTwoFactorOTP(otp)
  }

  public async _setAppFocusState(isFocused: boolean): Promise<void> {
    if (this.appIsFocused !== isFocused) {
      this.appIsFocused = isFocused
      this.emitUpdate()
    }
  }

  /**
   * Start an Open in Desktop flow. This will return a new promise which will
   * resolve when `_completeOpenInDesktop` is called.
   */
  public _startOpenInDesktop(fn: () => void): Promise<Repository | null> {
    // tslint:disable-next-line:promise-must-complete
    const p = new Promise<Repository | null>(
      resolve => (this.resolveOpenInDesktop = resolve)
    )
    fn()
    return p
  }

  /**
   * Complete any active Open in Desktop flow with the repository returned by
   * the given function.
   */
  public async _completeOpenInDesktop(
    fn: () => Promise<Repository | null>
  ): Promise<Repository | null> {
    const resolve = this.resolveOpenInDesktop
    this.resolveOpenInDesktop = null

    const result = await fn()
    if (resolve) {
      resolve(result)
    }

    return result
  }

  public _updateRepositoryPath(
    repository: Repository,
    path: string
  ): Promise<Repository> {
    return this.repositoriesStore.updateRepositoryPath(repository, path)
  }

  public _removeAccount(account: Account): Promise<void> {
    log.info(
      `[AppStore] removing account ${account.login} (${
        account.name
      }) from store`
    )
    return this.accountsStore.removeAccount(account)
  }

  public async _addAccount(account: Account): Promise<void> {
    log.info(
      `[AppStore] adding account ${account.login} (${account.name}) to store`
    )
    await this.accountsStore.addAccount(account)
    const selectedState = this.getState().selectedState

    if (selectedState && selectedState.type === SelectionType.Repository) {
      // ensuring we have the latest set of accounts here, rather than waiting
      // and doing stuff when the account store emits an update and we refresh
      // the accounts field
      const accounts = await this.accountsStore.getAll()
      const repoState = selectedState.state
      const commits = repoState.commitLookup.values()
      this.loadAndCacheUsers(selectedState.repository, accounts, commits)
    }
  }

  private loadAndCacheUsers(
    repository: Repository,
    accounts: ReadonlyArray<Account>,
    commits: Iterable<Commit>
  ) {
    for (const commit of commits) {
      this.gitHubUserStore._loadAndCacheUser(
        accounts,
        repository,
        commit.sha,
        commit.author.email
      )
    }
  }

  public _updateRepositoryMissing(
    repository: Repository,
    missing: boolean
  ): Promise<Repository> {
    return this.repositoriesStore.updateRepositoryMissing(repository, missing)
  }

  public async _addRepositories(
    paths: ReadonlyArray<string>
  ): Promise<ReadonlyArray<Repository>> {
    const addedRepositories = new Array<Repository>()
    const lfsRepositories = new Array<Repository>()
    for (const path of paths) {
      const validatedPath = await validatedRepositoryPath(path)
      if (validatedPath) {
        log.info(`[AppStore] adding repository at ${validatedPath} to store`)

        const addedRepo = await this.repositoriesStore.addRepository(
          validatedPath
        )
        const [refreshedRepo, usingLFS] = await Promise.all([
          this._repositoryWithRefreshedGitHubRepository(addedRepo),
          this.isUsingLFS(addedRepo),
        ])
        addedRepositories.push(refreshedRepo)

        if (usingLFS) {
          lfsRepositories.push(refreshedRepo)
        }
      } else {
        const error = new Error(`${path} isn't a git repository.`)
        this.emitError(error)
      }
    }

    if (lfsRepositories.length > 0) {
      this._showPopup({
        type: PopupType.InitializeLFS,
        repositories: lfsRepositories,
      })
    }

    return addedRepositories
  }

  public async _removeRepositories(
    repositories: ReadonlyArray<Repository | CloningRepository>
  ): Promise<void> {
    const localRepositories = repositories.filter(
      r => r instanceof Repository
    ) as ReadonlyArray<Repository>
    const cloningRepositories = repositories.filter(
      r => r instanceof CloningRepository
    ) as ReadonlyArray<CloningRepository>
    cloningRepositories.forEach(r => {
      this._removeCloningRepository(r)
    })

    const repositoryIDs = localRepositories.map(r => r.id)
    for (const id of repositoryIDs) {
      await this.repositoriesStore.removeRepository(id)
    }

    const allRepositories = await this.repositoriesStore.getAll()
    if (allRepositories.length === 0) {
      this._closeFoldout(FoldoutType.Repository)
    } else {
      this._showFoldout({ type: FoldoutType.Repository })
    }
  }

  public async _cloneAgain(
    url: string,
    path: string,
    friendlyName: string
  ): Promise<void> {
    const { promise, repository } = this._clone(url, path, friendlyName)
    await this._selectRepository(repository)
    const success = await promise
    if (!success) {
      return
    }

    const repositories = this.repositories
    const found = repositories.find(r => r.path === path)

    if (found) {
      const updatedRepository = await this._updateRepositoryMissing(
        found,
        false
      )
      await this._selectRepository(updatedRepository)
    }
  }

  private async withAuthenticatingUser<T>(
    repository: Repository,
    fn: (repository: Repository, account: IGitAccount | null) => Promise<T>
  ): Promise<T> {
    let updatedRepository = repository
    let account: IGitAccount | null = getAccountForRepository(
      this.accounts,
      updatedRepository
    )

    // If we don't have a user association, it might be because we haven't yet
    // tried to associate the repository with a GitHub repository, or that
    // association is out of date. So try again before we bail on providing an
    // authenticating user.
    if (!account) {
      updatedRepository = await this._repositoryWithRefreshedGitHubRepository(
        repository
      )
      account = getAccountForRepository(this.accounts, updatedRepository)
    }

    if (!account) {
      const gitStore = this.getGitStore(repository)
      const remote = gitStore.remote
      if (remote) {
        const hostname = getGenericHostname(remote.url)
        const username = getGenericUsername(hostname)
        if (username != null) {
          account = { login: username, endpoint: hostname }
        }
      }
    }

    if (account instanceof Account) {
      const hasValidToken =
        account.token.length > 0 ? 'has token' : 'empty token'
      log.info(
        `[AppStore.withAuthenticatingUser] account found for repository: ${
          repository.name
        } - ${account.login} (${hasValidToken})`
      )
    }

    return fn(updatedRepository, account)
  }

  private updateRevertProgress(
    repository: Repository,
    progress: IRevertProgress | null
  ) {
    this.updateRepositoryState(repository, state => ({
      revertProgress: progress,
    }))

    if (this.selectedRepository === repository) {
      this.emitUpdate()
    }
  }

  /** This shouldn't be called directly. See `Dispatcher`. */
  public async _revertCommit(
    repository: Repository,
    commit: Commit
  ): Promise<void> {
    return this.withAuthenticatingUser(repository, async (repo, account) => {
      const gitStore = this.getGitStore(repo)

      await gitStore.revertCommit(repo, commit, account, progress => {
        this.updateRevertProgress(repo, progress)
      })

      this.updateRevertProgress(repo, null)

      return gitStore.loadHistory()
    })
  }

  public async promptForGenericGitAuthentication(
    repository: Repository | CloningRepository,
    retryAction: RetryAction
  ): Promise<void> {
    let url
    if (repository instanceof Repository) {
      const gitStore = this.getGitStore(repository)
      const remote = gitStore.remote
      if (!remote) {
        return
      }

      url = remote.url
    } else {
      url = repository.url
    }

    const hostname = getGenericHostname(url)
    return this._showPopup({
      type: PopupType.GenericGitAuthentication,
      hostname,
      retryAction,
    })
  }

  public async _installGlobalLFSFilters(force: boolean): Promise<void> {
    try {
      await installGlobalLFSFilters(force)
    } catch (error) {
      this.emitError(error)
    }
  }

  private async isUsingLFS(repository: Repository): Promise<boolean> {
    try {
      return await isUsingLFS(repository)
    } catch (error) {
      return false
    }
  }

  public async _installLFSHooks(
    repositories: ReadonlyArray<Repository>
  ): Promise<void> {
    for (const repo of repositories) {
      try {
        // At this point we've asked the user if we should install them, so
        // force installation.
        await installLFSHooks(repo, true)
      } catch (error) {
        this.emitError(error)
      }
    }
  }

  public _changeCloneRepositoriesTab(tab: CloneRepositoryTab): Promise<void> {
    this.selectedCloneRepositoryTab = tab

    this.emitUpdate()

    return Promise.resolve()
  }

  public _openMergeTool(repository: Repository, path: string): Promise<void> {
    const gitStore = this.getGitStore(repository)
    return gitStore.openMergeTool(path)
  }

  public _changeBranchesTab(tab: BranchesTab): Promise<void> {
    this.selectedBranchesTab = tab

    this.emitUpdate()

    return Promise.resolve()
  }

  public async _createPullRequest(repository: Repository): Promise<void> {
    const gitHubRepository = repository.gitHubRepository
    if (!gitHubRepository) {
      return
    }

    const state = this.getRepositoryState(repository)
    const tip = state.branchesState.tip

    if (tip.kind !== TipState.Valid) {
      return
    }

    const branch = tip.branch
    const aheadBehind = state.aheadBehind

    if (aheadBehind == null) {
      this._showPopup({
        type: PopupType.PushBranchCommits,
        repository,
        branch,
      })
    } else if (aheadBehind.ahead > 0) {
      this._showPopup({
        type: PopupType.PushBranchCommits,
        repository,
        branch,
        unPushedCommits: aheadBehind.ahead,
      })
    } else {
      await this._openCreatePullRequestInBrowser(repository, branch)
    }
  }

  public async _showPullRequest(repository: Repository): Promise<void> {
    const gitHubRepository = repository.gitHubRepository

    if (!gitHubRepository) {
      return
    }

    const state = this.getRepositoryState(repository)
    const currentPullRequest = state.branchesState.currentPullRequest

    if (!currentPullRequest) {
      return
    }

    const baseURL = `${gitHubRepository.htmlURL}/pull/${
      currentPullRequest.number
    }`

    await this._openInBrowser(baseURL)
  }

  private async loadPullRequests(
    repository: Repository,
    loader: (account: Account) => void
  ) {
    const gitHubRepository = repository.gitHubRepository

    if (gitHubRepository == null) {
      return
    }

    const account = getAccountForEndpoint(
      this.accounts,
      gitHubRepository.endpoint
    )

    if (account == null) {
      return
    }

    await loader(account)
  }

  public async _refreshPullRequests(repository: Repository): Promise<void> {
    return this.loadPullRequests(repository, async account => {
      await this.pullRequestStore.fetchAndCachePullRequests(repository, account)
      this.updateMenuItemLabels(repository)
    })
  }

  private async onPullRequestStoreUpdated(gitHubRepository: GitHubRepository) {
    const promiseForPRs = this.pullRequestStore.fetchPullRequestsFromCache(
      gitHubRepository
    )
    const isLoading = this.pullRequestStore.isFetchingPullRequests(
      gitHubRepository
    )

    const repository = this.repositories.find(
      r =>
        !!r.gitHubRepository &&
        r.gitHubRepository.dbID === gitHubRepository.dbID
    )
    if (!repository) {
      return
    }

    const prs = await promiseForPRs
    this.updateBranchesState(repository, state => {
      return {
        openPullRequests: prs,
        isLoadingPullRequests: isLoading,
      }
    })

    this._updateCurrentPullRequest(repository)
    this.emitUpdate()
  }

  private findAssociatedPullRequest(
    branch: Branch,
    pullRequests: ReadonlyArray<PullRequest>,
    gitHubRepository: GitHubRepository,
    remote: IRemote
  ): PullRequest | null {
    const upstream = branch.upstreamWithoutRemote

    if (upstream == null) {
      return null
    }

    const pr =
      pullRequests.find(
        pr =>
          pr.head.ref === upstream &&
          pr.head.gitHubRepository != null &&
          repositoryMatchesRemote(pr.head.gitHubRepository, remote)
      ) || null

    return pr
  }

  private _updateCurrentPullRequest(repository: Repository) {
    const gitHubRepository = repository.gitHubRepository

    if (!gitHubRepository) {
      return
    }

    this.updateBranchesState(repository, state => {
      let currentPullRequest: PullRequest | null = null

      const remote = this.getRepositoryState(repository).remote

      if (state.tip.kind === TipState.Valid && remote) {
        currentPullRequest = this.findAssociatedPullRequest(
          state.tip.branch,
          state.openPullRequests,
          gitHubRepository,
          remote
        )
      }

      return {
        currentPullRequest,
      }
    })

    this.emitUpdate()
  }

  public async _openCreatePullRequestInBrowser(
    repository: Repository,
    branch: Branch
  ): Promise<void> {
    const gitHubRepository = repository.gitHubRepository
    if (!gitHubRepository) {
      return
    }

    const urlEncodedBranchName = QueryString.escape(branch.nameWithoutRemote)
    const baseURL = `${
      gitHubRepository.htmlURL
    }/pull/new/${urlEncodedBranchName}`

    await this._openInBrowser(baseURL)
  }

  public async _updateExistingUpstreamRemote(
    repository: Repository
  ): Promise<void> {
    const gitStore = this.getGitStore(repository)
    await gitStore.updateExistingUpstreamRemote()

    return this._refreshRepository(repository)
  }

  private getIgnoreExistingUpstreamRemoteKey(repository: Repository): string {
    return `repository/${repository.id}/ignoreExistingUpstreamRemote`
  }

  public _ignoreExistingUpstreamRemote(repository: Repository): Promise<void> {
    const key = this.getIgnoreExistingUpstreamRemoteKey(repository)
    localStorage.setItem(key, '1')

    return Promise.resolve()
  }

  private getIgnoreExistingUpstreamRemote(
    repository: Repository
  ): Promise<boolean> {
    const key = this.getIgnoreExistingUpstreamRemoteKey(repository)
    const value = localStorage.getItem(key)
    return Promise.resolve(value === '1')
  }

  private async addUpstreamRemoteIfNeeded(repository: Repository) {
    const gitStore = this.getGitStore(repository)
    const ignored = await this.getIgnoreExistingUpstreamRemote(repository)
    if (ignored) {
      return
    }

    return gitStore.addUpstreamRemoteIfNeeded()
  }

  public async _checkoutPullRequest(
    repository: Repository,
    pullRequest: PullRequest
  ): Promise<void> {
    const gitHubRepository = forceUnwrap(
      `Cannot checkout a PR if the repository doesn't have a GitHub repository`,
      repository.gitHubRepository
    )
    const head = pullRequest.head
    const isRefInThisRepo =
      head.gitHubRepository &&
      head.gitHubRepository.cloneURL === gitHubRepository.cloneURL

    if (isRefInThisRepo) {
      const defaultRemote = await getDefaultRemote(repository)
      // if we don't have a default remote here, it's probably going
      // to just crash and burn on checkout, but that's okay
      if (defaultRemote != null) {
        // the remote ref will be something like `origin/my-cool-branch`
        const remoteRef = `${defaultRemote.name}/${head.ref}`
        const gitStore = this.getGitStore(repository)

        const remoteRefExists =
          gitStore.allBranches.find(branch => branch.name === remoteRef) != null

        // only try a fetch here if we can't find the ref
        if (!remoteRefExists) {
          await this._fetchRemote(
            repository,
            defaultRemote,
            FetchType.UserInitiatedTask
          )
        }
      }
      await this._checkoutBranch(repository, head.ref)
    } else if (head.gitHubRepository != null) {
      const cloneURL = forceUnwrap(
        "This pull request's clone URL is not populated but should be",
        head.gitHubRepository.cloneURL
      )
      const friendlyName = forkPullRequestfriendlyName(
        head.gitHubRepository.owner.login
      )
      const remotes = await getRemotes(repository)
      const remote =
        remotes.find(r => r.name === friendlyName) ||
        (await addRemote(repository, friendlyName, cloneURL))

      if (remote.url !== cloneURL) {
        const error = new Error(
          `Expected PR remote ${friendlyName} url to be ${cloneURL} got ${
            remote.url
          }.`
        )

        log.error(error.message)
        return this.emitError(error)
      }

      await this._fetchRemote(repository, remote, FetchType.UserInitiatedTask)

      const gitStore = this.getGitStore(repository)

      const localBranchName = `pr/${pullRequest.number}`
      const doesBranchExist =
        gitStore.allBranches.find(branch => branch.name === localBranchName) !=
        null

      if (!doesBranchExist) {
        await this._createBranch(
          repository,
          localBranchName,
          `${friendlyName}/${head.ref}`
        )
      }

      await this._checkoutBranch(repository, localBranchName)
    }

    this.statsStore.recordPRBranchCheckout()
  }

  /**
   * Set whether the user has chosen to hide or show the
   * co-authors field in the commit message component
   */
  public _setShowCoAuthoredBy(
    repository: Repository,
    showCoAuthoredBy: boolean
  ) {
    this.getGitStore(repository).setShowCoAuthoredBy(showCoAuthoredBy)
    return Promise.resolve()
  }

  /**
   * Update the per-repository co-authors list
   *
   * @param repository Co-author settings are per-repository
   * @param coAuthors  Zero or more authors
   */
  public _setCoAuthors(
    repository: Repository,
    coAuthors: ReadonlyArray<IAuthor>
  ) {
    this.getGitStore(repository).setCoAuthors(coAuthors)
    return Promise.resolve()
  }

  /**
   * Increments the `mergeIntoCurrentBranchMenuCount` metric
   */
  public _recordMenuInitiatedMerge() {
    this.statsStore.recordMenuInitiatedMerge()
  }

  /**
   * Increments the `updateFromDefaultBranchMenuCount` metric
   */
  public _recordMenuInitiatedUpdate() {
    this.statsStore.recordMenuInitiatedUpdate()
  }

  /**
   * Increments the `mergesInitiatedFromComparison` metric
   */
  public _recordCompareInitiatedMerge() {
    this.statsStore.recordCompareInitiatedMerge()
  }
}

<<<<<<< HEAD
function forkPullRequestRemoteName(remoteName: string) {
  return `${ForkedRemotePrefix}${remoteName}`
}

/**
 * Map the cached state of the compare view to an action
 * to perform which is then used to compute the compare
 * view contents.
 */
function getInitialAction(
  cachedState: IDisplayHistory | ICompareBranch
): CompareAction {
  if (cachedState.kind === ComparisonView.None) {
    return {
      kind: CompareActionKind.History,
    }
  }

  return {
    kind: CompareActionKind.Branch,
    branch: cachedState.comparisonBranch,
    mode: cachedState.kind,
  }
=======
function forkPullRequestfriendlyName(friendlyName: string) {
  return `${ForkedRemotePrefix}${friendlyName}`
>>>>>>> aab4c7c6
}<|MERGE_RESOLUTION|>--- conflicted
+++ resolved
@@ -3657,9 +3657,8 @@
   }
 }
 
-<<<<<<< HEAD
-function forkPullRequestRemoteName(remoteName: string) {
-  return `${ForkedRemotePrefix}${remoteName}`
+function forkPullRequestfriendlyName(friendlyName: string) {
+  return `${ForkedRemotePrefix}${friendlyName}`
 }
 
 /**
@@ -3681,8 +3680,4 @@
     branch: cachedState.comparisonBranch,
     mode: cachedState.kind,
   }
-=======
-function forkPullRequestfriendlyName(friendlyName: string) {
-  return `${ForkedRemotePrefix}${friendlyName}`
->>>>>>> aab4c7c6
 }