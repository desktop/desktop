import * as Path from 'path'
import {
  AccountsStore,
  CloningRepositoriesStore,
  GitHubUserStore,
  GitStore,
  IssuesStore,
  PullRequestCoordinator,
  RepositoriesStore,
  SignInStore,
  UpstreamRemoteName,
} from '.'
import { Account } from '../../models/account'
import { AppMenu, IMenu } from '../../models/app-menu'
import { Author } from '../../models/author'
import { Branch, BranchType, IAheadBehind } from '../../models/branch'
import { BranchesTab } from '../../models/branches-tab'
import { CloneRepositoryTab } from '../../models/clone-repository-tab'
import { CloningRepository } from '../../models/cloning-repository'
import { Commit, ICommitContext, CommitOneLine } from '../../models/commit'
import {
  DiffSelection,
  DiffSelectionType,
  DiffType,
  ImageDiffType,
  ITextDiff,
} from '../../models/diff'
import { FetchType } from '../../models/fetch'
import {
  GitHubRepository,
  hasWritePermission,
} from '../../models/github-repository'
import {
  defaultPullRequestSuggestedNextAction,
  PullRequest,
  PullRequestSuggestedNextAction,
} from '../../models/pull-request'
import {
  forkPullRequestRemoteName,
  IRemote,
  remoteEquals,
} from '../../models/remote'
import {
  ILocalRepositoryState,
  nameOf,
  Repository,
  isRepositoryWithGitHubRepository,
  RepositoryWithGitHubRepository,
  getNonForkGitHubRepository,
  isForkedRepositoryContributingToParent,
} from '../../models/repository'
import {
  CommittedFileChange,
  WorkingDirectoryFileChange,
  WorkingDirectoryStatus,
  AppFileStatusKind,
} from '../../models/status'
import { TipState, tipEquals, IValidBranch } from '../../models/tip'
import { ICommitMessage } from '../../models/commit-message'
import {
  Progress,
  ICheckoutProgress,
  IFetchProgress,
  IRevertProgress,
  IMultiCommitOperationProgress,
} from '../../models/progress'
import { Popup, PopupType } from '../../models/popup'
import { IGitAccount } from '../../models/git-account'
import { themeChangeMonitor } from '../../ui/lib/theme-change-monitor'
import { getAppPath } from '../../ui/lib/app-proxy'
import {
  ApplicableTheme,
  ApplicationTheme,
  getCurrentlyAppliedTheme,
  getPersistedThemeName,
  ICustomTheme,
  setPersistedTheme,
} from '../../ui/lib/application-theme'
import {
  getAppMenu,
  getCurrentWindowState,
  getCurrentWindowZoomFactor,
  updatePreferredAppMenuItemLabels,
  updateAccounts,
<<<<<<< HEAD
  getLocaleCountryCode,
=======
  setWindowZoomFactor,
  onShowInstallingUpdate,
  sendWillQuitEvenIfUpdatingSync,
  quitApp,
  sendCancelQuittingSync,
>>>>>>> 32498687
} from '../../ui/main-process-proxy'
import {
  API,
  getAccountForEndpoint,
  getDotComAPIEndpoint,
  IAPIOrganization,
  getEndpointForRepository,
  IAPIFullRepository,
  IAPIComment,
} from '../api'
import { shell } from '../app-shell'
import {
  CompareAction,
  HistoryTabMode,
  Foldout,
  FoldoutType,
  IAppState,
  ICompareBranch,
  ICompareFormUpdate,
  ICompareToBranch,
  IDisplayHistory,
  PossibleSelections,
  RepositorySectionTab,
  SelectionType,
  IRepositoryState,
  ChangesSelectionKind,
  ChangesWorkingDirectorySelection,
  isRebaseConflictState,
  isCherryPickConflictState,
  isMergeConflictState,
  IMultiCommitOperationState,
  IConstrainedValue,
  ICompareState,
} from '../app-state'
import {
  findEditorOrDefault,
  getAvailableEditors,
  launchExternalEditor,
} from '../editors'
import { assertNever, fatalError, forceUnwrap } from '../fatal-error'

import { formatCommitMessage } from '../format-commit-message'
import { getGenericHostname, getGenericUsername } from '../generic-git-auth'
import { getAccountForRepository } from '../get-account-for-repository'
import {
  abortMerge,
  addRemote,
  checkoutBranch,
  createCommit,
  getAuthorIdentity,
  getChangedFiles,
  getCommitDiff,
  getMergeBase,
  getRemotes,
  getWorkingDirectoryDiff,
  isCoAuthoredByTrailer,
  pull as pullRepo,
  push as pushRepo,
  renameBranch,
  saveGitIgnore,
  appendIgnoreRule,
  createMergeCommit,
  getBranchesPointedAt,
  abortRebase,
  continueRebase,
  rebase,
  PushOptions,
  RebaseResult,
  getRebaseSnapshot,
  IStatusResult,
  GitError,
  MergeResult,
  getBranchesDifferingFromUpstream,
  deleteLocalBranch,
  deleteRemoteBranch,
  fastForwardBranches,
  GitResetMode,
  reset,
  getBranchAheadBehind,
  getRebaseInternalState,
  getCommit,
  appendIgnoreFile,
  getRepositoryType,
  RepositoryType,
  getCommitRangeDiff,
  getCommitRangeChangedFiles,
  updateRemoteHEAD,
  getBranchMergeBaseChangedFiles,
  getBranchMergeBaseDiff,
} from '../git'
import {
  installGlobalLFSFilters,
  installLFSHooks,
  isUsingLFS,
} from '../git/lfs'
import { inferLastPushForRepository } from '../infer-last-push-for-repository'
import { updateMenuState } from '../menu-update'
import { merge } from '../merge'
import {
  IMatchedGitHubRepository,
  matchGitHubRepository,
  matchExistingRepository,
  urlMatchesRemote,
} from '../repository-matching'
import { ForcePushBranchState, getCurrentBranchForcePushState } from '../rebase'
import { RetryAction, RetryActionType } from '../../models/retry-actions'
import {
  Default as DefaultShell,
  findShellOrDefault,
  launchShell,
  parse as parseShell,
  Shell,
} from '../shells'
import { ILaunchStats, StatsStore } from '../stats'
import { hasShownWelcomeFlow, markWelcomeFlowComplete } from '../welcome'
import { WindowState } from '../window-state'
import { TypedBaseStore } from './base-store'
import { MergeTreeResult } from '../../models/merge'
import { promiseWithMinimumTimeout } from '../promise'
import { BackgroundFetcher } from './helpers/background-fetcher'
import { RepositoryStateCache } from './repository-state-cache'
import { readEmoji } from '../read-emoji'
import { GitStoreCache } from './git-store-cache'
import { GitErrorContext } from '../git-error-context'
import {
  setNumber,
  setBoolean,
  getBoolean,
  getNumber,
  getNumberArray,
  setNumberArray,
  getEnum,
  getObject,
  setObject,
  getFloatNumber,
} from '../local-storage'
import { ExternalEditorError, suggestedExternalEditor } from '../editors/shared'
import { ApiRepositoriesStore } from './api-repositories-store'
import {
  updateChangedFiles,
  updateConflictState,
  selectWorkingDirectoryFiles,
} from './updates/changes-state'
import { ManualConflictResolution } from '../../models/manual-conflict-resolution'
import { BranchPruner } from './helpers/branch-pruner'
<<<<<<< HEAD
import {
  enableHideWhitespaceInDiffOption,
  enableLocaleAwareFormatting,
} from '../feature-flag'
=======
import { enableMultiCommitDiffs } from '../feature-flag'
>>>>>>> 32498687
import { Banner, BannerType } from '../../models/banner'
import { ComputedAction } from '../../models/computed-action'
import {
  createDesktopStashEntry,
  getLastDesktopStashEntryForBranch,
  popStashEntry,
  dropDesktopStashEntry,
} from '../git/stash'
import {
  UncommittedChangesStrategy,
  defaultUncommittedChangesStrategy,
} from '../../models/uncommitted-changes-strategy'
import { IStashEntry, StashedChangesLoadStates } from '../../models/stash-entry'
import { arrayEquals } from '../equality'
import { MenuLabelsEvent } from '../../models/menu-labels'
import { findRemoteBranchName } from './helpers/find-branch-name'
import { updateRemoteUrl } from './updates/update-remote-url'
import {
  TutorialStep,
  orderedTutorialSteps,
  isValidTutorialStep,
} from '../../models/tutorial-step'
import { OnboardingTutorialAssessor } from './helpers/tutorial-assessor'
import { getUntrackedFiles } from '../status'
import { isBranchPushable } from '../helpers/push-control'
import {
  findAssociatedPullRequest,
  isPullRequestAssociatedWithBranch,
} from '../helpers/pull-request-matching'
import { parseRemote } from '../../lib/remote-parsing'
import { createTutorialRepository } from './helpers/create-tutorial-repository'
import { sendNonFatalException } from '../helpers/non-fatal-exception'
import { getDefaultDir } from '../../ui/lib/default-dir'
import { WorkflowPreferences } from '../../models/workflow-preferences'
import { RepositoryIndicatorUpdater } from './helpers/repository-indicator-updater'
import { isAttributableEmailFor } from '../email'
import { TrashNameLabel } from '../../ui/lib/context-menu'
import { GitError as DugiteError } from 'dugite'
import {
  ErrorWithMetadata,
  CheckoutError,
  DiscardChangesError,
} from '../error-with-metadata'
import {
  ShowSideBySideDiffDefault,
  getShowSideBySideDiff,
  setShowSideBySideDiff,
} from '../../ui/lib/diff-mode'
import {
  abortCherryPick,
  cherryPick,
  CherryPickResult,
  continueCherryPick,
  getCherryPickSnapshot,
  isCherryPickHeadFound,
} from '../git/cherry-pick'
import { DragElement } from '../../models/drag-drop'
import { ILastThankYou } from '../../models/last-thank-you'
import { squash } from '../git/squash'
import { getTipSha } from '../tip'
import {
  MultiCommitOperationDetail,
  MultiCommitOperationKind,
  MultiCommitOperationStep,
  MultiCommitOperationStepKind,
} from '../../models/multi-commit-operation'
import { reorder } from '../git/reorder'
import { UseWindowsOpenSSHKey } from '../ssh/ssh'
import { isConflictsFlow } from '../multi-commit-operation'
import { clamp } from '../clamp'
import { EndpointToken } from '../endpoint-token'
import { IRefCheck } from '../ci-checks/ci-checks'
import {
  NotificationsStore,
  getNotificationsEnabled,
} from './notifications-store'
import * as ipcRenderer from '../ipc-renderer'
import { pathExists } from '../../ui/lib/path-exists'
import { offsetFromNow } from '../offset-from'
<<<<<<< HEAD
import { setFormattingLocaleFromCountryCode } from '../formatting-locale'
=======
import { findContributionTargetDefaultBranch } from '../branch'
>>>>>>> 32498687
import { ValidNotificationPullRequestReview } from '../valid-notification-pull-request-review'
import { determineMergeability } from '../git/merge-tree'
import { PopupManager } from '../popup-manager'
import { resizableComponentClass } from '../../ui/resizable'

const LastSelectedRepositoryIDKey = 'last-selected-repository-id'

const RecentRepositoriesKey = 'recently-selected-repositories'
/**
 *  maximum number of repositories shown in the "Recent" repositories group
 *  in the repository switcher dropdown
 */
const RecentRepositoriesLength = 3

const defaultSidebarWidth: number = 250
const sidebarWidthConfigKey: string = 'sidebar-width'

const defaultCommitSummaryWidth: number = 250
const commitSummaryWidthConfigKey: string = 'commit-summary-width'

const defaultStashedFilesWidth: number = 250
const stashedFilesWidthConfigKey: string = 'stashed-files-width'

const defaultPullRequestFileListWidth: number = 250
const pullRequestFileListConfigKey: string = 'pull-request-files-width'

const askToMoveToApplicationsFolderDefault: boolean = true
const confirmRepoRemovalDefault: boolean = true
const confirmDiscardChangesDefault: boolean = true
const confirmDiscardChangesPermanentlyDefault: boolean = true
const confirmDiscardStashDefault: boolean = true
const askForConfirmationOnForcePushDefault = true
const confirmUndoCommitDefault: boolean = true
const askToMoveToApplicationsFolderKey: string = 'askToMoveToApplicationsFolder'
const confirmRepoRemovalKey: string = 'confirmRepoRemoval'
const confirmDiscardChangesKey: string = 'confirmDiscardChanges'
const confirmDiscardStashKey: string = 'confirmDiscardStash'
const confirmDiscardChangesPermanentlyKey: string =
  'confirmDiscardChangesPermanentlyKey'
const confirmForcePushKey: string = 'confirmForcePush'
const confirmUndoCommitKey: string = 'confirmUndoCommit'

const uncommittedChangesStrategyKey = 'uncommittedChangesStrategyKind'

const externalEditorKey: string = 'externalEditor'

const imageDiffTypeDefault = ImageDiffType.TwoUp
const imageDiffTypeKey = 'image-diff-type'

const hideWhitespaceInChangesDiffDefault = false
const hideWhitespaceInChangesDiffKey = 'hide-whitespace-in-changes-diff'
const hideWhitespaceInHistoryDiffDefault = false
const hideWhitespaceInHistoryDiffKey = 'hide-whitespace-in-diff'
const hideWhitespaceInPullRequestDiffDefault = false
const hideWhitespaceInPullRequestDiffKey =
  'hide-whitespace-in-pull-request-diff'

const commitSpellcheckEnabledDefault = true
const commitSpellcheckEnabledKey = 'commit-spellcheck-enabled'

const shellKey = 'shell'

const repositoryIndicatorsEnabledKey = 'enable-repository-indicators'

// background fetching should occur hourly when Desktop is active, but this
// lower interval ensures user interactions like switching repositories and
// switching between apps does not result in excessive fetching in the app
const BackgroundFetchMinimumInterval = 30 * 60 * 1000

/**
 * Wait 2 minutes before refreshing repository indicators
 */
const InitialRepositoryIndicatorTimeout = 2 * 60 * 1000

const MaxInvalidFoldersToDisplay = 3

const lastThankYouKey = 'version-and-users-of-last-thank-you'
const customThemeKey = 'custom-theme-key'
const pullRequestSuggestedNextActionKey =
  'pull-request-suggested-next-action-key'

export class AppStore extends TypedBaseStore<IAppState> {
  private readonly gitStoreCache: GitStoreCache

  private accounts: ReadonlyArray<Account> = new Array<Account>()
  private repositories: ReadonlyArray<Repository> = new Array<Repository>()
  private recentRepositories: ReadonlyArray<number> = new Array<number>()

  private selectedRepository: Repository | CloningRepository | null = null

  /** The background fetcher for the currently selected repository. */
  private currentBackgroundFetcher: BackgroundFetcher | null = null

  private currentBranchPruner: BranchPruner | null = null

  private readonly repositoryIndicatorUpdater: RepositoryIndicatorUpdater

  private showWelcomeFlow = false
  private focusCommitMessage = false
  private currentFoldout: Foldout | null = null
  private currentBanner: Banner | null = null
  private emitQueued = false

  private readonly localRepositoryStateLookup = new Map<
    number,
    ILocalRepositoryState
  >()

  /** Map from shortcut (e.g., :+1:) to on disk URL. */
  private emoji = new Map<string, string>()

  /**
   * The Application menu as an AppMenu instance or null if
   * the main process has not yet provided the renderer with
   * a copy of the application menu structure.
   */
  private appMenu: AppMenu | null = null

  /**
   * Used to highlight access keys throughout the app when the
   * Alt key is pressed. Only applicable on non-macOS platforms.
   */
  private highlightAccessKeys: boolean = false

  /**
   * A value indicating whether or not the current application
   * window has focus.
   */
  private appIsFocused: boolean = false

  private sidebarWidth = constrain(defaultSidebarWidth)
  private commitSummaryWidth = constrain(defaultCommitSummaryWidth)
  private stashedFilesWidth = constrain(defaultStashedFilesWidth)
  private pullRequestFileListWidth = constrain(defaultPullRequestFileListWidth)

  private windowState: WindowState | null = null
  private windowZoomFactor: number = 1
  private resizablePaneActive = false
  private isUpdateAvailableBannerVisible: boolean = false
  private isUpdateShowcaseVisible: boolean = false

  private askToMoveToApplicationsFolderSetting: boolean =
    askToMoveToApplicationsFolderDefault
  private askForConfirmationOnRepositoryRemoval: boolean =
    confirmRepoRemovalDefault
  private confirmDiscardChanges: boolean = confirmDiscardChangesDefault
  private confirmDiscardChangesPermanently: boolean =
    confirmDiscardChangesPermanentlyDefault
  private confirmDiscardStash: boolean = confirmDiscardStashDefault
  private askForConfirmationOnForcePush = askForConfirmationOnForcePushDefault
  private confirmUndoCommit: boolean = confirmUndoCommitDefault
  private imageDiffType: ImageDiffType = imageDiffTypeDefault
  private hideWhitespaceInChangesDiff: boolean =
    hideWhitespaceInChangesDiffDefault
  private hideWhitespaceInHistoryDiff: boolean =
    hideWhitespaceInHistoryDiffDefault
  private hideWhitespaceInPullRequestDiff: boolean =
    hideWhitespaceInPullRequestDiffDefault
  /** Whether or not the spellchecker is enabled for commit summary and description */
  private commitSpellcheckEnabled: boolean = commitSpellcheckEnabledDefault
  private showSideBySideDiff: boolean = ShowSideBySideDiffDefault

  private uncommittedChangesStrategy = defaultUncommittedChangesStrategy

  private selectedExternalEditor: string | null = null

  private resolvedExternalEditor: string | null = null

  /** The user's preferred shell. */
  private selectedShell = DefaultShell

  /** The current repository filter text */
  private repositoryFilterText: string = ''

  private currentMergeTreePromise: Promise<void> | null = null

  /** The function to resolve the current Open in Desktop flow. */
  private resolveOpenInDesktop:
    | ((repository: Repository | null) => void)
    | null = null

  private selectedCloneRepositoryTab = CloneRepositoryTab.DotCom

  private selectedBranchesTab = BranchesTab.Branches
  private selectedTheme = ApplicationTheme.System
  private customTheme?: ICustomTheme
  private currentTheme: ApplicableTheme = ApplicationTheme.Light

  private useWindowsOpenSSH: boolean = false

  private hasUserViewedStash = false

  private repositoryIndicatorsEnabled: boolean

  /** Which step the user needs to complete next in the onboarding tutorial */
  private currentOnboardingTutorialStep = TutorialStep.NotApplicable
  private readonly tutorialAssessor: OnboardingTutorialAssessor

  private currentDragElement: DragElement | null = null
  private lastThankYou: ILastThankYou | undefined
  private showCIStatusPopover: boolean = false

  /** A service for managing the stack of open popups */
  private popupManager = new PopupManager()

  private pullRequestSuggestedNextAction:
    | PullRequestSuggestedNextAction
    | undefined = undefined

  public constructor(
    private readonly gitHubUserStore: GitHubUserStore,
    private readonly cloningRepositoriesStore: CloningRepositoriesStore,
    private readonly issuesStore: IssuesStore,
    private readonly statsStore: StatsStore,
    private readonly signInStore: SignInStore,
    private readonly accountsStore: AccountsStore,
    private readonly repositoriesStore: RepositoriesStore,
    private readonly pullRequestCoordinator: PullRequestCoordinator,
    private readonly repositoryStateCache: RepositoryStateCache,
    private readonly apiRepositoriesStore: ApiRepositoriesStore,
    private readonly notificationsStore: NotificationsStore
  ) {
    super()

    this.showWelcomeFlow = !hasShownWelcomeFlow()

    if (__WIN32__) {
      const useWindowsOpenSSH = getBoolean(UseWindowsOpenSSHKey)

      // If the user never selected whether to use Windows OpenSSH or not, use it
      // by default if we have to show the welcome flow (i.e. if it's a new install)
      if (useWindowsOpenSSH === undefined) {
        this._setUseWindowsOpenSSH(this.showWelcomeFlow)
      } else {
        this.useWindowsOpenSSH = useWindowsOpenSSH
      }
    }

    this.gitStoreCache = new GitStoreCache(
      shell,
      this.statsStore,
      (repo, store) => this.onGitStoreUpdated(repo, store),
      error => this.emitError(error)
    )

    window.addEventListener('resize', () => {
      this.updateResizableConstraints()
      this.emitUpdate()
    })

    this.initializeWindowState()
    this.initializeZoomFactor()
    this.wireupIpcEventHandlers()
    this.wireupStoreEventHandlers()
    getAppMenu()
    this.tutorialAssessor = new OnboardingTutorialAssessor(
      this.getResolvedExternalEditor
    )

    // We're considering flipping the default value and have new users
    // start off with repository indicators disabled. As such we'll start
    // persisting the current default to localstorage right away so we
    // can change the default in the future without affecting current
    // users.
    if (getBoolean(repositoryIndicatorsEnabledKey) === undefined) {
      setBoolean(repositoryIndicatorsEnabledKey, true)
    }

    this.repositoryIndicatorsEnabled =
      getBoolean(repositoryIndicatorsEnabledKey) ?? true

    this.repositoryIndicatorUpdater = new RepositoryIndicatorUpdater(
      this.getRepositoriesForIndicatorRefresh,
      this.refreshIndicatorForRepository
    )

    window.setTimeout(() => {
      if (this.repositoryIndicatorsEnabled) {
        this.repositoryIndicatorUpdater.start()
      }
    }, InitialRepositoryIndicatorTimeout)

    API.onTokenInvalidated(this.onTokenInvalidated)

    this.notificationsStore.onChecksFailedNotification(
      this.onChecksFailedNotification
    )

    this.notificationsStore.onPullRequestReviewSubmitNotification(
      this.onPullRequestReviewSubmitNotification
    )

    this.notificationsStore.onPullRequestCommentNotification(
      this.onPullRequestCommentNotification
    )

    onShowInstallingUpdate(this.onShowInstallingUpdate)
  }

  private initializeWindowState = async () => {
    const currentWindowState = await getCurrentWindowState()
    if (currentWindowState === undefined) {
      return
    }

    this.windowState = currentWindowState
  }

  private initializeZoomFactor = async () => {
    const zoomFactor = await this.getWindowZoomFactor()
    if (zoomFactor === undefined) {
      return
    }
    this.onWindowZoomFactorChanged(zoomFactor)
  }

  /**
   * On Windows OS, whenever a user toggles their zoom factor, chromium stores it
   * in their `%AppData%/Roaming/GitHub Desktop/Preferences.js` denoted by the
   * file path to the application. That file path contains the apps version.
   * Thus, on every update, the users set zoom level gets reset as there is not
   * defined value for the current app version.
   * */
  private async getWindowZoomFactor() {
    const zoomFactor = await getCurrentWindowZoomFactor()
    // One is the default value, we only care about checking the locally stored
    // value if it is one because that is the default value after an
    // update
    if (zoomFactor !== 1 || !__WIN32__) {
      return zoomFactor
    }

    const locallyStoredZoomFactor = getFloatNumber('zoom-factor')
    if (
      locallyStoredZoomFactor !== undefined &&
      locallyStoredZoomFactor !== zoomFactor
    ) {
      setWindowZoomFactor(locallyStoredZoomFactor)
      return locallyStoredZoomFactor
    }

    return zoomFactor
  }

  private onTokenInvalidated = (endpoint: string) => {
    const account = getAccountForEndpoint(this.accounts, endpoint)

    if (account === null) {
      return
    }

    // If there is a currently open popup, don't do anything here. Since the
    // app can only show one popup at a time, we don't want to close the current
    // one in favor of the error we're about to show.
    if (this.popupManager.isAPopupOpen) {
      return
    }

    // If the token was invalidated for an account, sign out from that account
    this._removeAccount(account)

    this._showPopup({
      type: PopupType.InvalidatedToken,
      account,
    })
  }

  private onShowInstallingUpdate = () => {
    this._showPopup({
      type: PopupType.InstallingUpdate,
    })
  }

  /** Figure out what step of the tutorial the user needs to do next */
  private async updateCurrentTutorialStep(
    repository: Repository
  ): Promise<void> {
    const currentStep = await this.tutorialAssessor.getCurrentStep(
      repository.isTutorialRepository,
      this.repositoryStateCache.get(repository)
    )
    // only emit an update if its changed
    if (currentStep !== this.currentOnboardingTutorialStep) {
      this.currentOnboardingTutorialStep = currentStep
      log.info(`Current tutorial step is now ${currentStep}`)
      this.recordTutorialStepCompleted(currentStep)
      this.emitUpdate()
    }
  }

  private recordTutorialStepCompleted(step: TutorialStep): void {
    if (!isValidTutorialStep(step)) {
      return
    }

    this.statsStore.recordHighestTutorialStepCompleted(
      orderedTutorialSteps.indexOf(step)
    )

    switch (step) {
      case TutorialStep.PickEditor:
        // don't need to record anything for the first step
        break
      case TutorialStep.CreateBranch:
        this.statsStore.recordTutorialEditorInstalled()
        break
      case TutorialStep.EditFile:
        this.statsStore.recordTutorialBranchCreated()
        break
      case TutorialStep.MakeCommit:
        this.statsStore.recordTutorialFileEdited()
        break
      case TutorialStep.PushBranch:
        this.statsStore.recordTutorialCommitCreated()
        break
      case TutorialStep.OpenPullRequest:
        this.statsStore.recordTutorialBranchPushed()
        break
      case TutorialStep.AllDone:
        this.statsStore.recordTutorialPrCreated()
        this.statsStore.recordTutorialCompleted()
        break
      default:
        assertNever(step, 'Unaccounted for step type')
    }
  }

  public async _resumeTutorial(repository: Repository) {
    this.tutorialAssessor.resumeTutorial()
    await this.updateCurrentTutorialStep(repository)
  }

  public async _pauseTutorial(repository: Repository) {
    this.tutorialAssessor.pauseTutorial()
    await this.updateCurrentTutorialStep(repository)
  }

  /** Call via `Dispatcher` when the user opts to skip the pick editor step of the onboarding tutorial */
  public async _skipPickEditorTutorialStep(repository: Repository) {
    this.tutorialAssessor.skipPickEditor()
    await this.updateCurrentTutorialStep(repository)
  }

  /**
   * Call  via `Dispatcher` when the user has either created a pull request or opts to
   * skip the create pull request step of the onboarding tutorial
   */
  public async _markPullRequestTutorialStepAsComplete(repository: Repository) {
    this.tutorialAssessor.markPullRequestTutorialStepAsComplete()
    await this.updateCurrentTutorialStep(repository)
  }

  private wireupIpcEventHandlers() {
    ipcRenderer.on('window-state-changed', (_, windowState) => {
      this.windowState = windowState
      this.emitUpdate()
    })

    ipcRenderer.on('zoom-factor-changed', (event: any, zoomFactor: number) => {
      this.onWindowZoomFactorChanged(zoomFactor)
    })

    ipcRenderer.on('app-menu', (_, menu) => this.setAppMenu(menu))
  }

  private wireupStoreEventHandlers() {
    this.gitHubUserStore.onDidUpdate(() => {
      this.emitUpdate()
    })

    this.cloningRepositoriesStore.onDidUpdate(() => {
      this.emitUpdate()
    })

    this.cloningRepositoriesStore.onDidError(e => this.emitError(e))

    this.signInStore.onDidAuthenticate((account, method) => {
      this._addAccount(account)

      if (this.showWelcomeFlow) {
        this.statsStore.recordWelcomeWizardSignInMethod(method)
      }
    })
    this.signInStore.onDidUpdate(() => this.emitUpdate())
    this.signInStore.onDidError(error => this.emitError(error))

    this.accountsStore.onDidUpdate(accounts => {
      this.accounts = accounts
      const endpointTokens = accounts.map<EndpointToken>(
        ({ endpoint, token }) => ({ endpoint, token })
      )

      updateAccounts(endpointTokens)

      this.emitUpdate()
    })
    this.accountsStore.onDidError(error => this.emitError(error))

    this.repositoriesStore.onDidUpdate(updateRepositories => {
      this.repositories = updateRepositories
      this.updateRepositorySelectionAfterRepositoriesChanged()
      this.emitUpdate()
    })

    this.pullRequestCoordinator.onPullRequestsChanged((repo, pullRequests) =>
      this.onPullRequestChanged(repo, pullRequests)
    )
    this.pullRequestCoordinator.onIsLoadingPullRequests(
      (repository, isLoadingPullRequests) => {
        this.repositoryStateCache.updateBranchesState(repository, () => {
          return { isLoadingPullRequests }
        })
        this.emitUpdate()
      }
    )

    this.apiRepositoriesStore.onDidUpdate(() => this.emitUpdate())
    this.apiRepositoriesStore.onDidError(error => this.emitError(error))
  }

  /** Load the emoji from disk. */
  public async loadEmoji() {
    const rootDir = await getAppPath()
    readEmoji(rootDir)
      .then(emoji => {
        this.emoji = emoji
        this.emitUpdate()
      })
      .catch(err => {
        log.warn(`Unexpected issue when trying to read emoji into memory`, err)
      })
  }

  protected emitUpdate() {
    // If the window is hidden then we won't get an animation frame, but there
    // may still be work we wanna do in response to the state change. So
    // immediately emit the update.
    if (this.windowState === 'hidden') {
      this.emitUpdateNow()
      return
    }

    if (this.emitQueued) {
      return
    }

    this.emitQueued = true

    window.requestAnimationFrame(() => {
      this.emitUpdateNow()
    })
  }

  private emitUpdateNow() {
    this.emitQueued = false
    const state = this.getState()

    super.emitUpdate(state)
    updateMenuState(state, this.appMenu)
  }

  /**
   * Called when we have reason to suspect that the zoom factor
   * has changed. Note that this doesn't necessarily mean that it
   * has changed with regards to our internal state which is why
   * we double check before emitting an update.
   */
  private onWindowZoomFactorChanged(zoomFactor: number) {
    const current = this.windowZoomFactor
    this.windowZoomFactor = zoomFactor

    if (zoomFactor !== current) {
      setNumber('zoom-factor', zoomFactor)
      this.updateResizableConstraints()
      this.emitUpdate()
    }
  }

  private getSelectedState(): PossibleSelections | null {
    const repository = this.selectedRepository
    if (!repository) {
      return null
    }

    if (repository instanceof CloningRepository) {
      const progress =
        this.cloningRepositoriesStore.getRepositoryState(repository)
      if (!progress) {
        return null
      }

      return {
        type: SelectionType.CloningRepository,
        repository,
        progress,
      }
    }

    if (repository.missing) {
      return { type: SelectionType.MissingRepository, repository }
    }

    return {
      type: SelectionType.Repository,
      repository,
      state: this.repositoryStateCache.get(repository),
    }
  }

  public getState(): IAppState {
    const repositories = [
      ...this.repositories,
      ...this.cloningRepositoriesStore.repositories,
    ]

    return {
      accounts: this.accounts,
      repositories,
      recentRepositories: this.recentRepositories,
      localRepositoryStateLookup: this.localRepositoryStateLookup,
      windowState: this.windowState,
      windowZoomFactor: this.windowZoomFactor,
      appIsFocused: this.appIsFocused,
      selectedState: this.getSelectedState(),
      signInState: this.signInStore.getState(),
      currentPopup: this.popupManager.currentPopup,
      allPopups: this.popupManager.allPopups,
      currentFoldout: this.currentFoldout,
      errorCount: this.popupManager.getPopupsOfType(PopupType.Error).length,
      showWelcomeFlow: this.showWelcomeFlow,
      focusCommitMessage: this.focusCommitMessage,
      emoji: this.emoji,
      sidebarWidth: this.sidebarWidth,
      commitSummaryWidth: this.commitSummaryWidth,
      stashedFilesWidth: this.stashedFilesWidth,
      pullRequestFilesListWidth: this.pullRequestFileListWidth,
      appMenuState: this.appMenu ? this.appMenu.openMenus : [],
      highlightAccessKeys: this.highlightAccessKeys,
      isUpdateAvailableBannerVisible: this.isUpdateAvailableBannerVisible,
      isUpdateShowcaseVisible: this.isUpdateShowcaseVisible,
      currentBanner: this.currentBanner,
      askToMoveToApplicationsFolderSetting:
        this.askToMoveToApplicationsFolderSetting,
      askForConfirmationOnRepositoryRemoval:
        this.askForConfirmationOnRepositoryRemoval,
      askForConfirmationOnDiscardChanges: this.confirmDiscardChanges,
      askForConfirmationOnDiscardChangesPermanently:
        this.confirmDiscardChangesPermanently,
      askForConfirmationOnDiscardStash: this.confirmDiscardStash,
      askForConfirmationOnForcePush: this.askForConfirmationOnForcePush,
      askForConfirmationOnUndoCommit: this.confirmUndoCommit,
      uncommittedChangesStrategy: this.uncommittedChangesStrategy,
      selectedExternalEditor: this.selectedExternalEditor,
      imageDiffType: this.imageDiffType,
      hideWhitespaceInChangesDiff: this.hideWhitespaceInChangesDiff,
      hideWhitespaceInHistoryDiff: this.hideWhitespaceInHistoryDiff,
      hideWhitespaceInPullRequestDiff: this.hideWhitespaceInPullRequestDiff,
      showSideBySideDiff: this.showSideBySideDiff,
      selectedShell: this.selectedShell,
      repositoryFilterText: this.repositoryFilterText,
      resolvedExternalEditor: this.resolvedExternalEditor,
      selectedCloneRepositoryTab: this.selectedCloneRepositoryTab,
      selectedBranchesTab: this.selectedBranchesTab,
      selectedTheme: this.selectedTheme,
      customTheme: this.customTheme,
      currentTheme: this.currentTheme,
      apiRepositories: this.apiRepositoriesStore.getState(),
      useWindowsOpenSSH: this.useWindowsOpenSSH,
      optOutOfUsageTracking: this.statsStore.getOptOut(),
      currentOnboardingTutorialStep: this.currentOnboardingTutorialStep,
      repositoryIndicatorsEnabled: this.repositoryIndicatorsEnabled,
      commitSpellcheckEnabled: this.commitSpellcheckEnabled,
      currentDragElement: this.currentDragElement,
      lastThankYou: this.lastThankYou,
      showCIStatusPopover: this.showCIStatusPopover,
      notificationsEnabled: getNotificationsEnabled(),
      pullRequestSuggestedNextAction: this.pullRequestSuggestedNextAction,
      resizablePaneActive: this.resizablePaneActive,
    }
  }

  private onGitStoreUpdated(repository: Repository, gitStore: GitStore) {
    const prevRepositoryState = this.repositoryStateCache.get(repository)

    this.repositoryStateCache.updateBranchesState(repository, state => {
      let { currentPullRequest } = state
      const { tip, currentRemote: remote } = gitStore

      // If the tip has changed we need to re-evaluate whether or not the
      // current pull request is still valid. Note that we're not using
      // updateCurrentPullRequest here because we know for certain that
      // the list of open pull requests haven't changed so we can find
      // a happy path where the tip has changed but the current PR is
      // still valid which doesn't require us to iterate through the
      // list of open PRs.
      if (
        !tipEquals(state.tip, tip) ||
        !remoteEquals(prevRepositoryState.remote, remote)
      ) {
        if (tip.kind !== TipState.Valid || remote === null) {
          // The tip isn't a branch so or the current branch doesn't have a remote
          // so there can't be a current pull request.
          currentPullRequest = null
        } else {
          const { branch } = tip

          if (
            !currentPullRequest ||
            !isPullRequestAssociatedWithBranch(
              branch,
              currentPullRequest,
              remote
            )
          ) {
            // Either we don't have a current pull request or the current pull
            // request no longer matches the tip, let's go hunting for a new one.
            const prs = state.openPullRequests
            currentPullRequest = findAssociatedPullRequest(branch, prs, remote)
          }

          if (
            tip.kind === TipState.Valid &&
            state.tip.kind === TipState.Valid &&
            tip.branch.name !== state.tip.branch.name
          ) {
            this.refreshBranchProtectionState(repository)
          }
        }
      }

      return {
        tip: gitStore.tip,
        defaultBranch: gitStore.defaultBranch,
        upstreamDefaultBranch: gitStore.upstreamDefaultBranch,
        allBranches: gitStore.allBranches,
        recentBranches: gitStore.recentBranches,
        pullWithRebase: gitStore.pullWithRebase,
        currentPullRequest,
      }
    })

    let selectWorkingDirectory = false
    let selectStashEntry = false

    this.repositoryStateCache.updateChangesState(repository, state => {
      const stashEntry = gitStore.currentBranchStashEntry

      // Figure out what selection changes we need to make as a result of this
      // change.
      if (state.selection.kind === ChangesSelectionKind.Stash) {
        if (state.stashEntry !== null) {
          if (stashEntry === null) {
            // We're showing a stash now and the stash entry has just disappeared
            // so we need to switch back over to the working directory.
            selectWorkingDirectory = true
          } else if (state.stashEntry.stashSha !== stashEntry.stashSha) {
            // The current stash entry has changed from underneath so we must
            // ensure we have a valid selection.
            selectStashEntry = true
          }
        }
      }

      return {
        commitMessage: gitStore.commitMessage,
        showCoAuthoredBy: gitStore.showCoAuthoredBy,
        coAuthors: gitStore.coAuthors,
        stashEntry,
      }
    })

    this.repositoryStateCache.update(repository, () => ({
      commitLookup: gitStore.commitLookup,
      localCommitSHAs: gitStore.localCommitSHAs,
      localTags: gitStore.localTags,
      aheadBehind: gitStore.aheadBehind,
      tagsToPush: gitStore.tagsToPush,
      remote: gitStore.currentRemote,
      lastFetched: gitStore.lastFetched,
    }))

    // _selectWorkingDirectoryFiles and _selectStashedFile will
    // emit updates by themselves.
    if (selectWorkingDirectory) {
      this._selectWorkingDirectoryFiles(repository)
    } else if (selectStashEntry) {
      this._selectStashedFile(repository)
    } else {
      this.emitUpdate()
    }
  }

  private clearBranchProtectionState(repository: Repository) {
    this.repositoryStateCache.updateChangesState(repository, () => ({
      currentBranchProtected: false,
    }))
    this.emitUpdate()
  }

  private async refreshBranchProtectionState(repository: Repository) {
    const { tip, currentRemote } = this.gitStoreCache.get(repository)

    if (tip.kind !== TipState.Valid || repository.gitHubRepository === null) {
      return
    }

    const gitHubRepo = repository.gitHubRepository
    const branchName = findRemoteBranchName(tip, currentRemote, gitHubRepo)

    if (branchName !== null) {
      const account = getAccountForEndpoint(this.accounts, gitHubRepo.endpoint)

      if (account === null) {
        return
      }

      // If the user doesn't have write access to the repository
      // it doesn't matter if the branch is protected or not and
      // we can avoid the API call. See the `showNoWriteAccess`
      // prop in the `CommitMessage` component where we specifically
      // test for this scenario and show a message specifically
      // about write access before showing a branch protection
      // warning.
      if (!hasWritePermission(gitHubRepo)) {
        this.repositoryStateCache.updateChangesState(repository, () => ({
          currentBranchProtected: false,
        }))
        this.emitUpdate()
        return
      }

      const name = gitHubRepo.name
      const owner = gitHubRepo.owner.login
      const api = API.fromAccount(account)

      const pushControl = await api.fetchPushControl(owner, name, branchName)
      const currentBranchProtected = !isBranchPushable(pushControl)

      this.repositoryStateCache.updateChangesState(repository, () => ({
        currentBranchProtected,
      }))
      this.emitUpdate()
    }
  }

  private clearSelectedCommit(repository: Repository) {
    this.repositoryStateCache.updateCommitSelection(repository, () => ({
      shas: [],
      file: null,
      changesetData: { files: [], linesAdded: 0, linesDeleted: 0 },
      diff: null,
    }))
  }

  /** This shouldn't be called directly. See `Dispatcher`. */
  public _changeCommitSelection(
    repository: Repository,
    shas: ReadonlyArray<string>,
    isContiguous: boolean
  ): void {
    const { commitSelection, commitLookup, compareState } =
      this.repositoryStateCache.get(repository)

    if (
      commitSelection.shas.length === shas.length &&
      commitSelection.shas.every((sha, i) => sha === shas[i])
    ) {
      return
    }

    const shasInDiff = this.getShasInDiff(shas, isContiguous, commitLookup)

    if (shas.length > 1 && isContiguous) {
      this.recordMultiCommitDiff(shas, shasInDiff, compareState)
    }

    this.repositoryStateCache.updateCommitSelection(repository, () => ({
      shas,
      shasInDiff,
      isContiguous,
      file: null,
      changesetData: { files: [], linesAdded: 0, linesDeleted: 0 },
      diff: null,
    }))

    this.emitUpdate()
  }

  private recordMultiCommitDiff(
    shas: ReadonlyArray<string>,
    shasInDiff: ReadonlyArray<string>,
    compareState: ICompareState
  ) {
    const isHistoryTab = compareState.formState.kind === HistoryTabMode.History

    if (isHistoryTab) {
      this.statsStore.recordMultiCommitDiffFromHistoryCount()
    } else {
      this.statsStore.recordMultiCommitDiffFromCompareCount()
    }

    const hasUnreachableCommitWarning = !shas.every(s => shasInDiff.includes(s))

    if (hasUnreachableCommitWarning) {
      this.statsStore.recordMultiCommitDiffWithUnreachableCommitWarningCount()
    }
  }

  /** This shouldn't be called directly. See `Dispatcher`. */
  public async _updateShasToHighlight(
    repository: Repository,
    shasToHighlight: ReadonlyArray<string>
  ) {
    this.repositoryStateCache.updateCompareState(repository, () => ({
      shasToHighlight,
    }))
    this.emitUpdate()
  }

  /**
   * When multiple commits are selected, the diff is created using the rev range
   * of firstSha^..lastSha in the selected shas. Thus comparing the trees of the
   * the lastSha and the first parent of the first sha. However, our history
   * list shows commits in chronological order. Thus, when a branch is merged,
   * the commits from that branch are injected in their chronological order into
   * the history list. Therefore, given a branch history of A, B, C, D,
   * MergeCommit where B and C are from the merged branch, diffing on the
   * selection of A through D would not have the changes from B an C.
   *
   * This method traverses the ancestral path from the last commit in the
   * selection back to the first commit via checking the parents. The
   * commits on this path are the commits whose changes will be seen in the
   * diff. This is equivalent to doing `git rev-list firstSha^..lastSha`.
   */
  private getShasInDiff(
    selectedShas: ReadonlyArray<string>,
    isContiguous: boolean,
    commitLookup: Map<string, Commit>
  ) {
    const shasInDiff = new Array<string>()

    if (selectedShas.length <= 1 || !isContiguous) {
      return selectedShas
    }

    const shasToTraverse = [selectedShas.at(-1)]
    do {
      const currentSha = shasToTraverse.pop()
      if (currentSha === undefined) {
        continue
      }

      shasInDiff.push(currentSha)

      // shas are selection of history -> should be in lookup ->  `|| []` is for typing sake
      const parentSHAs = commitLookup.get(currentSha)?.parentSHAs || []

      const parentsInSelection = parentSHAs.filter(parentSha =>
        selectedShas.includes(parentSha)
      )

      shasToTraverse.push(...parentsInSelection)
    } while (shasToTraverse.length > 0)

    return shasInDiff
  }

  private updateOrSelectFirstCommit(
    repository: Repository,
    commitSHAs: ReadonlyArray<string>
  ) {
    const state = this.repositoryStateCache.get(repository)
    let selectedSHA =
      state.commitSelection.shas.length > 0
        ? state.commitSelection.shas[0]
        : null

    if (selectedSHA != null) {
      const index = commitSHAs.findIndex(sha => sha === selectedSHA)
      if (index < 0) {
        // selected SHA is not in this list
        // -> clear the selection in the app state
        selectedSHA = null
        this.clearSelectedCommit(repository)
      }
    }

    if (selectedSHA === null && commitSHAs.length > 0) {
      this._changeCommitSelection(repository, [commitSHAs[0]], true)
      this._loadChangedFilesForCurrentSelection(repository)
    }
  }

  /** This shouldn't be called directly. See `Dispatcher`. */
  public async _initializeCompare(
    repository: Repository,
    initialAction?: CompareAction
  ) {
    const state = this.repositoryStateCache.get(repository)

    const { branchesState, compareState } = state
    const { tip } = branchesState
    const currentBranch = tip.kind === TipState.Valid ? tip.branch : null

    const branches = branchesState.allBranches.filter(
      b => b.name !== currentBranch?.name && !b.isDesktopForkRemoteBranch
    )
    const recentBranches = currentBranch
      ? branchesState.recentBranches.filter(b => b.name !== currentBranch.name)
      : branchesState.recentBranches

    const cachedDefaultBranch = branchesState.defaultBranch

    // only include the default branch when comparing if the user is not on the default branch
    // and it also exists in the repository
    const defaultBranch =
      currentBranch != null &&
      cachedDefaultBranch != null &&
      currentBranch.name !== cachedDefaultBranch.name
        ? cachedDefaultBranch
        : null

    this.repositoryStateCache.updateCompareState(repository, () => ({
      branches,
      recentBranches,
      defaultBranch,
    }))

    const cachedState = compareState.formState
    const action =
      initialAction != null ? initialAction : getInitialAction(cachedState)
    this._executeCompare(repository, action)
  }

  /** This shouldn't be called directly. See `Dispatcher`. */
  public async _executeCompare(
    repository: Repository,
    action: CompareAction
  ): Promise<void> {
    const gitStore = this.gitStoreCache.get(repository)
    const kind = action.kind

    if (action.kind === HistoryTabMode.History) {
      const { tip } = gitStore

      let currentSha: string | null = null

      if (tip.kind === TipState.Valid) {
        currentSha = tip.branch.tip.sha
      } else if (tip.kind === TipState.Detached) {
        currentSha = tip.currentSha
      }

      const { compareState } = this.repositoryStateCache.get(repository)
      const { formState, commitSHAs } = compareState
      const previousTip = compareState.tip

      const tipIsUnchanged =
        currentSha !== null &&
        previousTip !== null &&
        currentSha === previousTip

      if (
        tipIsUnchanged &&
        formState.kind === HistoryTabMode.History &&
        commitSHAs.length > 0
      ) {
        // don't refresh the history view here because we know nothing important
        // has changed and we don't want to rebuild this state
        return
      }

      // load initial group of commits for current branch
      const commits = await gitStore.loadCommitBatch('HEAD', 0)

      if (commits === null) {
        return
      }

      const newState: IDisplayHistory = {
        kind: HistoryTabMode.History,
      }

      this.repositoryStateCache.updateCompareState(repository, () => ({
        tip: currentSha,
        formState: newState,
        commitSHAs: commits,
        filterText: '',
        showBranchList: false,
      }))
      this.updateOrSelectFirstCommit(repository, commits)

      return this.emitUpdate()
    }

    if (action.kind === HistoryTabMode.Compare) {
      return this.updateCompareToBranch(repository, action)
    }

    return assertNever(action, `Unknown action: ${kind}`)
  }

  private async updateCompareToBranch(
    repository: Repository,
    action: ICompareToBranch
  ) {
    const gitStore = this.gitStoreCache.get(repository)

    const comparisonBranch = action.branch
    const compare = await gitStore.getCompareCommits(
      comparisonBranch,
      action.comparisonMode
    )

    this.statsStore.recordBranchComparison()
    const { branchesState } = this.repositoryStateCache.get(repository)

    if (
      branchesState.defaultBranch !== null &&
      comparisonBranch.name === branchesState.defaultBranch.name
    ) {
      this.statsStore.recordDefaultBranchComparison()
    }

    if (compare == null) {
      return
    }

    const { ahead, behind } = compare
    const aheadBehind = { ahead, behind }

    const commitSHAs = compare.commits.map(commit => commit.sha)

    const newState: ICompareBranch = {
      kind: HistoryTabMode.Compare,
      comparisonBranch,
      comparisonMode: action.comparisonMode,
      aheadBehind,
    }

    this.repositoryStateCache.updateCompareState(repository, s => ({
      formState: newState,
      filterText: comparisonBranch.name,
      commitSHAs,
    }))

    const tip = gitStore.tip

    const loadingMerge: MergeTreeResult = {
      kind: ComputedAction.Loading,
    }

    this.repositoryStateCache.updateCompareState(repository, () => ({
      mergeStatus: loadingMerge,
    }))

    this.emitUpdate()

    this.updateOrSelectFirstCommit(repository, commitSHAs)

    if (this.currentMergeTreePromise != null) {
      return this.currentMergeTreePromise
    }

    if (tip.kind === TipState.Valid && aheadBehind.behind > 0) {
      this.currentMergeTreePromise = this.setupMergabilityPromise(
        repository,
        tip.branch,
        action.branch
      )
        .then(mergeStatus => {
          this.repositoryStateCache.updateCompareState(repository, () => ({
            mergeStatus,
          }))

          this.emitUpdate()
        })
        .finally(() => {
          this.currentMergeTreePromise = null
        })

      return this.currentMergeTreePromise
    } else {
      this.repositoryStateCache.updateCompareState(repository, () => ({
        mergeStatus: null,
      }))

      return this.emitUpdate()
    }
  }

  private setupMergabilityPromise(
    repository: Repository,
    baseBranch: Branch,
    compareBranch: Branch
  ) {
    return promiseWithMinimumTimeout(
      () => determineMergeability(repository, baseBranch, compareBranch),
      500
    ).catch(err => {
      log.warn(
        `Error occurred while trying to merge ${baseBranch.name} (${baseBranch.tip.sha}) and ${compareBranch.name} (${compareBranch.tip.sha})`,
        err
      )
      return null
    })
  }

  /** This shouldn't be called directly. See `Dispatcher`. */
  public _updateCompareForm<K extends keyof ICompareFormUpdate>(
    repository: Repository,
    newState: Pick<ICompareFormUpdate, K>
  ) {
    this.repositoryStateCache.updateCompareState(repository, state => {
      return merge(state, newState)
    })

    this.emitUpdate()
  }

  /** This shouldn't be called directly. See `Dispatcher`. */
  public async _loadNextCommitBatch(repository: Repository): Promise<void> {
    const gitStore = this.gitStoreCache.get(repository)

    const state = this.repositoryStateCache.get(repository)
    const { formState } = state.compareState
    if (formState.kind === HistoryTabMode.History) {
      const commits = state.compareState.commitSHAs

      const newCommits = await gitStore.loadCommitBatch('HEAD', commits.length)
      if (newCommits == null) {
        return
      }

      this.repositoryStateCache.updateCompareState(repository, () => ({
        commitSHAs: commits.concat(newCommits),
      }))
      this.emitUpdate()
    }
  }

  /** This shouldn't be called directly. See `Dispatcher`. */
  public async _loadChangedFilesForCurrentSelection(
    repository: Repository
  ): Promise<void> {
    const state = this.repositoryStateCache.get(repository)
    const { commitSelection } = state
    const { shas: currentSHAs, isContiguous } = commitSelection
    if (
      currentSHAs.length === 0 ||
      (currentSHAs.length > 1 && (!enableMultiCommitDiffs() || !isContiguous))
    ) {
      return
    }

    const gitStore = this.gitStoreCache.get(repository)
    const changesetData = await gitStore.performFailableOperation(() =>
      currentSHAs.length > 1
        ? getCommitRangeChangedFiles(repository, currentSHAs)
        : getChangedFiles(repository, currentSHAs[0])
    )
    if (!changesetData) {
      return
    }

    // The selection could have changed between when we started loading the
    // changed files and we finished. We might wanna store the changed files per
    // SHA/path.
    if (
      commitSelection.shas.length !== currentSHAs.length ||
      !commitSelection.shas.every((sha, i) => sha === currentSHAs[i])
    ) {
      return
    }

    // if we're selecting a commit for the first time, we should select the
    // first file in the commit and render the diff immediately

    const noFileSelected = commitSelection.file === null

    const firstFileOrDefault =
      noFileSelected && changesetData.files.length
        ? changesetData.files[0]
        : commitSelection.file

    this.repositoryStateCache.updateCommitSelection(repository, () => ({
      file: firstFileOrDefault,
      changesetData,
      diff: null,
    }))

    this.emitUpdate()

    if (firstFileOrDefault !== null) {
      this._changeFileSelection(repository, firstFileOrDefault)
    }
  }

  /** This shouldn't be called directly. See `Dispatcher`. */
  public async _setRepositoryFilterText(text: string): Promise<void> {
    this.repositoryFilterText = text
    this.emitUpdate()
  }

  /** This shouldn't be called directly. See `Dispatcher`. */
  public async _changeFileSelection(
    repository: Repository,
    file: CommittedFileChange
  ): Promise<void> {
    this.repositoryStateCache.updateCommitSelection(repository, () => ({
      file,
      diff: null,
    }))
    this.emitUpdate()

    const stateBeforeLoad = this.repositoryStateCache.get(repository)
    const { shas, isContiguous } = stateBeforeLoad.commitSelection

    if (shas.length === 0) {
      if (__DEV__) {
        throw new Error(
          "No currently selected sha yet we've been asked to switch file selection"
        )
      } else {
        return
      }
    }

    if (shas.length > 1 && (!enableMultiCommitDiffs() || !isContiguous)) {
      return
    }

    const diff =
      shas.length > 1
        ? await getCommitRangeDiff(
            repository,
            file,
            shas,
            this.hideWhitespaceInHistoryDiff
          )
        : await getCommitDiff(
            repository,
            file,
            shas[0],
            this.hideWhitespaceInHistoryDiff
          )

    const stateAfterLoad = this.repositoryStateCache.get(repository)
    const { shas: shasAfter } = stateAfterLoad.commitSelection
    // A whole bunch of things could have happened since we initiated the diff load
    if (
      shasAfter.length !== shas.length ||
      !shas.every((sha, i) => sha === shasAfter[i])
    ) {
      return
    }

    if (!stateAfterLoad.commitSelection.file) {
      return
    }
    if (stateAfterLoad.commitSelection.file.id !== file.id) {
      return
    }

    this.repositoryStateCache.updateCommitSelection(repository, () => ({
      diff,
    }))

    this.emitUpdate()
  }

  /** This shouldn't be called directly. See `Dispatcher`. */
  public async _selectRepository(
    repository: Repository | CloningRepository | null
  ): Promise<Repository | null> {
    const previouslySelectedRepository = this.selectedRepository

    // do this quick check to see if we have a tutorial repository
    // cause if its not we can quickly hide the tutorial pane
    // in the first `emitUpdate` below
    const previouslyInTutorial =
      this.currentOnboardingTutorialStep !== TutorialStep.NotApplicable
    if (
      previouslyInTutorial &&
      (!(repository instanceof Repository) || !repository.isTutorialRepository)
    ) {
      this.currentOnboardingTutorialStep = TutorialStep.NotApplicable
    }

    this.selectedRepository = repository

    this.emitUpdate()
    this.stopBackgroundFetching()
    this.stopPullRequestUpdater()
    this._clearBanner()
    this.stopBackgroundPruner()

    if (repository == null) {
      return Promise.resolve(null)
    }

    if (!(repository instanceof Repository)) {
      return Promise.resolve(null)
    }

    setNumber(LastSelectedRepositoryIDKey, repository.id)

    const previousRepositoryId = previouslySelectedRepository
      ? previouslySelectedRepository.id
      : null

    this.updateRecentRepositories(previousRepositoryId, repository.id)

    // if repository might be marked missing, try checking if it has been restored
    const refreshedRepository = await this.recoverMissingRepository(repository)
    if (refreshedRepository.missing) {
      // as the repository is no longer found on disk, cleaning this up
      // ensures we don't accidentally run any Git operations against the
      // wrong location if the user then relocates the `.git` folder elsewhere
      this.gitStoreCache.remove(repository)
      return Promise.resolve(null)
    }

    // This is now purely for metrics collection for `commitsToRepositoryWithBranchProtections`
    // Understanding how many users actually contribute to repos with branch protections gives us
    // insight into who our users are and what kinds of work they do
    this.updateBranchProtectionsFromAPI(repository)

    this.notificationsStore.selectRepository(repository)

    return this._selectRepositoryRefreshTasks(
      refreshedRepository,
      previouslySelectedRepository
    )
  }

  // update the stored list of recently opened repositories
  private updateRecentRepositories(
    previousRepositoryId: number | null,
    currentRepositoryId: number
  ) {
    // No need to update the recent repositories if the selected repository is
    // the same as the old one (this could happen when the alias of the selected
    // repository is changed).
    if (previousRepositoryId === currentRepositoryId) {
      return
    }

    const recentRepositories = getNumberArray(RecentRepositoriesKey).filter(
      el => el !== currentRepositoryId && el !== previousRepositoryId
    )
    if (previousRepositoryId !== null) {
      recentRepositories.unshift(previousRepositoryId)
    }
    const slicedRecentRepositories = recentRepositories.slice(
      0,
      RecentRepositoriesLength
    )
    setNumberArray(RecentRepositoriesKey, slicedRecentRepositories)
    this.recentRepositories = slicedRecentRepositories
    this.notificationsStore.setRecentRepositories(
      this.repositories.filter(r => this.recentRepositories.includes(r.id))
    )
    this.emitUpdate()
  }

  // finish `_selectRepository`s refresh tasks
  private async _selectRepositoryRefreshTasks(
    repository: Repository,
    previouslySelectedRepository: Repository | CloningRepository | null
  ): Promise<Repository | null> {
    this._refreshRepository(repository)

    if (isRepositoryWithGitHubRepository(repository)) {
      // Load issues from the upstream or fork depending
      // on workflow preferences.
      const ghRepo = getNonForkGitHubRepository(repository)

      this._refreshIssues(ghRepo)
      this.refreshMentionables(ghRepo)

      this.pullRequestCoordinator.getAllPullRequests(repository).then(prs => {
        this.onPullRequestChanged(repository, prs)
      })
    }

    // The selected repository could have changed while we were refreshing.
    if (this.selectedRepository !== repository) {
      return null
    }

    // "Clone in Desktop" from a cold start can trigger this twice, and
    // for edge cases where _selectRepository is re-entract, calling this here
    // ensures we clean up the existing background fetcher correctly (if set)
    this.stopBackgroundFetching()
    this.stopPullRequestUpdater()
    this.stopBackgroundPruner()

    this.startBackgroundFetching(repository, !previouslySelectedRepository)
    this.startPullRequestUpdater(repository)

    this.startBackgroundPruner(repository)

    this.addUpstreamRemoteIfNeeded(repository)

    return this.repositoryWithRefreshedGitHubRepository(repository)
  }

  private stopBackgroundPruner() {
    const pruner = this.currentBranchPruner

    if (pruner !== null) {
      pruner.stop()
      this.currentBranchPruner = null
    }
  }

  private startBackgroundPruner(repository: Repository) {
    if (this.currentBranchPruner !== null) {
      fatalError(
        `A branch pruner is already active and cannot start updating on ${repository.name}`
      )
    }

    const pruner = new BranchPruner(
      repository,
      this.gitStoreCache,
      this.repositoriesStore,
      this.repositoryStateCache,
      repository => this._refreshRepository(repository)
    )
    this.currentBranchPruner = pruner
    this.currentBranchPruner.start()
  }

  public async _refreshIssues(repository: GitHubRepository) {
    const user = getAccountForEndpoint(this.accounts, repository.endpoint)
    if (!user) {
      return
    }

    try {
      await this.issuesStore.refreshIssues(repository, user)
    } catch (e) {
      log.warn(`Unable to fetch issues for ${repository.fullName}`, e)
    }
  }

  private stopBackgroundFetching() {
    const backgroundFetcher = this.currentBackgroundFetcher
    if (backgroundFetcher) {
      backgroundFetcher.stop()
      this.currentBackgroundFetcher = null
    }
  }

  private refreshMentionables(repository: GitHubRepository) {
    const account = getAccountForEndpoint(this.accounts, repository.endpoint)
    if (!account) {
      return
    }

    this.gitHubUserStore.updateMentionables(repository, account)
  }

  private startPullRequestUpdater(repository: Repository) {
    // We don't want to run the pull request updater when the app is in
    // the background.
    if (this.appIsFocused && isRepositoryWithGitHubRepository(repository)) {
      const account = getAccountForRepository(this.accounts, repository)
      if (account !== null) {
        return this.pullRequestCoordinator.startPullRequestUpdater(
          repository,
          account
        )
      }
    }
    // we always want to stop the current one, to be safe
    this.pullRequestCoordinator.stopPullRequestUpdater()
  }

  private stopPullRequestUpdater() {
    this.pullRequestCoordinator.stopPullRequestUpdater()
  }

  public async fetchPullRequest(repoUrl: string, pr: string) {
    const endpoint = getEndpointForRepository(repoUrl)
    const account = getAccountForEndpoint(this.accounts, endpoint)

    if (account) {
      const api = API.fromAccount(account)
      const remoteUrl = parseRemote(repoUrl)
      if (remoteUrl && remoteUrl.owner && remoteUrl.name) {
        return await api.fetchPullRequest(remoteUrl.owner, remoteUrl.name, pr)
      }
    }
    return null
  }

  private async shouldBackgroundFetch(
    repository: Repository,
    lastPush: Date | null
  ): Promise<boolean> {
    const gitStore = this.gitStoreCache.get(repository)
    const lastFetched = await gitStore.updateLastFetched()

    if (lastFetched === null) {
      return true
    }

    const now = new Date()
    const timeSinceFetch = now.getTime() - lastFetched.getTime()
    const repoName = nameOf(repository)
    if (timeSinceFetch < BackgroundFetchMinimumInterval) {
      const timeInSeconds = Math.floor(timeSinceFetch / 1000)

      log.debug(
        `Skipping background fetch as '${repoName}' was fetched ${timeInSeconds}s ago`
      )
      return false
    }

    if (lastPush === null) {
      return true
    }

    // we should fetch if the last push happened after the last fetch
    if (lastFetched < lastPush) {
      return true
    }

    log.debug(
      `Skipping background fetch since nothing has been pushed to '${repoName}' since the last fetch at ${lastFetched}`
    )

    return false
  }

  private startBackgroundFetching(
    repository: Repository,
    withInitialSkew: boolean
  ) {
    if (this.currentBackgroundFetcher) {
      fatalError(
        `We should only have on background fetcher active at once, but we're trying to start background fetching on ${repository.name} while another background fetcher is still active!`
      )
    }

    const account = getAccountForRepository(this.accounts, repository)
    if (!account) {
      return
    }

    if (!repository.gitHubRepository) {
      return
    }

    // Todo: add logic to background checker to check the API before fetching
    // similar to what's being done in `refreshAllIndicators`
    const fetcher = new BackgroundFetcher(
      repository,
      account,
      r => this.performFetch(r, account, FetchType.BackgroundTask),
      r => this.shouldBackgroundFetch(r, null)
    )
    fetcher.start(withInitialSkew)
    this.currentBackgroundFetcher = fetcher
  }

  /** Load the initial state for the app. */
  public async loadInitialState() {
    const userLocalePromise = this.loadUserLocale()

    const [accounts, repositories] = await Promise.all([
      this.accountsStore.getAll(),
      this.repositoriesStore.getAll(),
    ])

    log.info(
      `[AppStore] loading ${repositories.length} repositories from store`
    )
    accounts.forEach(a => {
      log.info(`[AppStore] found account: ${a.login} (${a.name})`)
    })

    this.accounts = accounts
    this.repositories = repositories

    this.updateRepositorySelectionAfterRepositoriesChanged()

    this.sidebarWidth = constrain(
      getNumber(sidebarWidthConfigKey, defaultSidebarWidth)
    )
    this.commitSummaryWidth = constrain(
      getNumber(commitSummaryWidthConfigKey, defaultCommitSummaryWidth)
    )
    this.stashedFilesWidth = constrain(
      getNumber(stashedFilesWidthConfigKey, defaultStashedFilesWidth)
    )
    this.pullRequestFileListWidth = constrain(
      getNumber(pullRequestFileListConfigKey, defaultPullRequestFileListWidth)
    )

    this.updateResizableConstraints()
    // TODO: Initiliaze here for now... maybe move to dialog mounting
    this.updatePullRequestResizableConstraints()

    this.askToMoveToApplicationsFolderSetting = getBoolean(
      askToMoveToApplicationsFolderKey,
      askToMoveToApplicationsFolderDefault
    )

    this.askForConfirmationOnRepositoryRemoval = getBoolean(
      confirmRepoRemovalKey,
      confirmRepoRemovalDefault
    )

    this.confirmDiscardChanges = getBoolean(
      confirmDiscardChangesKey,
      confirmDiscardChangesDefault
    )

    this.confirmDiscardChangesPermanently = getBoolean(
      confirmDiscardChangesPermanentlyKey,
      confirmDiscardChangesPermanentlyDefault
    )

    this.confirmDiscardStash = getBoolean(
      confirmDiscardStashKey,
      confirmDiscardStashDefault
    )

    this.askForConfirmationOnForcePush = getBoolean(
      confirmForcePushKey,
      askForConfirmationOnForcePushDefault
    )

    this.confirmUndoCommit = getBoolean(
      confirmUndoCommitKey,
      confirmUndoCommitDefault
    )

    this.uncommittedChangesStrategy =
      getEnum(uncommittedChangesStrategyKey, UncommittedChangesStrategy) ??
      defaultUncommittedChangesStrategy

    this.updateSelectedExternalEditor(
      await this.lookupSelectedExternalEditor()
    ).catch(e => log.error('Failed resolving current editor at startup', e))

    const shellValue = localStorage.getItem(shellKey)
    this.selectedShell = shellValue ? parseShell(shellValue) : DefaultShell

    this.updateMenuLabelsForSelectedRepository()

    const imageDiffTypeValue = localStorage.getItem(imageDiffTypeKey)
    this.imageDiffType =
      imageDiffTypeValue === null
        ? imageDiffTypeDefault
        : parseInt(imageDiffTypeValue)

    this.hideWhitespaceInChangesDiff = getBoolean(
      hideWhitespaceInChangesDiffKey,
      false
    )
    this.hideWhitespaceInHistoryDiff = getBoolean(
      hideWhitespaceInHistoryDiffKey,
      false
    )
    this.hideWhitespaceInPullRequestDiff = getBoolean(
      hideWhitespaceInPullRequestDiffKey,
      false
    )
    this.commitSpellcheckEnabled = getBoolean(
      commitSpellcheckEnabledKey,
      commitSpellcheckEnabledDefault
    )
    this.showSideBySideDiff = getShowSideBySideDiff()

    this.selectedTheme = getPersistedThemeName()
    this.customTheme = getObject<ICustomTheme>(customThemeKey)
    // Make sure the persisted theme is applied
    setPersistedTheme(this.selectedTheme)

    this.currentTheme =
      this.selectedTheme !== ApplicationTheme.HighContrast
        ? await getCurrentlyAppliedTheme()
        : this.selectedTheme

    themeChangeMonitor.onThemeChanged(theme => {
      this.currentTheme = theme
      this.emitUpdate()
    })

    this.lastThankYou = getObject<ILastThankYou>(lastThankYouKey)

<<<<<<< HEAD
    await userLocalePromise
=======
    this.pullRequestSuggestedNextAction =
      getEnum(
        pullRequestSuggestedNextActionKey,
        PullRequestSuggestedNextAction
      ) ?? defaultPullRequestSuggestedNextAction
>>>>>>> 32498687

    this.emitUpdateNow()

    this.accountsStore.refresh()
  }

  private async loadUserLocale() {
    if (!enableLocaleAwareFormatting()) {
      return
    }

    try {
      const countryCode = await getLocaleCountryCode()
      setFormattingLocaleFromCountryCode(countryCode)
      log.info(`[AppStore] Set formatting locale region to '${countryCode}'`)
    } catch (e) {
      log.error(`[AppStore] Could not resolve user locale`, e)
    }
  }

  /**
   * Calculate the constraints of our resizable panes whenever the window
   * dimensions change.
   */
  private updateResizableConstraints() {
    // The combined width of the branch dropdown and the push pull fetch button
    // Since the repository list toolbar button width is tied to the width of
    // the sidebar we can't let it push the branch, and push/pull/fetch buttons
    // off screen.
    const toolbarButtonsWidth = 460

    // Start with all the available width
    let available = window.innerWidth

    // Working our way from left to right (i.e. giving priority to the leftmost
    // pane when we need to constrain the width)
    //
    // 220 was determined as the minimum value since it is the smallest width
    // that will still fit the placeholder text in the branch selector textbox
    // of the history tab
    const maxSidebarWidth = available - toolbarButtonsWidth
    this.sidebarWidth = constrain(this.sidebarWidth, 220, maxSidebarWidth)

    // Now calculate the width we have left to distribute for the other panes
    available -= clamp(this.sidebarWidth)

    // This is a pretty silly width for a diff but it will fit ~9 chars per line
    // in unified mode after subtracting the width of the unified gutter and ~4
    // chars per side in split diff mode. No one would want to use it this way
    // but it doesn't break the layout and it allows users to temporarily
    // maximize the width of the file list to see long path names.
    const diffPaneMinWidth = 150
    const filesMax = available - diffPaneMinWidth

    this.commitSummaryWidth = constrain(this.commitSummaryWidth, 100, filesMax)
    this.stashedFilesWidth = constrain(this.stashedFilesWidth, 100, filesMax)
  }

  /**
   * Calculate the constraints of the resizable pane in the pull request dialog
   * whenever the window dimensions change.
   */
  private updatePullRequestResizableConstraints() {
    // TODO: Get width of PR dialog -> determine if we will have default width
    // for pr dialog. The goal is for it expand to fill some percent of
    // available window so it will change on window resize. We may have some max
    // value and min value of where to derive a default is we cannot obtain the
    // width for some reason (like initialization nad no pr dialog is open)
    // Thoughts -> ß
    // 1. Use dialog id to grab dialog if exists, else use default
    // 2. Pass dialog width up when and call this contrainst on dialog mounting
    //    to initialize and subscribe to window resize inside dialog to be able
    //    to pass up dialog width on window resize.

    // Get the width of the dialog
    const available = 850
    const dialogPadding = 20

    // This is a pretty silly width for a diff but it will fit ~9 chars per line
    // in unified mode after subtracting the width of the unified gutter and ~4
    // chars per side in split diff mode. No one would want to use it this way
    // but it doesn't break the layout and it allows users to temporarily
    // maximize the width of the file list to see long path names.
    const diffPaneMinWidth = 150
    const filesListMax = available - dialogPadding - diffPaneMinWidth

    this.pullRequestFileListWidth = constrain(
      this.pullRequestFileListWidth,
      100,
      filesListMax
    )
  }

  private updateSelectedExternalEditor(
    selectedEditor: string | null
  ): Promise<void> {
    this.selectedExternalEditor = selectedEditor

    // Make sure we keep the resolved (cached) editor
    // in sync when the user changes their editor choice.
    return this._resolveCurrentEditor()
  }

  private async lookupSelectedExternalEditor(): Promise<string | null> {
    const editors = (await getAvailableEditors()).map(found => found.editor)

    const value = localStorage.getItem(externalEditorKey)
    // ensure editor is still installed
    if (value && editors.includes(value)) {
      return value
    }

    if (editors.length) {
      const value = editors[0]
      // store this value to avoid the lookup next time
      localStorage.setItem(externalEditorKey, value)
      return value
    }

    return null
  }

  /**
   * Update menu labels for the selected repository.
   *
   * If selected repository type is a `CloningRepository` or
   * `MissingRepository`, the menu labels will be updated but they will lack
   * the expected `IRepositoryState` and revert to the default values.
   */
  private updateMenuLabelsForSelectedRepository() {
    const { selectedState } = this.getState()

    if (
      selectedState !== null &&
      selectedState.type === SelectionType.Repository
    ) {
      this.updateMenuItemLabels(selectedState.state)
    } else {
      this.updateMenuItemLabels(null)
    }
  }

  /**
   * Update the menus in the main process using the provided repository state
   *
   * @param state the current repository state, or `null` if the repository is
   *              being cloned or is missing
   */
  private updateMenuItemLabels(state: IRepositoryState | null) {
    const {
      selectedShell,
      selectedRepository,
      selectedExternalEditor,
      askForConfirmationOnRepositoryRemoval,
      askForConfirmationOnForcePush,
    } = this

    const labels: MenuLabelsEvent = {
      selectedShell,
      selectedExternalEditor,
      askForConfirmationOnRepositoryRemoval,
      askForConfirmationOnForcePush,
    }

    if (state === null) {
      updatePreferredAppMenuItemLabels(labels)
      return
    }

    const { changesState, branchesState, aheadBehind } = state
    const { currentPullRequest } = branchesState

    let contributionTargetDefaultBranch: string | undefined
    if (selectedRepository instanceof Repository) {
      contributionTargetDefaultBranch =
        findContributionTargetDefaultBranch(selectedRepository, branchesState)
          ?.name ?? undefined
    }

    // From the menu, we'll offer to force-push whenever it's possible, regardless
    // of whether or not the user performed any action we know would be followed
    // by a force-push.
    const isForcePushForCurrentRepository =
      getCurrentBranchForcePushState(branchesState, aheadBehind) !==
      ForcePushBranchState.NotAvailable

    const isStashedChangesVisible =
      changesState.selection.kind === ChangesSelectionKind.Stash

    const askForConfirmationWhenStashingAllChanges =
      changesState.stashEntry !== null

    updatePreferredAppMenuItemLabels({
      ...labels,
      contributionTargetDefaultBranch,
      isForcePushForCurrentRepository,
      isStashedChangesVisible,
      hasCurrentPullRequest: currentPullRequest !== null,
      askForConfirmationWhenStashingAllChanges,
    })
  }

  private updateRepositorySelectionAfterRepositoriesChanged() {
    const selectedRepository = this.selectedRepository
    let newSelectedRepository: Repository | CloningRepository | null =
      this.selectedRepository
    if (selectedRepository) {
      const r =
        this.repositories.find(
          r =>
            r.constructor === selectedRepository.constructor &&
            r.id === selectedRepository.id
        ) || null

      newSelectedRepository = r
    }

    if (newSelectedRepository === null && this.repositories.length > 0) {
      const lastSelectedID = getNumber(LastSelectedRepositoryIDKey, 0)
      if (lastSelectedID > 0) {
        newSelectedRepository =
          this.repositories.find(r => r.id === lastSelectedID) || null
      }

      if (!newSelectedRepository) {
        newSelectedRepository = this.repositories[0]
      }
    }

    const repositoryChanged =
      (selectedRepository &&
        newSelectedRepository &&
        selectedRepository.hash !== newSelectedRepository.hash) ||
      (selectedRepository && !newSelectedRepository) ||
      (!selectedRepository && newSelectedRepository)
    if (repositoryChanged) {
      this._selectRepository(newSelectedRepository)
      this.emitUpdate()
    }
  }

  /** This shouldn't be called directly. See `Dispatcher`. */
  public async _loadStatus(
    repository: Repository,
    clearPartialState: boolean = false
  ): Promise<IStatusResult | null> {
    const gitStore = this.gitStoreCache.get(repository)
    const status = await gitStore.loadStatus()

    if (status === null) {
      return null
    }

    this.repositoryStateCache.updateChangesState(repository, state =>
      updateChangedFiles(state, status, clearPartialState)
    )

    this.repositoryStateCache.updateChangesState(repository, state => ({
      conflictState: updateConflictState(state, status, this.statsStore),
    }))

    this.updateMultiCommitOperationConflictsIfFound(repository)
    await this.initializeMultiCommitOperationIfConflictsFound(
      repository,
      status
    )

    if (this.selectedRepository === repository) {
      this._triggerConflictsFlow(repository, status)
    }

    this.emitUpdate()

    this.updateChangesWorkingDirectoryDiff(repository)

    return status
  }

  /**
   * This method is to initialize a multi commit operation state on app load
   * if conflicts are found but not multi commmit operation exists.
   */
  private async initializeMultiCommitOperationIfConflictsFound(
    repository: Repository,
    status: IStatusResult
  ) {
    const state = this.repositoryStateCache.get(repository)
    const {
      changesState: { conflictState },
      multiCommitOperationState,
      branchesState,
    } = state

    if (conflictState === null) {
      this.clearConflictsFlowVisuals(state)
      return
    }

    if (multiCommitOperationState !== null) {
      return
    }

    let operationDetail: MultiCommitOperationDetail
    let targetBranch: Branch | null = null
    let commits: ReadonlyArray<Commit | CommitOneLine> = []
    let originalBranchTip: string | null = ''
    let progress: IMultiCommitOperationProgress | undefined = undefined

    if (branchesState.tip.kind === TipState.Valid) {
      targetBranch = branchesState.tip.branch
      originalBranchTip = targetBranch.tip.sha
    }

    if (isMergeConflictState(conflictState)) {
      operationDetail = {
        kind: MultiCommitOperationKind.Merge,
        isSquash: status.squashMsgFound,
        sourceBranch: null,
      }
      originalBranchTip = targetBranch !== null ? targetBranch.tip.sha : null
    } else if (isRebaseConflictState(conflictState)) {
      const snapshot = await getRebaseSnapshot(repository)
      const rebaseState = await getRebaseInternalState(repository)
      if (snapshot === null || rebaseState === null) {
        return
      }

      originalBranchTip = rebaseState.originalBranchTip
      commits = snapshot.commits
      progress = snapshot.progress
      operationDetail = {
        kind: MultiCommitOperationKind.Rebase,
        sourceBranch: null,
        commits,
        currentTip: rebaseState.baseBranchTip,
      }

      const commit = await getCommit(repository, rebaseState.originalBranchTip)

      if (commit !== null) {
        targetBranch = new Branch(
          rebaseState.targetBranch,
          null,
          commit,
          BranchType.Local,
          `refs/heads/${rebaseState.targetBranch}`
        )
      }
    } else if (isCherryPickConflictState(conflictState)) {
      const snapshot = await getCherryPickSnapshot(repository)
      if (snapshot === null) {
        return
      }

      originalBranchTip = null
      commits = snapshot.commits
      progress = snapshot.progress
      operationDetail = {
        kind: MultiCommitOperationKind.CherryPick,
        sourceBranch: null,
        branchCreated: false,
        commits,
      }

      this.repositoryStateCache.updateMultiCommitOperationUndoState(
        repository,
        () => ({
          undoSha: snapshot.targetBranchUndoSha,
          branchName: '',
        })
      )
    } else {
      assertNever(conflictState, `Unsupported conflict kind`)
    }

    this._initializeMultiCommitOperation(
      repository,
      operationDetail,
      targetBranch,
      commits,
      originalBranchTip,
      false
    )

    if (progress === undefined) {
      return
    }

    this.repositoryStateCache.updateMultiCommitOperationState(
      repository,
      () => ({
        progress: progress as IMultiCommitOperationProgress,
      })
    )
  }
  /**
   * Push changes from latest conflicts into current multi step operation step, if needed
   *  - i.e. - multiple instance of running in to conflicts
   */
  private updateMultiCommitOperationConflictsIfFound(repository: Repository) {
    const state = this.repositoryStateCache.get(repository)
    const { changesState, multiCommitOperationState } =
      this.repositoryStateCache.get(repository)
    const { conflictState } = changesState

    if (conflictState === null || multiCommitOperationState === null) {
      this.clearConflictsFlowVisuals(state)
      return
    }

    const { step, operationDetail } = multiCommitOperationState
    if (step.kind !== MultiCommitOperationStepKind.ShowConflicts) {
      return
    }

    const { manualResolutions } = conflictState

    this.repositoryStateCache.updateMultiCommitOperationState(
      repository,
      () => ({
        step: { ...step, manualResolutions },
      })
    )

    if (isRebaseConflictState(conflictState)) {
      const { currentTip } = conflictState
      this.repositoryStateCache.updateMultiCommitOperationState(
        repository,
        () => ({ operationDetail: { ...operationDetail, currentTip } })
      )
    }
  }

  private async _triggerConflictsFlow(
    repository: Repository,
    status: IStatusResult
  ) {
    const state = this.repositoryStateCache.get(repository)
    const {
      changesState: { conflictState },
      multiCommitOperationState,
    } = state

    if (conflictState === null) {
      this.clearConflictsFlowVisuals(state)
      return
    }

    if (multiCommitOperationState === null) {
      return
    }

    const displayingBanner =
      this.currentBanner !== null &&
      this.currentBanner.type === BannerType.ConflictsFound

    if (
      displayingBanner ||
      isConflictsFlow(
        this.popupManager.areTherePopupsOfType(PopupType.MultiCommitOperation),
        multiCommitOperationState
      )
    ) {
      return
    }

    const { manualResolutions } = conflictState
    let ourBranch, theirBranch

    if (isMergeConflictState(conflictState)) {
      theirBranch = await this.getMergeConflictsTheirBranch(
        repository,
        status.squashMsgFound,
        multiCommitOperationState
      )
      ourBranch = conflictState.currentBranch
    } else if (isRebaseConflictState(conflictState)) {
      theirBranch = conflictState.targetBranch
      ourBranch = conflictState.baseBranch
    } else if (isCherryPickConflictState(conflictState)) {
      if (
        multiCommitOperationState !== null &&
        multiCommitOperationState.operationDetail.kind ===
          MultiCommitOperationKind.CherryPick &&
        multiCommitOperationState.operationDetail.sourceBranch !== null
      ) {
        theirBranch =
          multiCommitOperationState.operationDetail.sourceBranch.name
      }
      ourBranch = conflictState.targetBranchName
    } else {
      assertNever(conflictState, `Unsupported conflict kind`)
    }

    this._setMultiCommitOperationStep(repository, {
      kind: MultiCommitOperationStepKind.ShowConflicts,
      conflictState: {
        kind: 'multiCommitOperation',
        manualResolutions,
        ourBranch,
        theirBranch,
      },
    })

    this._showPopup({
      type: PopupType.MultiCommitOperation,
      repository,
    })
  }

  private async getMergeConflictsTheirBranch(
    repository: Repository,
    isSquash: boolean,
    multiCommitOperationState: IMultiCommitOperationState | null
  ): Promise<string | undefined> {
    let theirBranch: string | undefined
    if (
      multiCommitOperationState !== null &&
      multiCommitOperationState.operationDetail.kind ===
        MultiCommitOperationKind.Merge &&
      multiCommitOperationState.operationDetail.sourceBranch !== null
    ) {
      theirBranch = multiCommitOperationState.operationDetail.sourceBranch.name
    }

    if (theirBranch === undefined && !isSquash) {
      const possibleTheirsBranches = await getBranchesPointedAt(
        repository,
        'MERGE_HEAD'
      )

      // null means we encountered an error
      if (possibleTheirsBranches === null) {
        return
      }

      theirBranch =
        possibleTheirsBranches.length === 1
          ? possibleTheirsBranches[0]
          : undefined
    }
    return theirBranch
  }

  /**
   * Cleanup any related UI related to conflicts if still in use.
   */
  private clearConflictsFlowVisuals(state: IRepositoryState) {
    const { multiCommitOperationState } = state
    if (
      userIsStartingMultiCommitOperation(
        this.popupManager.currentPopup,
        multiCommitOperationState
      )
    ) {
      return
    }

    this._closePopup(PopupType.MultiCommitOperation)
    this._clearBanner(BannerType.ConflictsFound)
    this._clearBanner(BannerType.MergeConflictsFound)
  }

  /** This shouldn't be called directly. See `Dispatcher`. */
  public async _changeRepositorySection(
    repository: Repository,
    selectedSection: RepositorySectionTab
  ): Promise<void> {
    this.repositoryStateCache.update(repository, state => {
      if (state.selectedSection !== selectedSection) {
        this.statsStore.recordRepositoryViewChanged()
      }
      return { selectedSection }
    })
    this.emitUpdate()

    if (selectedSection === RepositorySectionTab.History) {
      return this.refreshHistorySection(repository)
    } else if (selectedSection === RepositorySectionTab.Changes) {
      return this.refreshChangesSection(repository, {
        includingStatus: true,
        clearPartialState: false,
      })
    }
  }

  /**
   * Changes the selection in the changes view to the working directory and
   * optionally selects one or more files from the working directory.
   *
   *  @param files An array of files to select when showing the working directory.
   *               If undefined this method will preserve the previously selected
   *               files or pick the first changed file if no selection exists.
   *
   * Note: This shouldn't be called directly. See `Dispatcher`.
   */
  public async _selectWorkingDirectoryFiles(
    repository: Repository,
    files?: ReadonlyArray<WorkingDirectoryFileChange>
  ): Promise<void> {
    this.repositoryStateCache.updateChangesState(repository, state =>
      selectWorkingDirectoryFiles(state, files)
    )

    this.updateMenuLabelsForSelectedRepository()
    this.emitUpdate()
    this.updateChangesWorkingDirectoryDiff(repository)
  }

  /**
   * Loads or re-loads (refreshes) the diff for the currently selected file
   * in the working directory. This operation is a noop if there's no currently
   * selected file.
   */
  private async updateChangesWorkingDirectoryDiff(
    repository: Repository
  ): Promise<void> {
    const stateBeforeLoad = this.repositoryStateCache.get(repository)
    const changesStateBeforeLoad = stateBeforeLoad.changesState

    if (
      changesStateBeforeLoad.selection.kind !==
      ChangesSelectionKind.WorkingDirectory
    ) {
      return
    }

    const selectionBeforeLoad = changesStateBeforeLoad.selection
    const selectedFileIDsBeforeLoad = selectionBeforeLoad.selectedFileIDs

    // We only render diffs when a single file is selected.
    if (selectedFileIDsBeforeLoad.length !== 1) {
      if (selectionBeforeLoad.diff !== null) {
        this.repositoryStateCache.updateChangesState(repository, () => ({
          selection: {
            ...selectionBeforeLoad,
            diff: null,
          },
        }))
        this.emitUpdate()
      }
      return
    }

    const selectedFileIdBeforeLoad = selectedFileIDsBeforeLoad[0]
    const selectedFileBeforeLoad =
      changesStateBeforeLoad.workingDirectory.findFileWithID(
        selectedFileIdBeforeLoad
      )

    if (selectedFileBeforeLoad === null) {
      return
    }

    const diff = await getWorkingDirectoryDiff(
      repository,
      selectedFileBeforeLoad,
      this.hideWhitespaceInChangesDiff
    )

    const stateAfterLoad = this.repositoryStateCache.get(repository)
    const changesState = stateAfterLoad.changesState

    // A different file (or files) could have been selected while we were
    // loading the diff in which case we no longer care about the diff we
    // just loaded.
    if (
      changesState.selection.kind !== ChangesSelectionKind.WorkingDirectory ||
      !arrayEquals(
        changesState.selection.selectedFileIDs,
        selectedFileIDsBeforeLoad
      )
    ) {
      return
    }

    const selectedFileID = changesState.selection.selectedFileIDs[0]

    if (selectedFileID !== selectedFileIdBeforeLoad) {
      return
    }

    const currentlySelectedFile =
      changesState.workingDirectory.findFileWithID(selectedFileID)
    if (currentlySelectedFile === null) {
      return
    }

    const selectableLines = new Set<number>()
    if (diff.kind === DiffType.Text || diff.kind === DiffType.LargeText) {
      // The diff might have changed dramatically since last we loaded it.
      // Ideally we would be more clever about validating that any partial
      // selection state is still valid by ensuring that selected lines still
      // exist but for now we'll settle on just updating the selectable lines
      // such that any previously selected line which now no longer exists or
      // has been turned into a context line isn't still selected.
      diff.hunks.forEach(h => {
        h.lines.forEach((line, index) => {
          if (line.isIncludeableLine()) {
            selectableLines.add(h.unifiedDiffStart + index)
          }
        })
      })
    }

    const newSelection =
      currentlySelectedFile.selection.withSelectableLines(selectableLines)
    const selectedFile = currentlySelectedFile.withSelection(newSelection)
    const updatedFiles = changesState.workingDirectory.files.map(f =>
      f.id === selectedFile.id ? selectedFile : f
    )
    const workingDirectory = WorkingDirectoryStatus.fromFiles(updatedFiles)

    const selection: ChangesWorkingDirectorySelection = {
      ...changesState.selection,
      diff,
    }

    this.repositoryStateCache.updateChangesState(repository, () => ({
      selection,
      workingDirectory,
    }))
    this.emitUpdate()
  }

  public _hideStashedChanges(repository: Repository) {
    const { changesState } = this.repositoryStateCache.get(repository)

    // makes this safe to call even when the stash ui is not visible
    if (changesState.selection.kind !== ChangesSelectionKind.Stash) {
      return
    }

    this.repositoryStateCache.updateChangesState(repository, state => {
      const files = state.workingDirectory.files
      const selectedFileIds = files
        .filter(f => f.selection.getSelectionType() !== DiffSelectionType.None)
        .map(f => f.id)

      return {
        selection: {
          kind: ChangesSelectionKind.WorkingDirectory,
          diff: null,
          selectedFileIDs: selectedFileIds,
        },
      }
    })
    this.emitUpdate()

    this.updateMenuLabelsForSelectedRepository()
  }

  /**
   * Changes the selection in the changes view to the stash entry view and
   * optionally selects a particular file from the current stash entry.
   *
   *  @param file  A file to select when showing the stash entry.
   *               If undefined this method will preserve the previously selected
   *               file or pick the first changed file if no selection exists.
   *
   * Note: This shouldn't be called directly. See `Dispatcher`.
   */
  public async _selectStashedFile(
    repository: Repository,
    file?: CommittedFileChange | null
  ): Promise<void> {
    this.repositoryStateCache.update(repository, () => ({
      selectedSection: RepositorySectionTab.Changes,
    }))
    this.repositoryStateCache.updateChangesState(repository, state => {
      let selectedStashedFile: CommittedFileChange | null = null
      const { stashEntry, selection } = state

      const currentlySelectedFile =
        selection.kind === ChangesSelectionKind.Stash
          ? selection.selectedStashedFile
          : null

      const currentFiles =
        stashEntry !== null &&
        stashEntry.files.kind === StashedChangesLoadStates.Loaded
          ? stashEntry.files.files
          : []

      if (file === undefined) {
        if (currentlySelectedFile !== null) {
          // Ensure the requested file exists in the stash entry and
          // that we can use reference equality to figure out which file
          // is selected in the list. If we can't find it we'll pick the
          // first file available or null if no files have been loaded.
          selectedStashedFile =
            currentFiles.find(x => x.id === currentlySelectedFile.id) ||
            currentFiles[0] ||
            null
        } else {
          // No current selection, let's just pick the first file available
          // or null if no files have been loaded.
          selectedStashedFile = currentFiles[0] || null
        }
      } else if (file !== null) {
        // Look up the selected file in the stash entry, it's possible that
        // the stash entry or file list has changed since the consumer called
        // us. The working directory selection handles this by using IDs rather
        // than references.
        selectedStashedFile = currentFiles.find(x => x.id === file.id) || null
      }

      return {
        selection: {
          kind: ChangesSelectionKind.Stash,
          selectedStashedFile,
          selectedStashedFileDiff: null,
        },
      }
    })

    this.updateMenuLabelsForSelectedRepository()
    this.emitUpdate()
    this.updateChangesStashDiff(repository)

    if (!this.hasUserViewedStash) {
      // `hasUserViewedStash` is reset to false on every branch checkout
      // so we increment the metric before setting `hasUserViewedStash` to true
      // to make sure we only increment on the first view after checkout
      this.statsStore.recordStashViewedAfterCheckout()
      this.hasUserViewedStash = true
    }
  }

  private async updateChangesStashDiff(repository: Repository) {
    const stateBeforeLoad = this.repositoryStateCache.get(repository)
    const changesStateBeforeLoad = stateBeforeLoad.changesState
    const selectionBeforeLoad = changesStateBeforeLoad.selection

    if (selectionBeforeLoad.kind !== ChangesSelectionKind.Stash) {
      return
    }

    const stashEntry = changesStateBeforeLoad.stashEntry

    if (stashEntry === null) {
      return
    }

    let file = selectionBeforeLoad.selectedStashedFile

    if (file === null) {
      if (stashEntry.files.kind === StashedChangesLoadStates.Loaded) {
        if (stashEntry.files.files.length > 0) {
          file = stashEntry.files.files[0]
        }
      }
    }

    if (file === null) {
      this.repositoryStateCache.updateChangesState(repository, () => ({
        selection: {
          kind: ChangesSelectionKind.Stash,
          selectedStashedFile: null,
          selectedStashedFileDiff: null,
        },
      }))
      this.emitUpdate()
      return
    }

    const diff = await getCommitDiff(repository, file, file.commitish)

    const stateAfterLoad = this.repositoryStateCache.get(repository)
    const changesStateAfterLoad = stateAfterLoad.changesState

    // Something has changed during our async getCommitDiff, bail
    if (
      changesStateAfterLoad.selection.kind !== ChangesSelectionKind.Stash ||
      changesStateAfterLoad.selection.selectedStashedFile !==
        selectionBeforeLoad.selectedStashedFile
    ) {
      return
    }

    this.repositoryStateCache.updateChangesState(repository, () => ({
      selection: {
        kind: ChangesSelectionKind.Stash,
        selectedStashedFile: file,
        selectedStashedFileDiff: diff,
      },
    }))
    this.emitUpdate()
  }

  /** This shouldn't be called directly. See `Dispatcher`. */
  public async _commitIncludedChanges(
    repository: Repository,
    context: ICommitContext
  ): Promise<boolean> {
    const state = this.repositoryStateCache.get(repository)
    const files = state.changesState.workingDirectory.files
    const selectedFiles = files.filter(file => {
      return file.selection.getSelectionType() !== DiffSelectionType.None
    })

    const gitStore = this.gitStoreCache.get(repository)

    return this.withIsCommitting(repository, async () => {
      const result = await gitStore.performFailableOperation(async () => {
        const message = await formatCommitMessage(repository, context)
        return createCommit(repository, message, selectedFiles, context.amend)
      })

      if (result !== undefined) {
        await this._recordCommitStats(
          gitStore,
          repository,
          state,
          context,
          selectedFiles,
          context.amend === true
        )

        this.repositoryStateCache.update(repository, () => {
          return {
            commitToAmend: null,
          }
        })

        await this.refreshChangesSection(repository, {
          includingStatus: true,
          clearPartialState: true,
        })

        // Do not await for refreshing the repository, otherwise this will block
        // the commit button unnecessarily for a long time in big repos.
        this._refreshRepositoryAfterCommit(
          repository,
          result,
          state.commitToAmend
        )
      }

      return result !== undefined
    })
  }

  private async _refreshRepositoryAfterCommit(
    repository: Repository,
    newCommitSha: string,
    amendedCommit: Commit | null
  ) {
    await this._refreshRepository(repository)

    const amendedCommitSha = amendedCommit?.sha

    if (amendedCommitSha !== undefined && newCommitSha !== amendedCommitSha) {
      const newState = this.repositoryStateCache.get(repository)
      const newTip = newState.branchesState.tip
      if (newTip.kind === TipState.Valid) {
        this._addBranchToForcePushList(repository, newTip, amendedCommitSha)
      }
    }
  }

  private async _recordCommitStats(
    gitStore: GitStore,
    repository: Repository,
    repositoryState: IRepositoryState,
    context: ICommitContext,
    selectedFiles: readonly WorkingDirectoryFileChange[],
    isAmend: boolean
  ) {
    this.statsStore.recordCommit()

    const includedPartialSelections = selectedFiles.some(
      file => file.selection.getSelectionType() === DiffSelectionType.Partial
    )
    if (includedPartialSelections) {
      this.statsStore.recordPartialCommit()
    }

    if (isAmend) {
      this.statsStore.recordAmendCommitSuccessful(selectedFiles.length > 0)
    }

    const { trailers } = context
    if (trailers !== undefined && trailers.some(isCoAuthoredByTrailer)) {
      this.statsStore.recordCoAuthoredCommit()
    }

    const account = getAccountForRepository(this.accounts, repository)
    if (repository.gitHubRepository !== null) {
      if (account !== null) {
        if (account.endpoint === getDotComAPIEndpoint()) {
          this.statsStore.recordCommitToDotcom()
        } else {
          this.statsStore.recordCommitToEnterprise()
        }

        const { commitAuthor } = repositoryState
        if (commitAuthor !== null) {
          if (!isAttributableEmailFor(account, commitAuthor.email)) {
            this.statsStore.recordUnattributedCommit()
          }
        }
      }

      const branchProtectionsFound =
        await this.repositoriesStore.hasBranchProtectionsConfigured(
          repository.gitHubRepository
        )

      if (branchProtectionsFound) {
        this.statsStore.recordCommitToRepositoryWithBranchProtections()
      }

      const branchName = findRemoteBranchName(
        gitStore.tip,
        gitStore.currentRemote,
        repository.gitHubRepository
      )

      if (branchName !== null) {
        const { changesState } = this.repositoryStateCache.get(repository)
        if (changesState.currentBranchProtected) {
          this.statsStore.recordCommitToProtectedBranch()
        }
      }

      if (
        repository.gitHubRepository !== null &&
        !hasWritePermission(repository.gitHubRepository)
      ) {
        this.statsStore.recordCommitToRepositoryWithoutWriteAccess()
        this.statsStore.recordRepositoryCommitedInWithoutWriteAccess(
          repository.gitHubRepository.dbID
        )
      }
    }
  }

  /** This shouldn't be called directly. See `Dispatcher`. */
  public _changeFileIncluded(
    repository: Repository,
    file: WorkingDirectoryFileChange,
    include: boolean
  ): Promise<void> {
    const selection = include
      ? file.selection.withSelectAll()
      : file.selection.withSelectNone()
    this.updateWorkingDirectoryFileSelection(repository, file, selection)
    return Promise.resolve()
  }

  /** This shouldn't be called directly. See `Dispatcher`. */
  public _changeFileLineSelection(
    repository: Repository,
    file: WorkingDirectoryFileChange,
    diffSelection: DiffSelection
  ): Promise<void> {
    this.updateWorkingDirectoryFileSelection(repository, file, diffSelection)
    return Promise.resolve()
  }

  /**
   * Updates the selection for the given file in the working directory state and
   * emits an update event.
   */
  private updateWorkingDirectoryFileSelection(
    repository: Repository,
    file: WorkingDirectoryFileChange,
    selection: DiffSelection
  ) {
    this.repositoryStateCache.updateChangesState(repository, state => {
      const newFiles = state.workingDirectory.files.map(f =>
        f.id === file.id ? f.withSelection(selection) : f
      )

      const workingDirectory = WorkingDirectoryStatus.fromFiles(newFiles)

      return { workingDirectory }
    })

    this.emitUpdate()
  }

  /** This shouldn't be called directly. See `Dispatcher`. */
  public _changeIncludeAllFiles(
    repository: Repository,
    includeAll: boolean
  ): Promise<void> {
    this.repositoryStateCache.updateChangesState(repository, state => {
      const workingDirectory =
        state.workingDirectory.withIncludeAllFiles(includeAll)
      return { workingDirectory }
    })

    this.emitUpdate()

    return Promise.resolve()
  }

  /** This shouldn't be called directly. See `Dispatcher`. */
  public async _refreshOrRecoverRepository(
    repository: Repository
  ): Promise<void> {
    // if repository is missing, try checking if it has been restored
    if (repository.missing) {
      const updatedRepository = await this.recoverMissingRepository(repository)
      if (!updatedRepository.missing) {
        // repository has been restored, attempt to refresh it now.
        return this._refreshRepository(updatedRepository)
      }
    } else {
      return this._refreshRepository(repository)
    }
  }

  private async recoverMissingRepository(
    repository: Repository
  ): Promise<Repository> {
    if (!repository.missing) {
      return repository
    }

    const foundRepository =
      (await pathExists(repository.path)) &&
      (await getRepositoryType(repository.path)).kind === 'regular' &&
      (await this._loadStatus(repository)) !== null

    if (foundRepository) {
      return await this._updateRepositoryMissing(repository, false)
    }
    return repository
  }

  /** This shouldn't be called directly. See `Dispatcher`. */
  public async _refreshRepository(repository: Repository): Promise<void> {
    if (repository.missing) {
      return
    }

    // if the repository path doesn't exist on disk,
    // set the flag and don't try anything Git-related
    const exists = await pathExists(repository.path)
    if (!exists) {
      this._updateRepositoryMissing(repository, true)
      return
    }

    const state = this.repositoryStateCache.get(repository)
    const gitStore = this.gitStoreCache.get(repository)

    // if we cannot get a valid status it's a good indicator that the repository
    // is in a bad state - let's mark it as missing here and give up on the
    // further work
    const status = await this._loadStatus(repository)
    this.updateSidebarIndicator(repository, status)

    if (status === null) {
      await this._updateRepositoryMissing(repository, true)
      return
    }

    await gitStore.loadBranches()

    const section = state.selectedSection
    let refreshSectionPromise: Promise<void>

    if (section === RepositorySectionTab.History) {
      refreshSectionPromise = this.refreshHistorySection(repository)
    } else if (section === RepositorySectionTab.Changes) {
      refreshSectionPromise = this.refreshChangesSection(repository, {
        includingStatus: false,
        clearPartialState: false,
      })
    } else {
      return assertNever(section, `Unknown section: ${section}`)
    }

    await Promise.all([
      gitStore.loadRemotes(),
      gitStore.updateLastFetched(),
      gitStore.loadStashEntries(),
      this._refreshAuthor(repository),
      refreshSectionPromise,
    ])

    await gitStore.refreshTags()

    // this promise is fire-and-forget, so no need to await it
    this.updateStashEntryCountMetric(
      repository,
      gitStore.desktopStashEntryCount,
      gitStore.stashEntryCount
    )
    this.updateCurrentPullRequest(repository)

    const latestState = this.repositoryStateCache.get(repository)
    this.updateMenuItemLabels(latestState)

    this._initializeCompare(repository)

    this.updateCurrentTutorialStep(repository)
  }

  private async updateStashEntryCountMetric(
    repository: Repository,
    desktopStashEntryCount: number,
    stashEntryCount: number
  ) {
    const lastStashEntryCheck =
      await this.repositoriesStore.getLastStashCheckDate(repository)
    const threshold = offsetFromNow(-24, 'hours')
    // `lastStashEntryCheck` being equal to `null` means
    // we've never checked for the given repo
    if (lastStashEntryCheck == null || threshold > lastStashEntryCheck) {
      await this.repositoriesStore.updateLastStashCheckDate(repository)
      const numEntriesCreatedOutsideDesktop =
        stashEntryCount - desktopStashEntryCount
      this.statsStore.addStashEntriesCreatedOutsideDesktop(
        numEntriesCreatedOutsideDesktop
      )
    }
  }

  /**
   * Update the repository sidebar indicator for the repository
   */
  private async updateSidebarIndicator(
    repository: Repository,
    status: IStatusResult | null
  ): Promise<void> {
    const lookup = this.localRepositoryStateLookup

    if (repository.missing) {
      lookup.delete(repository.id)
      return
    }

    if (status === null) {
      lookup.delete(repository.id)
      return
    }

    lookup.set(repository.id, {
      aheadBehind: status.branchAheadBehind || null,
      changedFilesCount: status.workingDirectory.files.length,
    })
  }
  /**
   * Refresh indicator in repository list for a specific repository
   */
  private refreshIndicatorForRepository = async (repository: Repository) => {
    const lookup = this.localRepositoryStateLookup

    if (repository.missing) {
      lookup.delete(repository.id)
      return
    }

    const exists = await pathExists(repository.path)
    if (!exists) {
      lookup.delete(repository.id)
      return
    }

    const gitStore = this.gitStoreCache.get(repository)
    const status = await gitStore.loadStatus()
    if (status === null) {
      lookup.delete(repository.id)
      return
    }

    this.updateSidebarIndicator(repository, status)
    this.emitUpdate()

    const lastPush = await inferLastPushForRepository(
      this.accounts,
      gitStore,
      repository
    )

    if (await this.shouldBackgroundFetch(repository, lastPush)) {
      const aheadBehind = await this.fetchForRepositoryIndicator(repository)

      const existing = lookup.get(repository.id)
      lookup.set(repository.id, {
        aheadBehind: aheadBehind,
        // We don't need to update changedFilesCount here since it was already
        // set when calling `updateSidebarIndicator()` with the status object.
        changedFilesCount: existing?.changedFilesCount ?? 0,
      })
      this.emitUpdate()
    }
  }

  private getRepositoriesForIndicatorRefresh = () => {
    // The currently selected repository will get refreshed by both the
    // BackgroundFetcher and the refreshRepository call from the
    // focus event. No point in having the RepositoryIndicatorUpdater do
    // it as well.
    //
    // Note that this method should never leak the actual repositories
    // instance since that's a mutable array. We should always return
    // a copy.
    return this.repositories.filter(x => x !== this.selectedRepository)
  }

  /**
   * A slimmed down version of performFetch which is only used when fetching
   * the repository in order to compute the repository indicator status.
   *
   * As opposed to `performFetch` this method will not perform a full refresh
   * of the repository after fetching, nor will it refresh issues, branch
   * protection information etc. It's intention is to only do the bare minimum
   * amount of work required to calculate an up-to-date ahead/behind status
   * of the current branch to its upstream tracking branch.
   */
  private fetchForRepositoryIndicator(repo: Repository) {
    return this.withAuthenticatingUser(repo, async (repo, account) => {
      const isBackgroundTask = true
      const gitStore = this.gitStoreCache.get(repo)

      await this.withPushPullFetch(repo, () =>
        gitStore.fetch(account, isBackgroundTask, progress =>
          this.updatePushPullFetchProgress(repo, progress)
        )
      )
      this.updatePushPullFetchProgress(repo, null)

      return gitStore.aheadBehind
    })
  }

  public _setRepositoryIndicatorsEnabled(repositoryIndicatorsEnabled: boolean) {
    if (this.repositoryIndicatorsEnabled === repositoryIndicatorsEnabled) {
      return
    }

    setBoolean(repositoryIndicatorsEnabledKey, repositoryIndicatorsEnabled)
    this.repositoryIndicatorsEnabled = repositoryIndicatorsEnabled
    if (repositoryIndicatorsEnabled) {
      this.repositoryIndicatorUpdater.start()
    } else {
      this.repositoryIndicatorUpdater.stop()
    }

    this.emitUpdate()
  }

  public _setCommitSpellcheckEnabled(commitSpellcheckEnabled: boolean) {
    if (this.commitSpellcheckEnabled === commitSpellcheckEnabled) {
      return
    }

    setBoolean(commitSpellcheckEnabledKey, commitSpellcheckEnabled)
    this.commitSpellcheckEnabled = commitSpellcheckEnabled

    this.emitUpdate()
  }

  public _setUseWindowsOpenSSH(useWindowsOpenSSH: boolean) {
    setBoolean(UseWindowsOpenSSHKey, useWindowsOpenSSH)
    this.useWindowsOpenSSH = useWindowsOpenSSH

    this.emitUpdate()
  }

  public _setNotificationsEnabled(notificationsEnabled: boolean) {
    this.notificationsStore.setNotificationsEnabled(notificationsEnabled)
    this.emitUpdate()
  }

  /**
   * Refresh all the data for the Changes section.
   *
   * This will be called automatically when appropriate.
   */
  private async refreshChangesSection(
    repository: Repository,
    options: {
      includingStatus: boolean
      clearPartialState: boolean
    }
  ): Promise<void> {
    if (options.includingStatus) {
      await this._loadStatus(repository, options.clearPartialState)
    }

    const gitStore = this.gitStoreCache.get(repository)
    const state = this.repositoryStateCache.get(repository)

    if (state.branchesState.tip.kind === TipState.Valid) {
      const currentBranch = state.branchesState.tip.branch
      await gitStore.loadLocalCommits(currentBranch)
    } else if (state.branchesState.tip.kind === TipState.Unborn) {
      await gitStore.loadLocalCommits(null)
    }
  }

  /**
   * Refresh all the data for the History section.
   *
   * This will be called automatically when appropriate.
   */
  private async refreshHistorySection(repository: Repository): Promise<void> {
    const gitStore = this.gitStoreCache.get(repository)
    const state = this.repositoryStateCache.get(repository)
    const tip = state.branchesState.tip

    if (tip.kind === TipState.Valid) {
      await gitStore.loadLocalCommits(tip.branch)
    }

    return this.updateOrSelectFirstCommit(
      repository,
      state.compareState.commitSHAs
    )
  }

  public async _refreshAuthor(repository: Repository): Promise<void> {
    const gitStore = this.gitStoreCache.get(repository)
    const commitAuthor =
      (await gitStore.performFailableOperation(() =>
        getAuthorIdentity(repository)
      )) || null

    this.repositoryStateCache.update(repository, () => ({
      commitAuthor,
    }))
    this.emitUpdate()
  }

  /** This shouldn't be called directly. See `Dispatcher`. */
  public async _showPopup(popup: Popup): Promise<void> {
    // Always close the app menu when showing a pop up. This is only
    // applicable on Windows where we draw a custom app menu.
    this._closeFoldout(FoldoutType.AppMenu)

    this.popupManager.addPopup(popup)
    this.emitUpdate()
  }

  /** This shouldn't be called directly. See `Dispatcher`. */
  public _closePopup(popupType?: PopupType) {
    const currentPopup = this.popupManager.currentPopup
    if (currentPopup === null) {
      return
    }

    if (popupType === undefined) {
      this.popupManager.removePopup(currentPopup)
    } else {
      if (currentPopup.type !== popupType) {
        return
      }

      if (currentPopup.type === PopupType.CloneRepository) {
        this._completeOpenInDesktop(() => Promise.resolve(null))
      }

      this.popupManager.removePopupByType(popupType)
    }

    this.emitUpdate()
  }

  /** This shouldn't be called directly. See `Dispatcher`. */
  public _closePopupById(popupId: string) {
    if (this.popupManager.currentPopup === null) {
      return
    }

    this.popupManager.removePopupById(popupId)
    this.emitUpdate()
  }

  /** This shouldn't be called directly. See `Dispatcher`. */
  public async _showFoldout(foldout: Foldout): Promise<void> {
    this.currentFoldout = foldout
    this.emitUpdate()

    // If the user is opening the repository list and we haven't yet
    // started to refresh the repository indicators let's do so.
    if (
      foldout.type === FoldoutType.Repository &&
      this.repositoryIndicatorsEnabled
    ) {
      // N.B: RepositoryIndicatorUpdater.prototype.start is
      // idempotent.
      this.repositoryIndicatorUpdater.start()
    }
  }

  /** This shouldn't be called directly. See `Dispatcher`. */
  public async _closeCurrentFoldout(): Promise<void> {
    if (this.currentFoldout == null) {
      return
    }

    this.currentFoldout = null
    this.emitUpdate()
  }

  /** This shouldn't be called directly. See `Dispatcher`. */
  public async _closeFoldout(foldout: FoldoutType): Promise<void> {
    if (this.currentFoldout == null) {
      return
    }

    if (foldout !== undefined && this.currentFoldout.type !== foldout) {
      return
    }

    this.currentFoldout = null
    this.emitUpdate()
  }

  /** This shouldn't be called directly. See `Dispatcher`. */
  public async _createBranch(
    repository: Repository,
    name: string,
    startPoint: string | null,
    noTrackOption: boolean = false,
    checkoutBranch: boolean = true
  ): Promise<Branch | undefined> {
    const gitStore = this.gitStoreCache.get(repository)
    const branch = await gitStore.createBranch(name, startPoint, noTrackOption)

    if (branch !== undefined && checkoutBranch) {
      await this._checkoutBranch(repository, branch)
    }

    return branch
  }

  /** This shouldn't be called directly. See `Dispatcher`. */
  public async _createTag(repository: Repository, name: string, sha: string) {
    const gitStore = this.gitStoreCache.get(repository)
    await gitStore.createTag(name, sha)
  }

  /** This shouldn't be called directly. See `Dispatcher`. */
  public async _deleteTag(repository: Repository, name: string) {
    const gitStore = this.gitStoreCache.get(repository)
    await gitStore.deleteTag(name)
  }

  private updateCheckoutProgress(
    repository: Repository,
    checkoutProgress: ICheckoutProgress | null
  ) {
    this.repositoryStateCache.update(repository, () => ({
      checkoutProgress,
    }))

    if (
      this.selectedRepository instanceof Repository &&
      this.selectedRepository.id === repository.id
    ) {
      this.emitUpdate()
    }
  }

  /**
   * Checkout the given branch, using given stashing strategy or the default.
   *
   * When `explicitStrategy` is undefined we'll use the default strategy
   * configurable by the user in preferences. Without an explicit strategy
   * this method will take care of presenting the user with any necessary
   * confirmation dialogs and choices depending on the state of their
   * repository.
   *
   * When provided with an explicit strategy other than `AskForConfirmation`
   * we assume the user has been informed of any risks of overwritten stashes
   * and such. In other words the only consumers who should pass an explicit
   * strategy are dialogs and other confirmation constructs where the user
   * has made an explicit choice about how to proceed.
   *
   * Note: This shouldn't be called directly. See `Dispatcher`.
   */
  public async _checkoutBranch(
    repository: Repository,
    branch: Branch,
    explicitStrategy?: UncommittedChangesStrategy
  ): Promise<Repository> {
    const repositoryState = this.repositoryStateCache.get(repository)
    const { changesState, branchesState } = repositoryState
    const { currentBranchProtected, stashEntry } = changesState
    const { tip } = branchesState
    const hasChanges = changesState.workingDirectory.files.length > 0

    // No point in checking out the currently checked out branch.
    if (tip.kind === TipState.Valid && tip.branch.name === branch.name) {
      return repository
    }

    let strategy = explicitStrategy ?? this.uncommittedChangesStrategy

    // The user hasn't been presented with an explicit choice
    if (explicitStrategy === undefined) {
      // Even if the user has chosen to "always stash on current branch" in
      // preferences we still want to let them know changes might be lost
      if (strategy === UncommittedChangesStrategy.StashOnCurrentBranch) {
        if (hasChanges && stashEntry !== null) {
          const type = PopupType.ConfirmOverwriteStash
          this._showPopup({ type, repository, branchToCheckout: branch })
          return repository
        }
      }
    }

    // Always move changes to new branch if we're on a detached head, unborn
    // branch, or a protected branch.
    if (tip.kind !== TipState.Valid || currentBranchProtected) {
      strategy = UncommittedChangesStrategy.MoveToNewBranch
    }

    if (strategy === UncommittedChangesStrategy.AskForConfirmation) {
      if (hasChanges) {
        const type = PopupType.StashAndSwitchBranch
        this._showPopup({ type, branchToCheckout: branch, repository })
        return repository
      }
    }

    return this.withAuthenticatingUser(repository, (repository, account) => {
      // We always want to end with refreshing the repository regardless of
      // whether the checkout succeeded or not in order to present the most
      // up-to-date information to the user.
      return this.checkoutImplementation(repository, branch, account, strategy)
        .then(() => this.onSuccessfulCheckout(repository, branch))
        .catch(e => this.emitError(new CheckoutError(e, repository, branch)))
        .then(() => this.refreshAfterCheckout(repository, branch))
        .finally(() => this.updateCheckoutProgress(repository, null))
    })
  }

  /** Invoke the best checkout implementation for the selected strategy */
  private checkoutImplementation(
    repository: Repository,
    branch: Branch,
    account: IGitAccount | null,
    strategy: UncommittedChangesStrategy
  ) {
    if (strategy === UncommittedChangesStrategy.StashOnCurrentBranch) {
      return this.checkoutAndLeaveChanges(repository, branch, account)
    } else if (strategy === UncommittedChangesStrategy.MoveToNewBranch) {
      return this.checkoutAndBringChanges(repository, branch, account)
    } else {
      return this.checkoutIgnoringChanges(repository, branch, account)
    }
  }

  /** Checkout the given branch without taking local changes into account */
  private async checkoutIgnoringChanges(
    repository: Repository,
    branch: Branch,
    account: IGitAccount | null
  ) {
    await checkoutBranch(repository, account, branch, progress => {
      this.updateCheckoutProgress(repository, progress)
    })
  }

  /**
   * Checkout the given branch and leave any local changes on the current branch
   *
   * Note that this will ovewrite any existing stash enty on the current branch.
   */
  private async checkoutAndLeaveChanges(
    repository: Repository,
    branch: Branch,
    account: IGitAccount | null
  ) {
    const repositoryState = this.repositoryStateCache.get(repository)
    const { workingDirectory } = repositoryState.changesState
    const { tip } = repositoryState.branchesState

    if (tip.kind === TipState.Valid && workingDirectory.files.length > 0) {
      await this.createStashAndDropPreviousEntry(repository, tip.branch)
      this.statsStore.recordStashCreatedOnCurrentBranch()
    }

    return this.checkoutIgnoringChanges(repository, branch, account)
  }

  /**
   * Checkout the given branch and move any local changes along.
   *
   * Will attempt to simply check out the branch and if that fails due to
   * local changes risking being overwritten it'll create a transient stash
   * entry, switch branches, and pop said stash entry.
   *
   * Note that the transient stash entry will not overwrite any current stash
   * entry for the target branch.
   */
  private async checkoutAndBringChanges(
    repository: Repository,
    branch: Branch,
    account: IGitAccount | null
  ) {
    try {
      await this.checkoutIgnoringChanges(repository, branch, account)
    } catch (checkoutError) {
      if (!isLocalChangesOverwrittenError(checkoutError)) {
        throw checkoutError
      }

      const stash = (await this.createStashEntry(repository, branch))
        ? await getLastDesktopStashEntryForBranch(repository, branch)
        : null

      // Failing to stash the changes when we know that there are changes
      // preventing a checkout is very likely due to assume-unchanged or
      // skip-worktree. So instead of showing a "could not create stash" error
      // we'll show the checkout error to the user and let them figure it out.
      if (stash === null) {
        throw checkoutError
      }

      await this.checkoutIgnoringChanges(repository, branch, account)
      await popStashEntry(repository, stash.stashSha)

      this.statsStore.recordChangesTakenToNewBranch()
    }
  }

  private async onSuccessfulCheckout(repository: Repository, branch: Branch) {
    const repositoryState = this.repositoryStateCache.get(repository)
    const { stashEntry } = repositoryState.changesState
    const { defaultBranch } = repositoryState.branchesState

    this.clearBranchProtectionState(repository)

    // Make sure changes or suggested next step are visible after branch checkout
    await this._selectWorkingDirectoryFiles(repository)

    this._initializeCompare(repository, { kind: HistoryTabMode.History })

    if (defaultBranch !== null && branch.name !== defaultBranch.name) {
      this.statsStore.recordNonDefaultBranchCheckout()
    }

    if (stashEntry !== null && !this.hasUserViewedStash) {
      this.statsStore.recordStashNotViewedAfterCheckout()
    }

    this.hasUserViewedStash = false
  }

  private async refreshAfterCheckout(repository: Repository, branch: Branch) {
    this.updateCheckoutProgress(repository, {
      kind: 'checkout',
      title: `Refreshing ${__DARWIN__ ? 'Repository' : 'repository'}`,
      value: 1,
      targetBranch: branch.name,
    })

    await this._refreshRepository(repository)
    return repository
  }

  /**
   * Creates a stash associated to the current checked out branch.
   *
   * @param repository
   * @param showConfirmationDialog  Whether to show a confirmation
   *                                dialog if an existing stash exists.
   */
  public async _createStashForCurrentBranch(
    repository: Repository,
    showConfirmationDialog: boolean
  ): Promise<boolean> {
    const repositoryState = this.repositoryStateCache.get(repository)
    const tip = repositoryState.branchesState.tip
    const currentBranch = tip.kind === TipState.Valid ? tip.branch : null
    const hasExistingStash = repositoryState.changesState.stashEntry !== null

    if (currentBranch === null) {
      return false
    }

    if (showConfirmationDialog && hasExistingStash) {
      this._showPopup({
        type: PopupType.ConfirmOverwriteStash,
        branchToCheckout: null,
        repository,
      })
      return false
    }

    if (await this.createStashAndDropPreviousEntry(repository, currentBranch)) {
      this.statsStore.recordStashCreatedOnCurrentBranch()
      await this._refreshRepository(repository)
      return true
    }

    return false
  }

  /**
   * refetches the associated GitHub remote repository, if possible
   *
   * if refetching fails, will return the given `repository` with
   * the same info it was passed in with
   *
   * @param repository
   * @returns repository model (hopefully with fresh `gitHubRepository` info)
   */
  private async repositoryWithRefreshedGitHubRepository(
    repository: Repository
  ): Promise<Repository> {
    const repoStore = this.repositoriesStore
    const match = await this.matchGitHubRepository(repository)

    // TODO: We currently never clear GitHub repository associations (see
    // https://github.com/desktop/desktop/issues/1144). So we can bail early at
    // this point.
    if (!match) {
      return repository
    }

    const { account, owner, name } = match
    const { endpoint } = account
    const api = API.fromAccount(account)
    const apiRepo = await api.fetchRepository(owner, name)

    if (apiRepo === null) {
      // If the request fails, we want to preserve the existing GitHub
      // repository info. But if we didn't have a GitHub repository already or
      // the endpoint changed, the skeleton repository is better than nothing.
      if (endpoint !== repository.gitHubRepository?.endpoint) {
        const ghRepo = await repoStore.upsertGitHubRepositoryFromMatch(match)
        return repoStore.setGitHubRepository(repository, ghRepo)
      }

      return repository
    }

    if (repository.gitHubRepository) {
      const gitStore = this.gitStoreCache.get(repository)
      await updateRemoteUrl(gitStore, repository.gitHubRepository, apiRepo)
    }

    const ghRepo = await repoStore.upsertGitHubRepository(endpoint, apiRepo)
    const freshRepo = await repoStore.setGitHubRepository(repository, ghRepo)

    await this.refreshBranchProtectionState(freshRepo)
    return freshRepo
  }

  private async updateBranchProtectionsFromAPI(repository: Repository) {
    if (repository.gitHubRepository === null) {
      return
    }

    const { owner, name } = repository.gitHubRepository

    const account = getAccountForEndpoint(
      this.accounts,
      repository.gitHubRepository.endpoint
    )

    if (account === null) {
      return
    }

    const api = API.fromAccount(account)

    const branches = await api.fetchProtectedBranches(owner.login, name)

    await this.repositoriesStore.updateBranchProtections(
      repository.gitHubRepository,
      branches
    )
  }

  private async matchGitHubRepository(
    repository: Repository
  ): Promise<IMatchedGitHubRepository | null> {
    const gitStore = this.gitStoreCache.get(repository)

    if (!gitStore.defaultRemote) {
      await gitStore.loadRemotes()
    }

    const remote = gitStore.defaultRemote
    return remote !== null
      ? matchGitHubRepository(this.accounts, remote.url)
      : null
  }

  /** This shouldn't be called directly. See `Dispatcher`. */
  public _pushError(error: Error): Promise<void> {
    this.popupManager.addErrorPopup(error)
    this.emitUpdate()

    return Promise.resolve()
  }

  /** This shouldn't be called directly. See `Dispatcher`. */
  public async _changeRepositoryAlias(
    repository: Repository,
    newAlias: string | null
  ): Promise<void> {
    return this.repositoriesStore.updateRepositoryAlias(repository, newAlias)
  }

  /** This shouldn't be called directly. See `Dispatcher`. */
  public async _renameBranch(
    repository: Repository,
    branch: Branch,
    newName: string
  ): Promise<void> {
    const gitStore = this.gitStoreCache.get(repository)
    await gitStore.performFailableOperation(() =>
      renameBranch(repository, branch, newName)
    )

    return this._refreshRepository(repository)
  }

  /** This shouldn't be called directly. See `Dispatcher`. */
  public async _deleteBranch(
    repository: Repository,
    branch: Branch,
    includeUpstream?: boolean,
    toCheckout?: Branch | null
  ): Promise<void> {
    return this.withAuthenticatingUser(repository, async (r, account) => {
      const gitStore = this.gitStoreCache.get(r)

      // If solely a remote branch, there is no need to checkout a branch.
      if (branch.type === BranchType.Remote) {
        const { remoteName, tip, nameWithoutRemote } = branch
        if (remoteName === null) {
          // This is based on the branches ref. It should not be null for a
          // remote branch
          throw new Error(
            `Could not determine remote name from: ${branch.ref}.`
          )
        }

        await gitStore.performFailableOperation(() =>
          deleteRemoteBranch(r, account, remoteName, nameWithoutRemote)
        )

        // We log the remote branch's sha so that the user can recover it.
        log.info(
          `Deleted branch ${branch.upstreamWithoutRemote} (was ${tip.sha})`
        )

        return this._refreshRepository(r)
      }

      // If a local branch, user may have the branch to delete checked out and
      // we need to switch to a different branch (default or recent).
      const branchToCheckout =
        toCheckout ?? this.getBranchToCheckoutAfterDelete(branch, r)

      if (branchToCheckout !== null) {
        await gitStore.performFailableOperation(() =>
          checkoutBranch(r, account, branchToCheckout)
        )
      }

      await gitStore.performFailableOperation(() => {
        return this.deleteLocalBranchAndUpstreamBranch(
          repository,
          branch,
          account,
          includeUpstream
        )
      })

      return this._refreshRepository(r)
    })
  }

  /**
   * Deletes the local branch. If the parameter `includeUpstream` is true, the
   * upstream branch will be deleted also.
   */
  private async deleteLocalBranchAndUpstreamBranch(
    repository: Repository,
    branch: Branch,
    account: IGitAccount | null,
    includeUpstream?: boolean
  ): Promise<void> {
    await deleteLocalBranch(repository, branch.name)

    if (
      includeUpstream === true &&
      branch.upstreamRemoteName !== null &&
      branch.upstreamWithoutRemote !== null
    ) {
      await deleteRemoteBranch(
        repository,
        account,
        branch.upstreamRemoteName,
        branch.upstreamWithoutRemote
      )
    }
    return
  }

  private getBranchToCheckoutAfterDelete(
    branchToDelete: Branch,
    repository: Repository
  ): Branch | null {
    const { branchesState } = this.repositoryStateCache.get(repository)
    const tip = branchesState.tip
    const currentBranch = tip.kind === TipState.Valid ? tip.branch : null
    // if current branch is not the branch being deleted, no need to switch
    // branches
    if (currentBranch !== null && branchToDelete.name !== currentBranch.name) {
      return null
    }

    // If the default branch is null, use the most recent branch excluding the branch
    // the branch to delete as the branch to checkout.
    const branchToCheckout =
      branchesState.defaultBranch ??
      branchesState.recentBranches.find(x => x.name !== branchToDelete.name)

    if (branchToCheckout === undefined) {
      throw new Error(
        `It's not possible to delete the only existing branch in a repository.`
      )
    }

    return branchToCheckout
  }

  private updatePushPullFetchProgress(
    repository: Repository,
    pushPullFetchProgress: Progress | null
  ) {
    this.repositoryStateCache.update(repository, () => ({
      pushPullFetchProgress,
    }))
    if (this.selectedRepository === repository) {
      this.emitUpdate()
    }
  }

  public async _push(
    repository: Repository,
    options?: PushOptions
  ): Promise<void> {
    return this.withAuthenticatingUser(repository, (repository, account) => {
      return this.performPush(repository, account, options)
    })
  }

  private async performPush(
    repository: Repository,
    account: IGitAccount | null,
    options?: PushOptions
  ): Promise<void> {
    const state = this.repositoryStateCache.get(repository)
    const { remote } = state
    if (remote === null) {
      this._showPopup({
        type: PopupType.PublishRepository,
        repository,
      })

      return
    }

    return this.withPushPullFetch(repository, async () => {
      const { tip } = state.branchesState

      if (tip.kind === TipState.Unborn) {
        throw new Error('The current branch is unborn.')
      }

      if (tip.kind === TipState.Detached) {
        throw new Error('The current repository is in a detached HEAD state.')
      }

      if (tip.kind === TipState.Valid) {
        const { branch } = tip

        const remoteName = branch.upstreamRemoteName || remote.name

        const pushTitle = `Pushing to ${remoteName}`

        // Emit an initial progress even before our push begins
        // since we're doing some work to get remotes up front.
        this.updatePushPullFetchProgress(repository, {
          kind: 'push',
          title: pushTitle,
          value: 0,
          remote: remoteName,
          branch: branch.name,
        })

        // Let's say that a push takes roughly twice as long as a fetch,
        // this is of course highly inaccurate.
        let pushWeight = 2.5
        let fetchWeight = 1

        // Let's leave 10% at the end for refreshing
        const refreshWeight = 0.1

        // Scale pull and fetch weights to be between 0 and 0.9.
        const scale = (1 / (pushWeight + fetchWeight)) * (1 - refreshWeight)

        pushWeight *= scale
        fetchWeight *= scale

        const retryAction: RetryAction = {
          type: RetryActionType.Push,
          repository,
        }

        // This is most likely not necessary and is only here out of
        // an abundance of caution. We're introducing support for
        // automatically configuring Git proxies based on system
        // proxy settings and therefore need to pass along the remote
        // url to functions such as push, pull, fetch etc.
        //
        // Prior to this we relied primarily on the `branch.remote`
        // property and used the `remote.name` as a fallback in case the
        // branch object didn't have a remote name (i.e. if it's not
        // published yet).
        //
        // The remote.name is derived from the current tip first and falls
        // back to using the defaultRemote if the current tip isn't valid
        // or if the current branch isn't published. There's however no
        // guarantee that they'll be refreshed at the exact same time so
        // there's a theoretical possibility that `branch.remote` and
        // `remote.name` could be out of sync. I have no reason to suspect
        // that's the case and if it is then we already have problems as
        // the `fetchRemotes` call after the push already relies on the
        // `remote` and not the `branch.remote`. All that said this is
        // a critical path in the app and somehow breaking pushing would
        // be near unforgivable so I'm introducing this `safeRemote`
        // temporarily to ensure that there's no risk of us using an
        // out of sync remote name while still providing envForRemoteOperation
        // with an url to use when resolving proxies.
        //
        // I'm also adding a non fatal exception if this ever happens
        // so that we can confidently remove this safeguard in a future
        // release.
        const safeRemote: IRemote = { name: remoteName, url: remote.url }

        if (safeRemote.name !== remote.name) {
          sendNonFatalException(
            'remoteNameMismatch',
            new Error('The current remote name differs from the branch remote')
          )
        }

        const gitStore = this.gitStoreCache.get(repository)
        await gitStore.performFailableOperation(
          async () => {
            await pushRepo(
              repository,
              account,
              safeRemote,
              branch.name,
              branch.upstreamWithoutRemote,
              gitStore.tagsToPush,
              options,
              progress => {
                this.updatePushPullFetchProgress(repository, {
                  ...progress,
                  title: pushTitle,
                  value: pushWeight * progress.value,
                })
              }
            )
            gitStore.clearTagsToPush()

            await gitStore.fetchRemotes(
              account,
              [safeRemote],
              false,
              fetchProgress => {
                this.updatePushPullFetchProgress(repository, {
                  ...fetchProgress,
                  value: pushWeight + fetchProgress.value * fetchWeight,
                })
              }
            )

            const refreshTitle = __DARWIN__
              ? 'Refreshing Repository'
              : 'Refreshing repository'
            const refreshStartProgress = pushWeight + fetchWeight

            this.updatePushPullFetchProgress(repository, {
              kind: 'generic',
              title: refreshTitle,
              description: 'Fast-forwarding branches',
              value: refreshStartProgress,
            })

            await this.fastForwardBranches(repository)

            this.updatePushPullFetchProgress(repository, {
              kind: 'generic',
              title: refreshTitle,
              value: refreshStartProgress + refreshWeight * 0.5,
            })

            // manually refresh branch protections after the push, to ensure
            // any new branch will immediately report as protected
            await this.refreshBranchProtectionState(repository)

            await this._refreshRepository(repository)
          },
          { retryAction }
        )

        this.updatePushPullFetchProgress(repository, null)

        this.updateMenuLabelsForSelectedRepository()

        // Note that we're using `getAccountForRepository` here instead
        // of the `account` instance we've got and that's because recordPush
        // needs to be able to differentiate between a GHES account and a
        // generic account and it can't do that only based on the endpoint.
        this.statsStore.recordPush(
          getAccountForRepository(this.accounts, repository),
          options
        )
      }
    })
  }

  private async withIsCommitting(
    repository: Repository,
    fn: () => Promise<boolean>
  ): Promise<boolean> {
    const state = this.repositoryStateCache.get(repository)
    // ensure the user doesn't try and commit again
    if (state.isCommitting) {
      return false
    }

    this.repositoryStateCache.update(repository, () => ({
      isCommitting: true,
    }))
    this.emitUpdate()

    try {
      return await fn()
    } finally {
      this.repositoryStateCache.update(repository, () => ({
        isCommitting: false,
      }))
      this.emitUpdate()
    }
  }

  private async withPushPullFetch(
    repository: Repository,
    fn: () => Promise<void>
  ): Promise<void> {
    const state = this.repositoryStateCache.get(repository)
    // Don't allow concurrent network operations.
    if (state.isPushPullFetchInProgress) {
      return
    }

    this.repositoryStateCache.update(repository, () => ({
      isPushPullFetchInProgress: true,
    }))
    this.emitUpdate()

    try {
      await fn()
    } finally {
      this.repositoryStateCache.update(repository, () => ({
        isPushPullFetchInProgress: false,
      }))
      this.emitUpdate()
    }
  }

  public async _pull(repository: Repository): Promise<void> {
    return this.withAuthenticatingUser(repository, (repository, account) => {
      return this.performPull(repository, account)
    })
  }

  /** This shouldn't be called directly. See `Dispatcher`. */
  private async performPull(
    repository: Repository,
    account: IGitAccount | null
  ): Promise<void> {
    return this.withPushPullFetch(repository, async () => {
      const gitStore = this.gitStoreCache.get(repository)
      const remote = gitStore.currentRemote

      if (!remote) {
        throw new Error('The repository has no remotes.')
      }

      const state = this.repositoryStateCache.get(repository)
      const tip = state.branchesState.tip

      if (tip.kind === TipState.Unborn) {
        throw new Error('The current branch is unborn.')
      }

      if (tip.kind === TipState.Detached) {
        throw new Error('The current repository is in a detached HEAD state.')
      }

      if (tip.kind === TipState.Valid) {
        let mergeBase: string | null = null
        let gitContext: GitErrorContext | undefined = undefined

        if (tip.branch.upstream !== null) {
          mergeBase = await getMergeBase(
            repository,
            tip.branch.name,
            tip.branch.upstream
          )

          gitContext = {
            kind: 'pull',
            theirBranch: tip.branch.upstream,
            currentBranch: tip.branch.name,
          }
        }

        const title = `Pulling ${remote.name}`
        const kind = 'pull'
        this.updatePushPullFetchProgress(repository, {
          kind,
          title,
          value: 0,
          remote: remote.name,
        })

        try {
          // Let's say that a pull takes twice as long as a fetch,
          // this is of course highly inaccurate.
          let pullWeight = 2
          let fetchWeight = 1

          // Let's leave 10% at the end for refreshing
          const refreshWeight = 0.1

          // Scale pull and fetch weights to be between 0 and 0.9.
          const scale = (1 / (pullWeight + fetchWeight)) * (1 - refreshWeight)

          pullWeight *= scale
          fetchWeight *= scale

          const retryAction: RetryAction = {
            type: RetryActionType.Pull,
            repository,
          }

          if (gitStore.pullWithRebase) {
            this.statsStore.recordPullWithRebaseEnabled()
          } else {
            this.statsStore.recordPullWithDefaultSetting()
          }

          await gitStore.performFailableOperation(
            () =>
              pullRepo(repository, account, remote, progress => {
                this.updatePushPullFetchProgress(repository, {
                  ...progress,
                  value: progress.value * pullWeight,
                })
              }),
            {
              gitContext,
              retryAction,
            }
          )

          await updateRemoteHEAD(repository, account, remote)

          const refreshStartProgress = pullWeight + fetchWeight
          const refreshTitle = __DARWIN__
            ? 'Refreshing Repository'
            : 'Refreshing repository'

          this.updatePushPullFetchProgress(repository, {
            kind: 'generic',
            title: refreshTitle,
            description: 'Fast-forwarding branches',
            value: refreshStartProgress,
          })

          await this.fastForwardBranches(repository)

          this.updatePushPullFetchProgress(repository, {
            kind: 'generic',
            title: refreshTitle,
            value: refreshStartProgress + refreshWeight * 0.5,
          })

          if (mergeBase) {
            await gitStore.reconcileHistory(mergeBase)
          }

          // manually refresh branch protections after the push, to ensure
          // any new branch will immediately report as protected
          await this.refreshBranchProtectionState(repository)

          await this._refreshRepository(repository)
        } finally {
          this.updatePushPullFetchProgress(repository, null)
        }
      }
    })
  }

  private async fastForwardBranches(repository: Repository) {
    try {
      const eligibleBranches = await getBranchesDifferingFromUpstream(
        repository
      )

      await fastForwardBranches(repository, eligibleBranches)
    } catch (e) {
      log.error('Branch fast-forwarding failed', e)
    }
  }

  /** This shouldn't be called directly. See `Dispatcher`. */
  public async _publishRepository(
    repository: Repository,
    name: string,
    description: string,
    private_: boolean,
    account: Account,
    org: IAPIOrganization | null
  ): Promise<Repository> {
    const api = API.fromAccount(account)
    const apiRepository = await api.createRepository(
      org,
      name,
      description,
      private_
    )

    const gitStore = this.gitStoreCache.get(repository)
    await gitStore.performFailableOperation(() =>
      addRemote(repository, 'origin', apiRepository.clone_url)
    )
    await gitStore.loadRemotes()

    // skip pushing if the current branch is a detached HEAD or the repository
    // is unborn
    if (gitStore.tip.kind === TipState.Valid) {
      await this.performPush(repository, account)
    }

    return this.repositoryWithRefreshedGitHubRepository(repository)
  }

  private getAccountForRemoteURL(remote: string): IGitAccount | null {
    const account = matchGitHubRepository(this.accounts, remote)?.account
    if (account !== undefined) {
      const hasValidToken =
        account.token.length > 0 ? 'has token' : 'empty token'
      log.info(
        `[AppStore.getAccountForRemoteURL] account found for remote: ${remote} - ${account.login} (${hasValidToken})`
      )
      return account
    }

    const hostname = getGenericHostname(remote)
    const username = getGenericUsername(hostname)
    if (username != null) {
      log.info(
        `[AppStore.getAccountForRemoteURL] found generic credentials for '${hostname}' and '${username}'`
      )
      return { login: username, endpoint: hostname }
    }

    log.info(
      `[AppStore.getAccountForRemoteURL] no generic credentials found for '${remote}'`
    )

    return null
  }

  /** This shouldn't be called directly. See `Dispatcher`. */
  public _clone(
    url: string,
    path: string,
    options?: { branch?: string; defaultBranch?: string }
  ): {
    promise: Promise<boolean>
    repository: CloningRepository
  } {
    const account = this.getAccountForRemoteURL(url)
    const promise = this.cloningRepositoriesStore.clone(url, path, {
      ...options,
      account,
    })
    const repository = this.cloningRepositoriesStore.repositories.find(
      r => r.url === url && r.path === path
    )!

    promise.then(success => {
      if (success) {
        this.statsStore.recordCloneRepository()
      }
    })

    return { promise, repository }
  }

  public _removeCloningRepository(repository: CloningRepository) {
    this.cloningRepositoriesStore.remove(repository)
  }

  public async _discardChanges(
    repository: Repository,
    files: ReadonlyArray<WorkingDirectoryFileChange>,
    moveToTrash: boolean = true
  ) {
    const gitStore = this.gitStoreCache.get(repository)

    const { askForConfirmationOnDiscardChangesPermanently } = this.getState()

    try {
      await gitStore.discardChanges(
        files,
        moveToTrash,
        askForConfirmationOnDiscardChangesPermanently
      )
    } catch (error) {
      if (!(error instanceof DiscardChangesError)) {
        log.error('Failed discarding changes', error)
      }

      this.emitError(error)
      return
    }

    return this._refreshRepository(repository)
  }

  public async _discardChangesFromSelection(
    repository: Repository,
    filePath: string,
    diff: ITextDiff,
    selection: DiffSelection
  ) {
    const gitStore = this.gitStoreCache.get(repository)
    await gitStore.discardChangesFromSelection(filePath, diff, selection)

    return this._refreshRepository(repository)
  }

  public _setRepositoryCommitToAmend(
    repository: Repository,
    commit: Commit | null
  ) {
    this.repositoryStateCache.update(repository, () => {
      return {
        commitToAmend: commit,
      }
    })

    this.emitUpdate()
  }

  public async _undoCommit(
    repository: Repository,
    commit: Commit,
    showConfirmationDialog: boolean
  ): Promise<void> {
    const gitStore = this.gitStoreCache.get(repository)
    const repositoryState = this.repositoryStateCache.get(repository)
    const { changesState } = repositoryState
    const isWorkingDirectoryClean =
      changesState.workingDirectory.files.length === 0

    // Warn the user if there are changes in the working directory
    // This warning can be disabled, except when the user tries to undo
    // a merge commit.
    if (
      showConfirmationDialog &&
      ((this.confirmUndoCommit && !isWorkingDirectoryClean) ||
        commit.isMergeCommit)
    ) {
      return this._showPopup({
        type: PopupType.WarnLocalChangesBeforeUndo,
        repository,
        commit,
        isWorkingDirectoryClean,
      })
    }

    // Make sure we show the changes after undoing the commit
    await this._changeRepositorySection(
      repository,
      RepositorySectionTab.Changes
    )

    await gitStore.undoCommit(commit)

    this.statsStore.recordCommitUndone(isWorkingDirectoryClean)

    return this._refreshRepository(repository)
  }

  public async _resetToCommit(
    repository: Repository,
    commit: Commit,
    showConfirmationDialog: boolean
  ): Promise<void> {
    const gitStore = this.gitStoreCache.get(repository)
    const repositoryState = this.repositoryStateCache.get(repository)
    const { changesState } = repositoryState
    const isWorkingDirectoryClean =
      changesState.workingDirectory.files.length === 0

    // Warn the user if there are changes in the working directory
    if (showConfirmationDialog && !isWorkingDirectoryClean) {
      return this._showPopup({
        type: PopupType.WarningBeforeReset,
        repository,
        commit,
      })
    }

    // Make sure we show the changes after resetting to the commit
    await this._changeRepositorySection(
      repository,
      RepositorySectionTab.Changes
    )

    await gitStore.performFailableOperation(() =>
      reset(repository, GitResetMode.Mixed, commit.sha)
    )

    // this.statsStore.recordCommitUndone(isWorkingDirectoryClean)

    return this._refreshRepository(repository)
  }

  /**
   * Fetch a specific refspec for the repository.
   *
   * As this action is required to complete when viewing a Pull Request from
   * a fork, it does not opt-in to checks that prevent multiple concurrent
   * network actions. This might require some rework in the future to chain
   * these actions.
   *
   */
  public async _fetchRefspec(
    repository: Repository,
    refspec: string
  ): Promise<void> {
    return this.withAuthenticatingUser(
      repository,
      async (repository, account) => {
        const gitStore = this.gitStoreCache.get(repository)
        await gitStore.fetchRefspec(account, refspec)

        return this._refreshRepository(repository)
      }
    )
  }

  /**
   * Fetch all relevant remotes in the the repository.
   *
   * See gitStore.fetch for more details.
   *
   * Note that this method will not perform the fetch of the specified remote
   * if _any_ fetches or pulls are currently in-progress.
   */
  public _fetch(repository: Repository, fetchType: FetchType): Promise<void> {
    return this.withAuthenticatingUser(repository, (repository, account) => {
      return this.performFetch(repository, account, fetchType)
    })
  }

  /**
   * Fetch a particular remote in a repository.
   *
   * Note that this method will not perform the fetch of the specified remote
   * if _any_ fetches or pulls are currently in-progress.
   */
  private _fetchRemote(
    repository: Repository,
    remote: IRemote,
    fetchType: FetchType
  ): Promise<void> {
    return this.withAuthenticatingUser(repository, (repository, account) => {
      return this.performFetch(repository, account, fetchType, [remote])
    })
  }

  /**
   * Fetch all relevant remotes or one or more given remotes in the repository.
   *
   * @param remotes Optional, one or more remotes to fetch if undefined all
   *                relevant remotes will be fetched. See gitStore.fetch for
   *                more detail on what constitutes a relevant remote.
   */
  private async performFetch(
    repository: Repository,
    account: IGitAccount | null,
    fetchType: FetchType,
    remotes?: IRemote[]
  ): Promise<void> {
    await this.withPushPullFetch(repository, async () => {
      const gitStore = this.gitStoreCache.get(repository)

      try {
        const fetchWeight = 0.9
        const refreshWeight = 0.1
        const isBackgroundTask = fetchType === FetchType.BackgroundTask

        const progressCallback = (progress: IFetchProgress) => {
          this.updatePushPullFetchProgress(repository, {
            ...progress,
            value: progress.value * fetchWeight,
          })
        }

        if (remotes === undefined) {
          await gitStore.fetch(account, isBackgroundTask, progressCallback)
        } else {
          await gitStore.fetchRemotes(
            account,
            remotes,
            isBackgroundTask,
            progressCallback
          )
        }

        const refreshTitle = __DARWIN__
          ? 'Refreshing Repository'
          : 'Refreshing repository'

        this.updatePushPullFetchProgress(repository, {
          kind: 'generic',
          title: refreshTitle,
          description: 'Fast-forwarding branches',
          value: fetchWeight,
        })

        await this.fastForwardBranches(repository)

        this.updatePushPullFetchProgress(repository, {
          kind: 'generic',
          title: refreshTitle,
          value: fetchWeight + refreshWeight * 0.5,
        })

        // manually refresh branch protections after the push, to ensure
        // any new branch will immediately report as protected
        await this.refreshBranchProtectionState(repository)

        await this._refreshRepository(repository)
      } finally {
        this.updatePushPullFetchProgress(repository, null)

        if (fetchType === FetchType.UserInitiatedTask) {
          if (repository.gitHubRepository != null) {
            this._refreshIssues(repository.gitHubRepository)
          }
        }
      }
    })
  }

  public _endWelcomeFlow(): Promise<void> {
    this.showWelcomeFlow = false
    this.emitUpdate()

    markWelcomeFlowComplete()

    this.statsStore.recordWelcomeWizardTerminated()

    return Promise.resolve()
  }

  public _setCommitMessageFocus(focus: boolean) {
    if (this.focusCommitMessage !== focus) {
      this.focusCommitMessage = focus
      this.emitUpdate()
    }
  }

  public _setSidebarWidth(width: number): Promise<void> {
    this.sidebarWidth = { ...this.sidebarWidth, value: width }
    setNumber(sidebarWidthConfigKey, width)
    this.updateResizableConstraints()
    this.emitUpdate()

    return Promise.resolve()
  }

  public _resetSidebarWidth(): Promise<void> {
    this.sidebarWidth = { ...this.sidebarWidth, value: defaultSidebarWidth }
    localStorage.removeItem(sidebarWidthConfigKey)
    this.updateResizableConstraints()
    this.emitUpdate()

    return Promise.resolve()
  }

  public _setCommitSummaryWidth(width: number): Promise<void> {
    this.commitSummaryWidth = { ...this.commitSummaryWidth, value: width }
    setNumber(commitSummaryWidthConfigKey, width)
    this.updateResizableConstraints()
    this.emitUpdate()

    return Promise.resolve()
  }

  public _resetCommitSummaryWidth(): Promise<void> {
    this.commitSummaryWidth = {
      ...this.commitSummaryWidth,
      value: defaultCommitSummaryWidth,
    }
    localStorage.removeItem(commitSummaryWidthConfigKey)
    this.updateResizableConstraints()
    this.emitUpdate()

    return Promise.resolve()
  }

  public _setCommitMessage(
    repository: Repository,
    message: ICommitMessage
  ): Promise<void> {
    const gitStore = this.gitStoreCache.get(repository)
    return gitStore.setCommitMessage(message)
  }

  /**
   * Set the global application menu.
   *
   * This is called in response to the main process emitting an event signalling
   * that the application menu has changed in some way like an item being
   * added/removed or an item having its visibility toggled.
   *
   * This method should not be called by the renderer in any other circumstance
   * than as a directly result of the main-process event.
   *
   */
  private setAppMenu(menu: IMenu): Promise<void> {
    if (this.appMenu) {
      this.appMenu = this.appMenu.withMenu(menu)
    } else {
      this.appMenu = AppMenu.fromMenu(menu)
    }

    this.emitUpdate()
    return Promise.resolve()
  }

  public _setAppMenuState(
    update: (appMenu: AppMenu) => AppMenu
  ): Promise<void> {
    if (this.appMenu) {
      this.appMenu = update(this.appMenu)
      this.emitUpdate()
    }
    return Promise.resolve()
  }

  public _setAccessKeyHighlightState(highlight: boolean): Promise<void> {
    if (this.highlightAccessKeys !== highlight) {
      this.highlightAccessKeys = highlight
      this.emitUpdate()
    }

    return Promise.resolve()
  }

  public async _mergeBranch(
    repository: Repository,
    sourceBranch: Branch,
    mergeStatus: MergeTreeResult | null,
    isSquash: boolean = false
  ): Promise<void> {
    const { multiCommitOperationState: opState } =
      this.repositoryStateCache.get(repository)

    if (
      opState === null ||
      opState.operationDetail.kind !== MultiCommitOperationKind.Merge
    ) {
      log.error('[mergeBranch] - Not in merge operation state')
      return
    }

    this.repositoryStateCache.updateMultiCommitOperationState(
      repository,
      () => ({
        operationDetail: { ...opState.operationDetail, sourceBranch },
      })
    )

    const gitStore = this.gitStoreCache.get(repository)

    if (isSquash) {
      this.statsStore.recordSquashMergeInvokedCount()
    }

    if (mergeStatus !== null) {
      if (mergeStatus.kind === ComputedAction.Clean) {
        this.statsStore.recordMergeHintSuccessAndUserProceeded()
      } else if (mergeStatus.kind === ComputedAction.Conflicts) {
        this.statsStore.recordUserProceededAfterConflictWarning()
      } else if (mergeStatus.kind === ComputedAction.Loading) {
        this.statsStore.recordUserProceededWhileLoading()
      }
    }

    const mergeResult = await gitStore.merge(sourceBranch, isSquash)
    const { tip } = gitStore

    if (mergeResult === MergeResult.Success && tip.kind === TipState.Valid) {
      this._setBanner({
        type: BannerType.SuccessfulMerge,
        ourBranch: tip.branch.name,
        theirBranch: sourceBranch.name,
      })
      if (isSquash) {
        // This code will only run when there are no conflicts.
        // Thus recordSquashMergeSuccessful is done here and when merge finishes
        // successfully after conflicts in `dispatcher.finishConflictedMerge`.
        this.statsStore.recordSquashMergeSuccessful()
      }
      this._endMultiCommitOperation(repository)
    } else if (
      mergeResult === MergeResult.AlreadyUpToDate &&
      tip.kind === TipState.Valid
    ) {
      this._setBanner({
        type: BannerType.BranchAlreadyUpToDate,
        ourBranch: tip.branch.name,
        theirBranch: sourceBranch.name,
      })
      this._endMultiCommitOperation(repository)
    }

    return this._refreshRepository(repository)
  }

  /** This shouldn't be called directly. See `Dispatcher`. */
  public _setConflictsResolved(repository: Repository) {
    const { multiCommitOperationState } =
      this.repositoryStateCache.get(repository)

    // the operation has already completed.
    if (multiCommitOperationState === null) {
      return
    }

    // an update is not emitted here because there is no need
    // to trigger a re-render at this point

    this.repositoryStateCache.updateMultiCommitOperationState(
      repository,
      () => ({
        userHasResolvedConflicts: true,
      })
    )
  }

  /** This shouldn't be called directly. See `Dispatcher`. */
  public async _rebase(
    repository: Repository,
    baseBranch: Branch,
    targetBranch: Branch
  ): Promise<RebaseResult> {
    const progressCallback =
      this.getMultiCommitOperationProgressCallBack(repository)
    const gitStore = this.gitStoreCache.get(repository)
    const result = await gitStore.performFailableOperation(
      () => rebase(repository, baseBranch, targetBranch, progressCallback),
      {
        retryAction: {
          type: RetryActionType.Rebase,
          repository,
          baseBranch,
          targetBranch,
        },
      }
    )

    return result || RebaseResult.Error
  }

  /** This shouldn't be called directly. See `Dispatcher`. */
  public async _abortRebase(repository: Repository) {
    const gitStore = this.gitStoreCache.get(repository)
    return await gitStore.performFailableOperation(() =>
      abortRebase(repository)
    )
  }

  /** This shouldn't be called directly. See `Dispatcher`. */
  public async _continueRebase(
    repository: Repository,
    workingDirectory: WorkingDirectoryStatus,
    manualResolutions: ReadonlyMap<string, ManualConflictResolution>
  ): Promise<RebaseResult> {
    const progressCallback =
      this.getMultiCommitOperationProgressCallBack(repository)

    const gitStore = this.gitStoreCache.get(repository)
    const result = await gitStore.performFailableOperation(() =>
      continueRebase(
        repository,
        workingDirectory.files,
        manualResolutions,
        progressCallback
      )
    )

    return result || RebaseResult.Error
  }

  /** This shouldn't be called directly. See `Dispatcher`. */
  public async _abortMerge(repository: Repository): Promise<void> {
    const gitStore = this.gitStoreCache.get(repository)
    return await gitStore.performFailableOperation(() => abortMerge(repository))
  }

  /** This shouldn't be called directly. See `Dispatcher`. */
  public async _abortSquashMerge(repository: Repository): Promise<void> {
    const gitStore = this.gitStoreCache.get(repository)
    const {
      branchesState,
      changesState: { workingDirectory },
    } = this.repositoryStateCache.get(repository)

    const commitResult = await this._finishConflictedMerge(
      repository,
      workingDirectory,
      new Map<string, ManualConflictResolution>()
    )

    // By committing, we clear out the SQUASH_MSG (and anything else git would
    // choose to store for the --squash merge operation)
    if (commitResult === undefined) {
      log.error(
        `[_abortSquashMerge] - Could not abort squash merge - commiting squash msg failed`
      )
      return
    }

    // Since we have not reloaded the status, this tip is the tip before the
    // squash commit above.
    const { tip } = branchesState
    if (tip.kind !== TipState.Valid) {
      log.error(
        `[_abortSquashMerge] - Could not abort squash merge - tip was invalid`
      )
      return
    }

    await gitStore.performFailableOperation(() =>
      reset(repository, GitResetMode.Hard, tip.branch.tip.sha)
    )
  }

  /** This shouldn't be called directly. See `Dispatcher`.
   *  This method only used in the Merge Conflicts dialog flow,
   *  not committing a conflicted merge via the "Changes" pane.
   */
  public async _finishConflictedMerge(
    repository: Repository,
    workingDirectory: WorkingDirectoryStatus,
    manualResolutions: Map<string, ManualConflictResolution>
  ): Promise<string | undefined> {
    /**
     *  The assumption made here is that all other files that were part of this merge
     *  have already been staged by git automatically (or manually by the user via CLI).
     *  When the user executes a merge and there are conflicts,
     *  git stages all files that are part of the merge that _don't_ have conflicts
     *  This means that we only need to stage the conflicted files
     *  (whether they are manual or markered) to get all changes related to
     *  this merge staged. This also means that any uncommitted changes in the index
     *  that were in place before the merge was started will _not_ be included, unless
     *  the user stages them manually via CLI.
     *
     *  Its also worth noting this method only used in the Merge Conflicts dialog flow, not committing a conflicted merge via the "Changes" pane.
     *
     *  *TLDR we only stage conflicts here because git will have already staged the rest of the changes related to this merge.*
     */
    const conflictedFiles = workingDirectory.files.filter(f => {
      return f.status.kind === AppFileStatusKind.Conflicted
    })
    const gitStore = this.gitStoreCache.get(repository)
    return await gitStore.performFailableOperation(() =>
      createMergeCommit(repository, conflictedFiles, manualResolutions)
    )
  }

  /** This shouldn't be called directly. See `Dispatcher`. */
  public async _setRemoteURL(
    repository: Repository,
    name: string,
    url: string
  ): Promise<void> {
    const gitStore = this.gitStoreCache.get(repository)
    await gitStore.setRemoteURL(name, url)
  }

  /** This shouldn't be called directly. See `Dispatcher`. */
  public async _openShell(path: string) {
    this.statsStore.recordOpenShell()

    try {
      const match = await findShellOrDefault(this.selectedShell)
      await launchShell(match, path, error => this._pushError(error))
    } catch (error) {
      this.emitError(error)
    }
  }

  /** Takes a URL and opens it using the system default application */
  public _openInBrowser(url: string): Promise<boolean> {
    return shell.openExternal(url)
  }

  /** Open a path to a repository or file using the user's configured editor */
  public async _openInExternalEditor(fullPath: string): Promise<void> {
    const { selectedExternalEditor } = this.getState()

    try {
      const match = await findEditorOrDefault(selectedExternalEditor)
      if (match === null) {
        this.emitError(
          new ExternalEditorError(
            `No suitable editors installed for GitHub Desktop to launch. Install ${suggestedExternalEditor.name} for your platform and restart GitHub Desktop to try again.`,
            { suggestDefaultEditor: true }
          )
        )
        return
      }

      await launchExternalEditor(fullPath, match)
    } catch (error) {
      this.emitError(error)
    }
  }

  /** This shouldn't be called directly. See `Dispatcher`. */
  public async _saveGitIgnore(
    repository: Repository,
    text: string
  ): Promise<void> {
    await saveGitIgnore(repository, text)
    return this._refreshRepository(repository)
  }

  /** Set whether the user has opted out of stats reporting. */
  public async setStatsOptOut(
    optOut: boolean,
    userViewedPrompt: boolean
  ): Promise<void> {
    await this.statsStore.setOptOut(optOut, userViewedPrompt)

    this.emitUpdate()
  }

  public _setAskToMoveToApplicationsFolderSetting(
    value: boolean
  ): Promise<void> {
    this.askToMoveToApplicationsFolderSetting = value

    setBoolean(askToMoveToApplicationsFolderKey, value)
    this.emitUpdate()

    return Promise.resolve()
  }

  public _setConfirmRepositoryRemovalSetting(
    confirmRepoRemoval: boolean
  ): Promise<void> {
    this.askForConfirmationOnRepositoryRemoval = confirmRepoRemoval
    setBoolean(confirmRepoRemovalKey, confirmRepoRemoval)

    this.updateMenuLabelsForSelectedRepository()

    this.emitUpdate()

    return Promise.resolve()
  }

  public _setConfirmDiscardChangesSetting(value: boolean): Promise<void> {
    this.confirmDiscardChanges = value

    setBoolean(confirmDiscardChangesKey, value)
    this.emitUpdate()

    return Promise.resolve()
  }

  public _setConfirmDiscardChangesPermanentlySetting(
    value: boolean
  ): Promise<void> {
    this.confirmDiscardChangesPermanently = value

    setBoolean(confirmDiscardChangesPermanentlyKey, value)
    this.emitUpdate()

    return Promise.resolve()
  }

  public _setConfirmDiscardStashSetting(value: boolean): Promise<void> {
    this.confirmDiscardStash = value

    setBoolean(confirmDiscardStashKey, value)
    this.emitUpdate()

    return Promise.resolve()
  }

  public _setConfirmForcePushSetting(value: boolean): Promise<void> {
    this.askForConfirmationOnForcePush = value
    setBoolean(confirmForcePushKey, value)

    this.updateMenuLabelsForSelectedRepository()

    this.emitUpdate()

    return Promise.resolve()
  }

  public _setConfirmUndoCommitSetting(value: boolean): Promise<void> {
    this.confirmUndoCommit = value
    setBoolean(confirmUndoCommitKey, value)

    this.emitUpdate()

    return Promise.resolve()
  }

  public _setUncommittedChangesStrategySetting(
    value: UncommittedChangesStrategy
  ): Promise<void> {
    this.uncommittedChangesStrategy = value

    localStorage.setItem(uncommittedChangesStrategyKey, value)

    this.emitUpdate()
    return Promise.resolve()
  }

  public _setExternalEditor(selectedEditor: string) {
    const promise = this.updateSelectedExternalEditor(selectedEditor)
    localStorage.setItem(externalEditorKey, selectedEditor)
    this.emitUpdate()

    this.updateMenuLabelsForSelectedRepository()
    return promise
  }

  public _setShell(shell: Shell): Promise<void> {
    this.selectedShell = shell
    localStorage.setItem(shellKey, shell)
    this.emitUpdate()

    this.updateMenuLabelsForSelectedRepository()

    return Promise.resolve()
  }

  public _changeImageDiffType(type: ImageDiffType): Promise<void> {
    this.imageDiffType = type
    localStorage.setItem(imageDiffTypeKey, JSON.stringify(this.imageDiffType))
    this.emitUpdate()

    return Promise.resolve()
  }

  public _setHideWhitespaceInChangesDiff(
    hideWhitespaceInDiff: boolean,
    repository: Repository
  ): Promise<void> {
    setBoolean(hideWhitespaceInChangesDiffKey, hideWhitespaceInDiff)
    this.hideWhitespaceInChangesDiff = hideWhitespaceInDiff

    return this.refreshChangesSection(repository, {
      includingStatus: true,
      clearPartialState: true,
    })
  }

  public _setHideWhitespaceInHistoryDiff(
    hideWhitespaceInDiff: boolean,
    repository: Repository,
    file: CommittedFileChange | null
  ): Promise<void> {
    setBoolean(hideWhitespaceInHistoryDiffKey, hideWhitespaceInDiff)
    this.hideWhitespaceInHistoryDiff = hideWhitespaceInDiff

    if (file === null) {
      return this.updateChangesWorkingDirectoryDiff(repository)
    } else {
      return this._changeFileSelection(repository, file)
    }
  }

  public _setHideWhitespaceInPullRequestDiff(
    hideWhitespaceInDiff: boolean,
    repository: Repository,
    file: CommittedFileChange | null
  ) {
    setBoolean(hideWhitespaceInPullRequestDiffKey, hideWhitespaceInDiff)
    this.hideWhitespaceInPullRequestDiff = hideWhitespaceInDiff

    if (file !== null) {
      this._changePullRequestFileSelection(repository, file)
    }
  }

  public _setShowSideBySideDiff(showSideBySideDiff: boolean) {
    if (showSideBySideDiff !== this.showSideBySideDiff) {
      setShowSideBySideDiff(showSideBySideDiff)
      this.showSideBySideDiff = showSideBySideDiff
      this.statsStore.recordDiffModeChanged()
      this.emitUpdate()
    }
  }

  public _setUpdateBannerVisibility(visibility: boolean) {
    this.isUpdateAvailableBannerVisible = visibility

    this.emitUpdate()
  }

  public _setUpdateShowCaseVisibility(visibility: boolean) {
    this.isUpdateShowcaseVisible = visibility

    this.emitUpdate()
  }

  public _setBanner(state: Banner) {
    this.currentBanner = state
    this.emitUpdate()
  }

  /** This shouldn't be called directly. See `Dispatcher`. */
  public _clearBanner(bannerType?: BannerType) {
    const { currentBanner } = this
    if (currentBanner === null) {
      return
    }

    if (bannerType !== undefined && currentBanner.type !== bannerType) {
      return
    }

    this.currentBanner = null
    this.emitUpdate()
  }

  public _reportStats() {
    return this.statsStore.reportStats(this.accounts, this.repositories)
  }

  public _recordLaunchStats(stats: ILaunchStats): Promise<void> {
    return this.statsStore.recordLaunchStats(stats)
  }

  public async _appendIgnoreRule(
    repository: Repository,
    pattern: string | string[]
  ): Promise<void> {
    await appendIgnoreRule(repository, pattern)
    return this._refreshRepository(repository)
  }

  public async _appendIgnoreFile(
    repository: Repository,
    filePath: string | string[]
  ): Promise<void> {
    await appendIgnoreFile(repository, filePath)
    return this._refreshRepository(repository)
  }

  public _resetSignInState(): Promise<void> {
    this.signInStore.reset()
    return Promise.resolve()
  }

  public _beginDotComSignIn(): Promise<void> {
    this.signInStore.beginDotComSignIn()
    return Promise.resolve()
  }

  public _beginEnterpriseSignIn(): Promise<void> {
    this.signInStore.beginEnterpriseSignIn()
    return Promise.resolve()
  }

  public _setSignInEndpoint(url: string): Promise<void> {
    return this.signInStore.setEndpoint(url)
  }

  public _setSignInCredentials(
    username: string,
    password: string
  ): Promise<void> {
    return this.signInStore.authenticateWithBasicAuth(username, password)
  }

  public _requestBrowserAuthentication(): Promise<void> {
    return this.signInStore.authenticateWithBrowser()
  }

  public _setSignInOTP(otp: string): Promise<void> {
    return this.signInStore.setTwoFactorOTP(otp)
  }

  public async _setAppFocusState(isFocused: boolean): Promise<void> {
    if (this.appIsFocused !== isFocused) {
      this.appIsFocused = isFocused
      this.emitUpdate()
    }

    if (this.appIsFocused) {
      this.repositoryIndicatorUpdater.resume()
      if (this.selectedRepository instanceof Repository) {
        this.startPullRequestUpdater(this.selectedRepository)
        // if we're in the tutorial and we don't have an editor yet, check for one!
        if (this.currentOnboardingTutorialStep === TutorialStep.PickEditor) {
          await this._resolveCurrentEditor()
        }
      }
    } else {
      this.repositoryIndicatorUpdater.pause()
      this.stopPullRequestUpdater()
    }
  }

  /**
   * Start an Open in Desktop flow. This will return a new promise which will
   * resolve when `_completeOpenInDesktop` is called.
   */
  public _startOpenInDesktop(fn: () => void): Promise<Repository | null> {
    const p = new Promise<Repository | null>(
      resolve => (this.resolveOpenInDesktop = resolve)
    )
    fn()
    return p
  }

  /**
   * Complete any active Open in Desktop flow with the repository returned by
   * the given function.
   */
  public async _completeOpenInDesktop(
    fn: () => Promise<Repository | null>
  ): Promise<Repository | null> {
    const resolve = this.resolveOpenInDesktop
    this.resolveOpenInDesktop = null

    const result = await fn()
    if (resolve) {
      resolve(result)
    }

    return result
  }

  public _updateRepositoryPath(
    repository: Repository,
    path: string
  ): Promise<Repository> {
    return this.repositoriesStore.updateRepositoryPath(repository, path)
  }

  public _removeAccount(account: Account): Promise<void> {
    log.info(
      `[AppStore] removing account ${account.login} (${account.name}) from store`
    )
    return this.accountsStore.removeAccount(account)
  }

  private async _addAccount(account: Account): Promise<void> {
    log.info(
      `[AppStore] adding account ${account.login} (${account.name}) to store`
    )
    const storedAccount = await this.accountsStore.addAccount(account)

    // If we're in the welcome flow and a user signs in we want to trigger
    // a refresh of the repositories available for cloning straight away
    // in order to have the list of repositories ready for them when they
    // get to the blankslate.
    if (this.showWelcomeFlow && storedAccount !== null) {
      this.apiRepositoriesStore.loadRepositories(storedAccount)
    }
  }

  public _updateRepositoryMissing(
    repository: Repository,
    missing: boolean
  ): Promise<Repository> {
    return this.repositoriesStore.updateRepositoryMissing(repository, missing)
  }

  /** This shouldn't be called directly. See `Dispatcher`. */
  public async _updateRepositoryWorkflowPreferences(
    repository: Repository,
    workflowPreferences: WorkflowPreferences
  ): Promise<void> {
    await this.repositoriesStore.updateRepositoryWorkflowPreferences(
      repository,
      workflowPreferences
    )
  }

  /**
   * Add a tutorial repository.
   *
   * This method differs from the `_addRepositories` method in that it
   * requires that the repository has been created on the remote and
   * set up to track it. Given that tutorial repositories are created
   * from the no-repositories blank slate it shouldn't be possible for
   * another repository with the same path to exist in the repositories
   * table but in case that hangs in the future this method will set
   * the tutorial flag on the existing repository at the given path.
   */
  public async _addTutorialRepository(
    path: string,
    endpoint: string,
    apiRepository: IAPIFullRepository
  ) {
    const type = await getRepositoryType(path)
    if (type.kind === 'regular') {
      const validatedPath = type.topLevelWorkingDirectory
      log.info(
        `[AppStore] adding tutorial repository at ${validatedPath} to store`
      )

      await this.repositoriesStore.addTutorialRepository(
        validatedPath,
        endpoint,
        apiRepository
      )
      this.tutorialAssessor.onNewTutorialRepository()
    } else {
      const error = new Error(`${path} isn't a git repository.`)
      this.emitError(error)
    }
  }

  public async _addRepositories(
    paths: ReadonlyArray<string>
  ): Promise<ReadonlyArray<Repository>> {
    const addedRepositories = new Array<Repository>()
    const lfsRepositories = new Array<Repository>()
    const invalidPaths = new Array<string>()

    for (const path of paths) {
      const repositoryType = await getRepositoryType(path).catch(e => {
        log.error('Could not determine repository type', e)
        return { kind: 'missing' } as RepositoryType
      })

      if (repositoryType.kind === 'unsafe') {
        const repository = await this.repositoriesStore.addRepository(path, {
          missing: true,
        })

        addedRepositories.push(repository)
        continue
      }

      if (repositoryType.kind === 'regular') {
        const validatedPath = repositoryType.topLevelWorkingDirectory
        log.info(`[AppStore] adding repository at ${validatedPath} to store`)

        const repositories = this.repositories
        const existing = matchExistingRepository(repositories, validatedPath)

        // We don't have to worry about repositoryWithRefreshedGitHubRepository
        // and isUsingLFS if the repo already exists in the app.
        if (existing !== undefined) {
          addedRepositories.push(existing)
          continue
        }

        const addedRepo = await this.repositoriesStore.addRepository(
          validatedPath
        )

        // initialize the remotes for this new repository to ensure it can fetch
        // it's GitHub-related details using the GitHub API (if applicable)
        const gitStore = this.gitStoreCache.get(addedRepo)
        await gitStore.loadRemotes()

        const [refreshedRepo, usingLFS] = await Promise.all([
          this.repositoryWithRefreshedGitHubRepository(addedRepo),
          this.isUsingLFS(addedRepo),
        ])
        addedRepositories.push(refreshedRepo)

        if (usingLFS) {
          lfsRepositories.push(refreshedRepo)
        }
      } else {
        invalidPaths.push(path)
      }
    }

    if (invalidPaths.length > 0) {
      this.emitError(new Error(this.getInvalidRepoPathsMessage(invalidPaths)))
    }

    if (lfsRepositories.length > 0) {
      this._showPopup({
        type: PopupType.InitializeLFS,
        repositories: lfsRepositories,
      })
    }

    return addedRepositories
  }

  public async _removeRepository(
    repository: Repository | CloningRepository,
    moveToTrash: boolean
  ): Promise<void> {
    try {
      if (moveToTrash) {
        try {
          await shell.moveItemToTrash(repository.path)
        } catch (error) {
          log.error('Failed moving repository to trash', error)

          this.emitError(
            new Error(
              `Failed to move the repository directory to ${TrashNameLabel}.\n\nA common reason for this is that the directory or one of its files is open in another program.`
            )
          )
          return
        }
      }

      if (repository instanceof CloningRepository) {
        this._removeCloningRepository(repository)
      } else {
        await this.repositoriesStore.removeRepository(repository)
      }
    } catch (err) {
      this.emitError(err)
      return
    }

    const allRepositories = await this.repositoriesStore.getAll()
    if (allRepositories.length === 0) {
      this._closeFoldout(FoldoutType.Repository)
    } else {
      this._showFoldout({ type: FoldoutType.Repository })
    }
  }

  public async _cloneAgain(url: string, path: string): Promise<void> {
    const { promise, repository } = this._clone(url, path)
    await this._selectRepository(repository)
    const success = await promise
    if (!success) {
      return
    }

    const repositories = this.repositories
    const found = repositories.find(r => r.path === path)

    if (found) {
      const updatedRepository = await this._updateRepositoryMissing(
        found,
        false
      )
      await this._selectRepository(updatedRepository)
    }
  }

  private getInvalidRepoPathsMessage(
    invalidPaths: ReadonlyArray<string>
  ): string {
    if (invalidPaths.length === 1) {
      return `${invalidPaths} isn't a Git repository.`
    }

    return `The following paths aren't Git repositories:\n\n${invalidPaths
      .slice(0, MaxInvalidFoldersToDisplay)
      .map(path => `- ${path}`)
      .join('\n')}${
      invalidPaths.length > MaxInvalidFoldersToDisplay
        ? `\n\n(and ${invalidPaths.length - MaxInvalidFoldersToDisplay} more)`
        : ''
    }`
  }

  private async withAuthenticatingUser<T>(
    repository: Repository,
    fn: (repository: Repository, account: IGitAccount | null) => Promise<T>
  ): Promise<T> {
    let updatedRepository = repository
    let account: IGitAccount | null = getAccountForRepository(
      this.accounts,
      updatedRepository
    )

    // If we don't have a user association, it might be because we haven't yet
    // tried to associate the repository with a GitHub repository, or that
    // association is out of date. So try again before we bail on providing an
    // authenticating user.
    if (!account) {
      updatedRepository = await this.repositoryWithRefreshedGitHubRepository(
        repository
      )
      account = getAccountForRepository(this.accounts, updatedRepository)
    }

    if (!account) {
      const gitStore = this.gitStoreCache.get(repository)
      const remote = gitStore.currentRemote
      if (remote) {
        const hostname = getGenericHostname(remote.url)
        const username = getGenericUsername(hostname)
        if (username != null) {
          account = { login: username, endpoint: hostname }
        }
      }
    }

    if (account instanceof Account) {
      const hasValidToken =
        account.token.length > 0 ? 'has token' : 'empty token'
      log.info(
        `[AppStore.withAuthenticatingUser] account found for repository: ${repository.name} - ${account.login} (${hasValidToken})`
      )
    }

    return fn(updatedRepository, account)
  }

  private updateRevertProgress(
    repository: Repository,
    progress: IRevertProgress | null
  ) {
    this.repositoryStateCache.update(repository, () => ({
      revertProgress: progress,
    }))

    if (this.selectedRepository === repository) {
      this.emitUpdate()
    }
  }

  /** This shouldn't be called directly. See `Dispatcher`. */
  public async _revertCommit(
    repository: Repository,
    commit: Commit
  ): Promise<void> {
    return this.withAuthenticatingUser(repository, async (repo, account) => {
      const gitStore = this.gitStoreCache.get(repo)

      await gitStore.revertCommit(repo, commit, account, progress => {
        this.updateRevertProgress(repo, progress)
      })

      this.updateRevertProgress(repo, null)
      await this._refreshRepository(repository)
    })
  }

  public async promptForGenericGitAuthentication(
    repository: Repository | CloningRepository,
    retryAction: RetryAction
  ): Promise<void> {
    let url
    if (repository instanceof Repository) {
      const gitStore = this.gitStoreCache.get(repository)
      const remote = gitStore.currentRemote
      if (!remote) {
        return
      }

      url = remote.url
    } else {
      url = repository.url
    }

    const hostname = getGenericHostname(url)
    return this._showPopup({
      type: PopupType.GenericGitAuthentication,
      hostname,
      retryAction,
    })
  }

  public async _installGlobalLFSFilters(force: boolean): Promise<void> {
    try {
      await installGlobalLFSFilters(force)
    } catch (error) {
      this.emitError(error)
    }
  }

  private async isUsingLFS(repository: Repository): Promise<boolean> {
    try {
      return await isUsingLFS(repository)
    } catch (error) {
      return false
    }
  }

  public async _installLFSHooks(
    repositories: ReadonlyArray<Repository>
  ): Promise<void> {
    for (const repo of repositories) {
      try {
        // At this point we've asked the user if we should install them, so
        // force installation.
        await installLFSHooks(repo, true)
      } catch (error) {
        this.emitError(error)
      }
    }
  }

  public _changeCloneRepositoriesTab(tab: CloneRepositoryTab): Promise<void> {
    this.selectedCloneRepositoryTab = tab

    this.emitUpdate()

    return Promise.resolve()
  }

  /**
   * Request a refresh of the list of repositories that
   * the provided account has explicit permissions to access.
   * See ApiRepositoriesStore for more details.
   */
  public _refreshApiRepositories(account: Account) {
    return this.apiRepositoriesStore.loadRepositories(account)
  }

  public _changeBranchesTab(tab: BranchesTab): Promise<void> {
    this.selectedBranchesTab = tab

    this.emitUpdate()

    return Promise.resolve()
  }

  public async _showGitHubExplore(repository: Repository): Promise<void> {
    const { gitHubRepository } = repository
    if (!gitHubRepository || gitHubRepository.htmlURL === null) {
      return
    }

    const url = new URL(gitHubRepository.htmlURL)
    url.pathname = '/explore'

    await this._openInBrowser(url.toString())
  }

  public async _createPullRequest(
    repository: Repository,
    baseBranch?: Branch
  ): Promise<void> {
    const gitHubRepository = repository.gitHubRepository
    if (!gitHubRepository) {
      return
    }

    const state = this.repositoryStateCache.get(repository)
    const tip = state.branchesState.tip

    if (tip.kind !== TipState.Valid) {
      return
    }

    const compareBranch = tip.branch
    const aheadBehind = state.aheadBehind

    if (aheadBehind == null) {
      this._showPopup({
        type: PopupType.PushBranchCommits,
        repository,
        branch: compareBranch,
      })
    } else if (aheadBehind.ahead > 0) {
      this._showPopup({
        type: PopupType.PushBranchCommits,
        repository,
        branch: compareBranch,
        unPushedCommits: aheadBehind.ahead,
      })
    } else {
      await this._openCreatePullRequestInBrowser(
        repository,
        compareBranch,
        baseBranch
      )
    }
  }

  public async _showPullRequest(repository: Repository): Promise<void> {
    // no pull requests from non github repos
    if (repository.gitHubRepository === null) {
      return
    }

    const currentPullRequest =
      this.repositoryStateCache.get(repository).branchesState.currentPullRequest

    if (currentPullRequest === null) {
      return
    }

    return this._showPullRequestByPR(currentPullRequest)
  }

  public async _showPullRequestByPR(pr: PullRequest): Promise<void> {
    const { htmlURL: baseRepoUrl } = pr.base.gitHubRepository

    if (baseRepoUrl === null) {
      return
    }

    const showPrUrl = `${baseRepoUrl}/pull/${pr.pullRequestNumber}`

    await this._openInBrowser(showPrUrl)
  }

  public async _refreshPullRequests(repository: Repository): Promise<void> {
    if (isRepositoryWithGitHubRepository(repository)) {
      const account = getAccountForRepository(this.accounts, repository)
      if (account !== null) {
        await this.pullRequestCoordinator.refreshPullRequests(
          repository,
          account
        )
      }
    }
  }

  private async onPullRequestChanged(
    repository: Repository,
    openPullRequests: ReadonlyArray<PullRequest>
  ) {
    this.repositoryStateCache.updateBranchesState(repository, () => {
      return { openPullRequests }
    })

    this.updateCurrentPullRequest(repository)
    this.gitStoreCache.get(repository).pruneForkedRemotes(openPullRequests)

    const selectedState = this.getSelectedState()

    // Update menu labels if the currently selected repository is the
    // repository for which we received an update.
    if (selectedState && selectedState.type === SelectionType.Repository) {
      if (selectedState.repository.id === repository.id) {
        this.updateMenuLabelsForSelectedRepository()
      }
    }
    this.emitUpdate()
  }

  private updateCurrentPullRequest(repository: Repository) {
    const gitHubRepository = repository.gitHubRepository

    if (!gitHubRepository) {
      return
    }

    this.repositoryStateCache.updateBranchesState(repository, state => {
      let currentPullRequest: PullRequest | null = null

      const { remote } = this.repositoryStateCache.get(repository)

      if (state.tip.kind === TipState.Valid && remote) {
        currentPullRequest = findAssociatedPullRequest(
          state.tip.branch,
          state.openPullRequests,
          remote
        )
      }

      return { currentPullRequest }
    })

    this.emitUpdate()
  }

  public async _openCreatePullRequestInBrowser(
    repository: Repository,
    compareBranch: Branch,
    baseBranch?: Branch
  ): Promise<void> {
    const gitHubRepository = repository.gitHubRepository
    if (!gitHubRepository) {
      return
    }

    const { parent, owner, name, htmlURL } = gitHubRepository
    const isForkContributingToParent =
      isForkedRepositoryContributingToParent(repository)

    const baseForkPreface =
      isForkContributingToParent && parent !== null
        ? `${parent.owner.login}:${parent.name}:`
        : ''
    const encodedBaseBranch =
      baseBranch !== undefined
        ? baseForkPreface +
          encodeURIComponent(baseBranch.nameWithoutRemote) +
          '...'
        : ''

    const compareForkPreface = isForkContributingToParent
      ? `${owner.login}:${name}:`
      : ''

    const encodedCompareBranch =
      compareForkPreface + encodeURIComponent(compareBranch.nameWithoutRemote)

    const compareString = `${encodedBaseBranch}${encodedCompareBranch}`
    const baseURL = `${htmlURL}/pull/new/${compareString}`

    await this._openInBrowser(baseURL)

    if (this.currentOnboardingTutorialStep === TutorialStep.OpenPullRequest) {
      this._markPullRequestTutorialStepAsComplete(repository)
    }
  }

  public async _updateExistingUpstreamRemote(
    repository: Repository
  ): Promise<void> {
    const gitStore = this.gitStoreCache.get(repository)
    await gitStore.updateExistingUpstreamRemote()

    return this._refreshRepository(repository)
  }

  private getIgnoreExistingUpstreamRemoteKey(repository: Repository): string {
    return `repository/${repository.id}/ignoreExistingUpstreamRemote`
  }

  public _ignoreExistingUpstreamRemote(repository: Repository): Promise<void> {
    const key = this.getIgnoreExistingUpstreamRemoteKey(repository)
    setBoolean(key, true)

    return Promise.resolve()
  }

  private getIgnoreExistingUpstreamRemote(
    repository: Repository
  ): Promise<boolean> {
    const key = this.getIgnoreExistingUpstreamRemoteKey(repository)
    return Promise.resolve(getBoolean(key, false))
  }

  private async addUpstreamRemoteIfNeeded(repository: Repository) {
    const gitStore = this.gitStoreCache.get(repository)
    const ignored = await this.getIgnoreExistingUpstreamRemote(repository)
    if (ignored) {
      return
    }

    return gitStore.addUpstreamRemoteIfNeeded()
  }

  public async _checkoutPullRequest(
    repository: RepositoryWithGitHubRepository,
    prNumber: number,
    headRepoOwner: string,
    headCloneUrl: string,
    headRefName: string
  ): Promise<void> {
    const prBranch = await this._findPullRequestBranch(
      repository,
      prNumber,
      headRepoOwner,
      headCloneUrl,
      headRefName
    )
    if (prBranch !== undefined) {
      await this._checkoutBranch(repository, prBranch)
      this.statsStore.recordPRBranchCheckout()
    }
  }

  public async _findPullRequestBranch(
    repository: RepositoryWithGitHubRepository,
    prNumber: number,
    headRepoOwner: string,
    headCloneUrl: string,
    headRefName: string
  ): Promise<Branch | undefined> {
    const gitStore = this.gitStoreCache.get(repository)
    const remotes = await getRemotes(repository)

    // Find an existing remote (regardless if set up by us or outside of
    // Desktop).
    let remote = remotes.find(r => urlMatchesRemote(headCloneUrl, r))

    // If we can't find one we'll create a Desktop fork remote.
    if (remote === undefined) {
      try {
        const forkRemoteName = forkPullRequestRemoteName(headRepoOwner)
        remote = await addRemote(repository, forkRemoteName, headCloneUrl)
      } catch (e) {
        this.emitError(
          new Error(
            `Couldn't find PR branch, adding remote failed: ${e.message}`
          )
        )
        return
      }
    }

    const remoteRef = `${remote.name}/${headRefName}`

    // Start by trying to find a local branch that is tracking the remote ref.
    let existingBranch = gitStore.allBranches.find(
      x => x.type === BranchType.Local && x.upstream === remoteRef
    )

    // If we found one, let's check it out and get out of here, quick
    if (existingBranch !== undefined) {
      return existingBranch
    }

    const findRemoteBranch = (name: string) =>
      gitStore.allBranches.find(
        x => x.type === BranchType.Remote && x.name === name
      )

    // No such luck, let's see if we can at least find the remote branch then
    existingBranch = findRemoteBranch(remoteRef)

    // It's quite possible that the PR was created after our last fetch of the
    // remote so let's fetch it and then try again.
    if (existingBranch === undefined) {
      try {
        await this._fetchRemote(repository, remote, FetchType.UserInitiatedTask)
        existingBranch = findRemoteBranch(remoteRef)
      } catch (e) {
        log.error(`Failed fetching remote ${remote?.name}`, e)
      }
    }

    if (existingBranch === undefined) {
      this.emitError(
        new Error(
          `Couldn't find branch '${headRefName}' in remote '${remote.name}'. ` +
            `A common reason for this is that the PR author has deleted their ` +
            `branch or their forked repository.`
        )
      )
      return
    }

    // For fork remotes we checkout the ref as pr/[123] instead of using the
    // head ref name since many PRs from forks are created from their default
    // branch so we'll have a very high likelihood of a conflicting local branch
    const isForkRemote =
      remote.name !== gitStore.defaultRemote?.name &&
      remote.name !== gitStore.upstreamRemote?.name

    if (isForkRemote) {
      return await this._createBranch(
        repository,
        `pr/${prNumber}`,
        remoteRef,
        false
      )
    }

    return existingBranch
  }

  /**
   * Set whether the user has chosen to hide or show the
   * co-authors field in the commit message component
   */
  public _setShowCoAuthoredBy(
    repository: Repository,
    showCoAuthoredBy: boolean
  ) {
    this.gitStoreCache.get(repository).setShowCoAuthoredBy(showCoAuthoredBy)
    return Promise.resolve()
  }

  /**
   * Update the per-repository co-authors list
   *
   * @param repository Co-author settings are per-repository
   * @param coAuthors  Zero or more authors
   */
  public _setCoAuthors(
    repository: Repository,
    coAuthors: ReadonlyArray<Author>
  ) {
    this.gitStoreCache.get(repository).setCoAuthors(coAuthors)
    return Promise.resolve()
  }

  /**
   * Set the application-wide theme
   */
  public _setSelectedTheme(theme: ApplicationTheme) {
    setPersistedTheme(theme)
    this.selectedTheme = theme
    if (theme === ApplicationTheme.HighContrast) {
      this.currentTheme = theme
    }
    this.emitUpdate()

    return Promise.resolve()
  }

  /**
   * Set the custom application-wide theme
   */
  public _setCustomTheme(theme: ICustomTheme) {
    setObject(customThemeKey, theme)
    this.customTheme = theme
    this.emitUpdate()

    return Promise.resolve()
  }

  public async _resolveCurrentEditor() {
    const match = await findEditorOrDefault(this.selectedExternalEditor)
    const resolvedExternalEditor = match != null ? match.editor : null
    if (this.resolvedExternalEditor !== resolvedExternalEditor) {
      this.resolvedExternalEditor = resolvedExternalEditor

      // Make sure we let the tutorial assessor know that we have a new editor
      // in case it's stuck waiting for one to be selected.
      if (this.currentOnboardingTutorialStep === TutorialStep.PickEditor) {
        if (this.selectedRepository instanceof Repository) {
          this.updateCurrentTutorialStep(this.selectedRepository)
        }
      }

      this.emitUpdate()
    }
  }

  public getResolvedExternalEditor = () => {
    return this.resolvedExternalEditor
  }

  /** This shouldn't be called directly. See `Dispatcher`. */
  public _updateManualConflictResolution(
    repository: Repository,
    path: string,
    manualResolution: ManualConflictResolution | null
  ) {
    this.repositoryStateCache.updateChangesState(repository, state => {
      const { conflictState } = state

      if (conflictState === null) {
        // not currently in a conflict, whatever
        return { conflictState }
      }

      const updatedManualResolutions = new Map(conflictState.manualResolutions)

      if (manualResolution !== null) {
        updatedManualResolutions.set(path, manualResolution)
      } else {
        updatedManualResolutions.delete(path)
      }

      return {
        conflictState: {
          ...conflictState,
          manualResolutions: updatedManualResolutions,
        },
      }
    })

    this.updateMultiCommitOperationStateAfterManualResolution(repository)

    this.emitUpdate()
  }

  /**
   * Updates the multi commit operation conflict step state as the manual
   * resolutions have been changed.
   */
  private updateMultiCommitOperationStateAfterManualResolution(
    repository: Repository
  ): void {
    const currentState = this.repositoryStateCache.get(repository)

    const { changesState, multiCommitOperationState } = currentState

    if (
      changesState.conflictState === null ||
      multiCommitOperationState === null ||
      multiCommitOperationState.step.kind !==
        MultiCommitOperationStepKind.ShowConflicts
    ) {
      return
    }
    const { step } = multiCommitOperationState

    const { manualResolutions } = changesState.conflictState
    const conflictState = { ...step.conflictState, manualResolutions }
    this.repositoryStateCache.updateMultiCommitOperationState(
      repository,
      () => ({
        step: { ...step, conflictState },
      })
    )
  }

  private async createStashAndDropPreviousEntry(
    repository: Repository,
    branch: Branch
  ) {
    const entry = await getLastDesktopStashEntryForBranch(repository, branch)
    const gitStore = this.gitStoreCache.get(repository)

    const createdStash = await gitStore.performFailableOperation(() =>
      this.createStashEntry(repository, branch)
    )

    if (createdStash === true && entry !== null) {
      const { stashSha, branchName } = entry
      await gitStore.performFailableOperation(async () => {
        await dropDesktopStashEntry(repository, stashSha)
        log.info(`Dropped stash '${stashSha}' associated with ${branchName}`)
      })
    }

    return createdStash === true
  }

  private async createStashEntry(repository: Repository, branch: Branch) {
    const { changesState } = this.repositoryStateCache.get(repository)
    const { workingDirectory } = changesState
    const untrackedFiles = getUntrackedFiles(workingDirectory)

    return createDesktopStashEntry(repository, branch, untrackedFiles)
  }

  /** This shouldn't be called directly. See `Dispatcher`. */
  public async _popStashEntry(repository: Repository, stashEntry: IStashEntry) {
    const gitStore = this.gitStoreCache.get(repository)
    await gitStore.performFailableOperation(() => {
      return popStashEntry(repository, stashEntry.stashSha)
    })
    log.info(
      `[AppStore. _popStashEntry] popped stash with commit id ${stashEntry.stashSha}`
    )

    this.statsStore.recordStashRestore()
    await this._refreshRepository(repository)
  }

  /** This shouldn't be called directly. See `Dispatcher`. */
  public async _dropStashEntry(
    repository: Repository,
    stashEntry: IStashEntry
  ) {
    const gitStore = this.gitStoreCache.get(repository)
    await gitStore.performFailableOperation(() => {
      return dropDesktopStashEntry(repository, stashEntry.stashSha)
    })
    log.info(
      `[AppStore. _dropStashEntry] dropped stash with commit id ${stashEntry.stashSha}`
    )

    this.statsStore.recordStashDiscard()
    await gitStore.loadStashEntries()
  }

  /** This shouldn't be called directly. See `Dispatcher`. */
  public _setStashedFilesWidth(width: number): Promise<void> {
    this.stashedFilesWidth = { ...this.stashedFilesWidth, value: width }
    setNumber(stashedFilesWidthConfigKey, width)
    this.updateResizableConstraints()
    this.emitUpdate()

    return Promise.resolve()
  }

  public _resetStashedFilesWidth(): Promise<void> {
    this.stashedFilesWidth = {
      ...this.stashedFilesWidth,
      value: defaultStashedFilesWidth,
    }
    localStorage.removeItem(stashedFilesWidthConfigKey)
    this.updateResizableConstraints()
    this.emitUpdate()

    return Promise.resolve()
  }

  public async _testPruneBranches() {
    if (this.currentBranchPruner === null) {
      return
    }

    await this.currentBranchPruner.testPrune()
  }

  public async _showCreateForkDialog(
    repository: RepositoryWithGitHubRepository
  ) {
    const account = getAccountForRepository(this.accounts, repository)
    if (account === null) {
      return
    }
    await this._showPopup({
      type: PopupType.CreateFork,
      repository,
      account,
    })
  }

  /**
   * Converts a local repository to use the given fork
   * as its default remote and associated `GitHubRepository`.
   */
  public async _convertRepositoryToFork(
    repository: RepositoryWithGitHubRepository,
    fork: IAPIFullRepository
  ): Promise<Repository> {
    const gitStore = this.gitStoreCache.get(repository)
    const defaultRemoteName = gitStore.defaultRemote?.name
    const remoteUrl = gitStore.defaultRemote?.url
    const { endpoint } = repository.gitHubRepository

    // make sure there is a default remote (there should be)
    if (defaultRemoteName !== undefined && remoteUrl !== undefined) {
      // update default remote
      if (await gitStore.setRemoteURL(defaultRemoteName, fork.clone_url)) {
        await gitStore.ensureUpstreamRemoteURL(remoteUrl)
        // update associated github repo
        return this.repositoriesStore.setGitHubRepository(
          repository,
          await this.repositoriesStore.upsertGitHubRepository(endpoint, fork)
        )
      }
    }
    return repository
  }

  /**
   * Create a tutorial repository using the given account. The account
   * determines which host (i.e. GitHub.com or a GHES instance) that
   * the tutorial repository should be created on.
   *
   * @param account The account (and thereby the GitHub host) under
   *                which the repository is to be created created
   */
  public async _createTutorialRepository(account: Account) {
    try {
      await this.statsStore.recordTutorialStarted()

      const name = 'desktop-tutorial'
      const path = Path.resolve(await getDefaultDir(), name)

      const apiRepository = await createTutorialRepository(
        account,
        name,
        path,
        (title, value, description) => {
          if (
            this.popupManager.currentPopup?.type ===
            PopupType.CreateTutorialRepository
          ) {
            this.popupManager.updatePopup({
              ...this.popupManager.currentPopup,
              progress: { kind: 'generic', title, value, description },
            })
            this.emitUpdate()
          }
        }
      )

      await this._addTutorialRepository(path, account.endpoint, apiRepository)
      await this.statsStore.recordTutorialRepoCreated()
    } catch (err) {
      sendNonFatalException('tutorialRepoCreation', err)

      if (err instanceof GitError) {
        this.emitError(err)
      } else {
        this.emitError(
          new Error(
            `Failed creating the tutorial repository.\n\n${err.message}`
          )
        )
      }
    } finally {
      this._closePopup(PopupType.CreateTutorialRepository)
    }
  }

  /** This shouldn't be called directly. See `Dispatcher`. */
  public _initializeCherryPickProgress(
    repository: Repository,
    commits: ReadonlyArray<CommitOneLine>
  ) {
    // This shouldn't happen... but in case throw error.
    const lastCommit = forceUnwrap(
      'Unable to initialize cherry-pick progress. No commits provided.',
      commits.at(-1)
    )

    this.repositoryStateCache.updateMultiCommitOperationState(
      repository,
      () => ({
        progress: {
          kind: 'multiCommitOperation',
          value: 0,
          position: 1,
          totalCommitCount: commits.length,
          currentCommitSummary: lastCommit.summary,
        },
      })
    )

    this.emitUpdate()
  }

  private getMultiCommitOperationProgressCallBack(repository: Repository) {
    return (progress: IMultiCommitOperationProgress) => {
      this.repositoryStateCache.updateMultiCommitOperationState(
        repository,
        () => ({
          progress,
        })
      )
      this.emitUpdate()
    }
  }

  /**
   * Multi selection on the commit list can give an order of 1, 5, 3 if that is
   * how the user selected them. However, we want to main chronological ordering
   * of the commits to reduce the chance of conflicts during interact rebasing.
   * Thus, assuming 1 is the first commit made by the user and 5 is the last. We
   * want the order to be, 1, 3, 5.
   */
  private orderCommitsByHistory(
    repository: Repository,
    commits: ReadonlyArray<CommitOneLine>
  ) {
    const { compareState } = this.repositoryStateCache.get(repository)
    const { commitSHAs } = compareState

    return [...commits].sort(
      (a, b) => commitSHAs.indexOf(b.sha) - commitSHAs.indexOf(a.sha)
    )
  }

  /** This shouldn't be called directly. See `Dispatcher`. */
  public async _cherryPick(
    repository: Repository,
    commits: ReadonlyArray<CommitOneLine>
  ): Promise<CherryPickResult> {
    if (commits.length === 0) {
      log.error('[_cherryPick] - Unable to cherry-pick. No commits provided.')
      return CherryPickResult.UnableToStart
    }

    const orderedCommits = this.orderCommitsByHistory(repository, commits)

    await this._refreshRepository(repository)

    const progressCallback =
      this.getMultiCommitOperationProgressCallBack(repository)
    const gitStore = this.gitStoreCache.get(repository)
    const result = await gitStore.performFailableOperation(() =>
      cherryPick(repository, orderedCommits, progressCallback)
    )

    return result || CherryPickResult.Error
  }

  /**
   * Checks for uncommitted changes
   *
   * If uncommitted changes exist, ask user to stash, retry provided retry
   * action and return true.
   *
   * If no uncommitted changes, return false.
   *
   * This shouldn't be called directly. See `Dispatcher`.
   */
  public _checkForUncommittedChanges(
    repository: Repository,
    retryAction: RetryAction
  ): boolean {
    const { changesState } = this.repositoryStateCache.get(repository)
    const hasChanges = changesState.workingDirectory.files.length > 0
    if (!hasChanges) {
      return false
    }

    this._showPopup({
      type: PopupType.LocalChangesOverwritten,
      repository,
      retryAction,
      files: changesState.workingDirectory.files.map(f => f.path),
    })

    return true
  }

  /**
   * Attempts to checkout target branch and return it's name after checkout.
   * This is useful if you want the local name when checking out a potentially
   * remote branch during an operation.
   *
   * Note: This does not do any existing changes checking like _checkout does.
   *
   * This shouldn't be called directly. See `Dispatcher`.
   */
  public async _checkoutBranchReturnName(
    repository: Repository,
    targetBranch: Branch
  ): Promise<string | undefined> {
    const gitStore = this.gitStoreCache.get(repository)

    const checkoutSuccessful = await this.withAuthenticatingUser(
      repository,
      (r, account) => {
        return gitStore.performFailableOperation(() =>
          checkoutBranch(repository, account, targetBranch)
        )
      }
    )

    if (checkoutSuccessful !== true) {
      return
    }

    const status = await gitStore.loadStatus()
    return status?.currentBranch
  }

  /** This shouldn't be called directly. See `Dispatcher`. */
  public async _abortCherryPick(
    repository: Repository,
    sourceBranch: Branch | null
  ): Promise<void> {
    const gitStore = this.gitStoreCache.get(repository)

    await gitStore.performFailableOperation(() => abortCherryPick(repository))

    await this.checkoutBranchIfNotNull(repository, sourceBranch)
  }

  /** This shouldn't be called directly. See `Dispatcher`. */
  public _setCherryPickBranchCreated(
    repository: Repository,
    branchCreated: boolean
  ): void {
    const { multiCommitOperationState: opState } =
      this.repositoryStateCache.get(repository)

    if (
      opState === null ||
      opState.operationDetail.kind !== MultiCommitOperationKind.CherryPick
    ) {
      log.error(
        '[setCherryPickBranchCreated] - Not in cherry-pick operation state'
      )
      return
    }

    // An update is not emitted here because there is no need
    // to trigger a re-render at this point. (storing for later)
    this.repositoryStateCache.updateMultiCommitOperationState(
      repository,
      () => ({
        operationDetail: { ...opState.operationDetail, branchCreated },
      })
    )
  }

  /** This shouldn't be called directly. See `Dispatcher`. */
  public async _continueCherryPick(
    repository: Repository,
    files: ReadonlyArray<WorkingDirectoryFileChange>,
    manualResolutions: ReadonlyMap<string, ManualConflictResolution>
  ): Promise<CherryPickResult> {
    const progressCallback =
      this.getMultiCommitOperationProgressCallBack(repository)

    const gitStore = this.gitStoreCache.get(repository)
    const result = await gitStore.performFailableOperation(() =>
      continueCherryPick(repository, files, manualResolutions, progressCallback)
    )

    return result || CherryPickResult.Error
  }

  /** This shouldn't be called directly. See `Dispatcher`. */
  public async _setCherryPickProgressFromState(repository: Repository) {
    const snapshot = await getCherryPickSnapshot(repository)
    if (snapshot === null) {
      return
    }

    this.repositoryStateCache.updateMultiCommitOperationState(
      repository,
      () => ({
        progress: snapshot.progress,
      })
    )
  }

  /** This shouldn't be called directly. See `Dispatcher`. */
  public async _clearCherryPickingHead(
    repository: Repository,
    sourceBranch: Branch | null
  ): Promise<void> {
    if (!isCherryPickHeadFound(repository)) {
      return
    }

    const gitStore = this.gitStoreCache.get(repository)
    await gitStore.performFailableOperation(() => abortCherryPick(repository))

    await this.checkoutBranchIfNotNull(repository, sourceBranch)

    return this._refreshRepository(repository)
  }

  private async checkoutBranchIfNotNull(
    repository: Repository,
    sourceBranch: Branch | null
  ) {
    if (sourceBranch === null) {
      return
    }

    const gitStore = this.gitStoreCache.get(repository)
    await this.withAuthenticatingUser(repository, async (r, account) => {
      await gitStore.performFailableOperation(() =>
        checkoutBranch(repository, account, sourceBranch)
      )
    })
  }

  /** This shouldn't be called directly. See `Dispatcher`. */
  public async _setDragElement(dragElement: DragElement | null): Promise<void> {
    this.currentDragElement = dragElement
    this.emitUpdate()
  }

  /** This shouldn't be called directly. See `Dispatcher`. */
  public async _getBranchAheadBehind(
    repository: Repository,
    branch: Branch
  ): Promise<IAheadBehind | null> {
    return getBranchAheadBehind(repository, branch)
  }

  public _setLastThankYou(lastThankYou: ILastThankYou) {
    // don't update if same length and same version (assumption
    // is that update will be either adding a user or updating version)
    const sameVersion =
      this.lastThankYou !== undefined &&
      this.lastThankYou.version === lastThankYou.version

    const sameNumCheckedUsers =
      this.lastThankYou !== undefined &&
      this.lastThankYou.checkedUsers.length === lastThankYou.checkedUsers.length

    if (sameVersion && sameNumCheckedUsers) {
      return
    }

    setObject(lastThankYouKey, lastThankYou)
    this.lastThankYou = lastThankYou

    this.emitUpdate()
  }

  /** This shouldn't be called directly. See `Dispatcher`. */
  public async _reorderCommits(
    repository: Repository,
    commitsToReorder: ReadonlyArray<Commit>,
    beforeCommit: Commit | null,
    lastRetainedCommitRef: string | null
  ): Promise<RebaseResult> {
    if (commitsToReorder.length === 0) {
      log.error('[_reorder] - Unable to reorder. No commits provided.')
      return RebaseResult.Error
    }

    const progressCallback =
      this.getMultiCommitOperationProgressCallBack(repository)
    const gitStore = this.gitStoreCache.get(repository)
    const result = await gitStore.performFailableOperation(() =>
      reorder(
        repository,
        commitsToReorder,
        beforeCommit,
        lastRetainedCommitRef,
        progressCallback
      )
    )

    return result || RebaseResult.Error
  }

  /** This shouldn't be called directly. See `Dispatcher`. */
  public async _squash(
    repository: Repository,
    toSquash: ReadonlyArray<Commit>,
    squashOnto: Commit,
    lastRetainedCommitRef: string | null,
    commitContext: ICommitContext
  ): Promise<RebaseResult> {
    if (toSquash.length === 0) {
      log.error('[_squash] - Unable to squash. No commits provided.')
      return RebaseResult.Error
    }

    const progressCallback =
      this.getMultiCommitOperationProgressCallBack(repository)
    const commitMessage = await formatCommitMessage(repository, commitContext)
    const gitStore = this.gitStoreCache.get(repository)
    const result = await gitStore.performFailableOperation(() =>
      squash(
        repository,
        toSquash,
        squashOnto,
        lastRetainedCommitRef,
        commitMessage,
        progressCallback
      )
    )

    return result || RebaseResult.Error
  }

  /** This shouldn't be called directly. See `Dispatcher`. */
  public async _undoMultiCommitOperation(
    mcos: IMultiCommitOperationState,
    repository: Repository,
    commitsCount: number
  ): Promise<boolean> {
    const {
      branchesState,
      multiCommitOperationUndoState,
      changesState: { workingDirectory },
    } = this.repositoryStateCache.get(repository)
    const { operationDetail } = mcos
    const { kind } = operationDetail

    if (multiCommitOperationUndoState === null) {
      log.error(
        `[_undoMultiCommitOperation] - Could not undo ${kind}. There is no undo info available.`
      )
      return false
    }

    const { undoSha, branchName } = multiCommitOperationUndoState

    if (workingDirectory.files.length > 0) {
      log.error(
        `[_undoMultiCommitOperation] - Could not undo ${kind}. This would delete the local changes that exist on the branch.`
      )
      return false
    }

    const { tip } = branchesState
    if (tip.kind !== TipState.Valid || tip.branch.name !== branchName) {
      log.error(
        `[_undoMultiCommitOperation] - Could not undo ${kind}.  User no longer on branch the ${kind} occurred on.`
      )
      return false
    }

    if (undoSha === null) {
      log.error('[_undoMultiCommitOperation] - Could not determine undo sha')
      return false
    }

    // If a new branch is created as part of the cherry-pick,
    // We just want to delete it, no need to reset it.
    if (
      operationDetail.kind === MultiCommitOperationKind.CherryPick &&
      operationDetail.branchCreated
    ) {
      this._deleteBranch(
        repository,
        tip.branch,
        false,
        operationDetail.sourceBranch
      )
      return true
    }

    const gitStore = this.gitStoreCache.get(repository)
    const result = await gitStore.performFailableOperation(() =>
      reset(repository, GitResetMode.Hard, undoSha)
    )

    if (result !== true) {
      return false
    }

    let banner: Banner

    switch (kind) {
      case MultiCommitOperationKind.Squash:
        banner = {
          type: BannerType.SquashUndone,
          commitsCount,
        }
        break
      case MultiCommitOperationKind.Reorder:
        banner = {
          type: BannerType.ReorderUndone,
          commitsCount,
        }
        break
      case MultiCommitOperationKind.CherryPick:
        const sourceBranch =
          operationDetail.kind === MultiCommitOperationKind.CherryPick
            ? operationDetail.sourceBranch
            : null
        await this.checkoutBranchIfNotNull(repository, sourceBranch)
        banner = {
          type: BannerType.CherryPickUndone,
          targetBranchName: branchName,
          countCherryPicked: commitsCount,
        }
        break
      case MultiCommitOperationKind.Rebase:
      case MultiCommitOperationKind.Merge:
        throw new Error(
          `Unexpected multi commit operation kind to undo ${kind}`
        )
      default:
        assertNever(kind, `Unsupported multi operation kind to undo ${kind}`)
    }

    this._setBanner(banner)

    await this._loadStatus(repository)

    const stateAfter = this.repositoryStateCache.get(repository)
    // Cherry-pick doesn't require a force push but squash and reorder may. (rebase, merge not supported)
    if (
      stateAfter.branchesState.tip.kind === TipState.Valid &&
      kind !== MultiCommitOperationKind.CherryPick
    ) {
      this._addBranchToForcePushList(
        repository,
        stateAfter.branchesState.tip,
        tip.branch.tip.sha
      )
    }

    await this._refreshRepository(repository)

    return true
  }

  /** This shouldn't be called directly. See `Dispatcher`. */
  public _addBranchToForcePushList = (
    repository: Repository,
    tipWithBranch: IValidBranch,
    beforeChangeSha: string
  ) => {
    // if the commit id of the branch is unchanged, it can be excluded from
    // this list
    if (tipWithBranch.branch.tip.sha === beforeChangeSha) {
      return
    }

    const currentState = this.repositoryStateCache.get(repository)
    const { forcePushBranches } = currentState.branchesState

    const updatedMap = new Map<string, string>(forcePushBranches)
    updatedMap.set(
      tipWithBranch.branch.nameWithoutRemote,
      tipWithBranch.branch.tip.sha
    )

    this.repositoryStateCache.updateBranchesState(repository, () => ({
      forcePushBranches: updatedMap,
    }))
  }

  /** This shouldn't be called directly. See `Dispatcher`. */
  public _setMultiCommitOperationUndoState(
    repository: Repository,
    tip: IValidBranch
  ): void {
    // An update is not emitted here because there is no need
    // to trigger a re-render at this point. (storing for later)
    this.repositoryStateCache.updateMultiCommitOperationUndoState(
      repository,
      () => ({
        undoSha: getTipSha(tip),
        branchName: tip.branch.name,
      })
    )
  }

  /** This shouldn't be called directly. See `Dispatcher`. */
  public async _handleConflictsDetectedOnError(
    repository: Repository,
    currentBranch: string,
    theirBranch: string
  ): Promise<void> {
    const { multiCommitOperationState } =
      this.repositoryStateCache.get(repository)

    if (multiCommitOperationState === null) {
      const gitStore = this.gitStoreCache.get(repository)

      const targetBranch = gitStore.allBranches.find(
        branch => branch.name === currentBranch
      )

      if (targetBranch === undefined) {
        return
      }

      const sourceBranch = gitStore.allBranches.find(
        branch => branch.name === theirBranch
      )

      this._initializeMultiCommitOperation(
        repository,
        {
          kind: MultiCommitOperationKind.Merge,
          isSquash: false,
          sourceBranch: sourceBranch ?? null,
        },
        targetBranch,
        [],
        targetBranch.tip.sha
      )
    }

    this._setMultiCommitOperationStep(repository, {
      kind: MultiCommitOperationStepKind.ShowConflicts,
      conflictState: {
        kind: 'multiCommitOperation',
        manualResolutions: new Map<string, ManualConflictResolution>(),
        ourBranch: currentBranch,
        theirBranch,
      },
    })

    return this._showPopup({
      type: PopupType.MultiCommitOperation,
      repository,
    })
  }

  /** This shouldn't be called directly. See `Dispatcher`. */
  public async _setMultiCommitOperationStep(
    repository: Repository,
    step: MultiCommitOperationStep
  ): Promise<void> {
    this.repositoryStateCache.updateMultiCommitOperationState(
      repository,
      () => ({
        step,
      })
    )

    this.emitUpdate()
  }

  public _setMultiCommitOperationTargetBranch(
    repository: Repository,
    targetBranch: Branch
  ): void {
    this.repositoryStateCache.updateMultiCommitOperationState(
      repository,
      () => ({
        targetBranch,
      })
    )
  }

  /** This shouldn't be called directly. See `Dispatcher`. */
  public _endMultiCommitOperation(repository: Repository): void {
    this.repositoryStateCache.clearMultiCommitOperationState(repository)
    this.emitUpdate()
  }

  /** This shouldn't be called directly. See `Dispatcher`. */
  public _initializeMultiCommitOperation(
    repository: Repository,
    operationDetail: MultiCommitOperationDetail,
    targetBranch: Branch | null,
    commits: ReadonlyArray<Commit | CommitOneLine>,
    originalBranchTip: string | null,
    emitUpdate: boolean = true
  ): void {
    this.repositoryStateCache.initializeMultiCommitOperationState(repository, {
      step: {
        kind: MultiCommitOperationStepKind.ShowProgress,
      },
      operationDetail,
      progress: {
        kind: 'multiCommitOperation',
        currentCommitSummary: commits.length > 0 ? commits[0].summary : '',
        position: 1,
        totalCommitCount: commits.length,
        value: 0,
      },
      userHasResolvedConflicts: false,
      originalBranchTip,
      targetBranch,
    })

    if (!emitUpdate) {
      return
    }

    this.emitUpdate()
  }

  public _setShowCIStatusPopover(showCIStatusPopover: boolean) {
    if (this.showCIStatusPopover !== showCIStatusPopover) {
      this.showCIStatusPopover = showCIStatusPopover
      this.emitUpdate()
    }
  }

  public _toggleCIStatusPopover() {
    this.showCIStatusPopover = !this.showCIStatusPopover
    this.emitUpdate()
  }

  private onChecksFailedNotification = async (
    repository: RepositoryWithGitHubRepository,
    pullRequest: PullRequest,
    commitMessage: string,
    commitSha: string,
    checks: ReadonlyArray<IRefCheck>
  ) => {
    const selectedRepository =
      this.selectedRepository ?? (await this._selectRepository(repository))

    const popup: Popup = {
      type: PopupType.PullRequestChecksFailed,
      pullRequest,
      repository,
      shouldChangeRepository: true,
      commitMessage,
      commitSha,
      checks,
    }

    // If the repository doesn't match the one from the notification, just show
    // the popup which will suggest to switch to that repo.
    if (
      selectedRepository === null ||
      selectedRepository.hash !== repository.hash
    ) {
      this.statsStore.recordChecksFailedDialogOpen()
      return this._showPopup(popup)
    }

    const state = this.repositoryStateCache.get(repository)

    const { branchesState } = state
    const { tip } = branchesState
    const currentBranch = tip.kind === TipState.Valid ? tip.branch : null

    if (currentBranch !== null && currentBranch.name === pullRequest.head.ref) {
      // If it's the same branch, just show the existing CI check run popover
      this._setShowCIStatusPopover(true)
    } else {
      this.statsStore.recordChecksFailedDialogOpen()

      // If there is no current branch or it's different than the PR branch,
      // show the checks failed dialog, but it won't offer to switch to the
      // repository.
      return this._showPopup({
        ...popup,
        shouldChangeRepository: false,
      })
    }
  }

  private onPullRequestReviewSubmitNotification = async (
    repository: RepositoryWithGitHubRepository,
    pullRequest: PullRequest,
    review: ValidNotificationPullRequestReview
  ) => {
    const selectedRepository =
      this.selectedRepository ?? (await this._selectRepository(repository))

    const state = this.repositoryStateCache.get(repository)

    const { branchesState } = state
    const { tip } = branchesState
    const currentBranch = tip.kind === TipState.Valid ? tip.branch : null

    return this._showPopup({
      type: PopupType.PullRequestReview,
      shouldCheckoutBranch:
        currentBranch !== null && currentBranch.name !== pullRequest.head.ref,
      shouldChangeRepository:
        selectedRepository === null ||
        selectedRepository.hash !== repository.hash,
      review,
      pullRequest,
      repository,
    })
  }

  private onPullRequestCommentNotification = async (
    repository: RepositoryWithGitHubRepository,
    pullRequest: PullRequest,
    comment: IAPIComment
  ) => {
    const selectedRepository =
      this.selectedRepository ?? (await this._selectRepository(repository))

    const state = this.repositoryStateCache.get(repository)

    const { branchesState } = state
    const { tip } = branchesState
    const currentBranch = tip.kind === TipState.Valid ? tip.branch : null

    return this._showPopup({
      type: PopupType.PullRequestComment,
      shouldCheckoutBranch:
        currentBranch !== null && currentBranch.name !== pullRequest.head.ref,
      shouldChangeRepository:
        selectedRepository === null ||
        selectedRepository.hash !== repository.hash,
      comment,
      pullRequest,
      repository,
    })
  }

  public async _startPullRequest(repository: Repository) {
    const { tip, defaultBranch } =
      this.repositoryStateCache.get(repository).branchesState

    if (tip.kind !== TipState.Valid) {
      // Shouldn't even be able to get here if so - just a type check
      return
    }

    const currentBranch = tip.branch
    this._initializePullRequestPreview(repository, defaultBranch, currentBranch)
  }

  private async _initializePullRequestPreview(
    repository: Repository,
    baseBranch: Branch | null,
    currentBranch: Branch
  ) {
    if (baseBranch === null) {
      this.showPullRequestPopupNoBaseBranch(repository, currentBranch)
      return
    }

    const gitStore = this.gitStoreCache.get(repository)

    const pullRequestCommits = await gitStore.getCommitsBetweenBranches(
      baseBranch,
      currentBranch
    )

    const commitsBetweenBranches = pullRequestCommits.map(c => c.sha)

    // A user may compare two branches with no changes between them.
    const emptyChangeSet = { files: [], linesAdded: 0, linesDeleted: 0 }
    const changesetData =
      commitsBetweenBranches.length > 0
        ? await gitStore.performFailableOperation(() =>
            getBranchMergeBaseChangedFiles(
              repository,
              baseBranch.name,
              currentBranch.name,
              commitsBetweenBranches[0]
            )
          )
        : emptyChangeSet

    if (changesetData === undefined) {
      return
    }

    const hasMergeBase = changesetData !== null
    // We don't care how many commits exist on the unrelated history that
    // can't be merged.
    const commitSHAs = hasMergeBase ? commitsBetweenBranches : []

    this.repositoryStateCache.initializePullRequestState(repository, {
      baseBranch,
      commitSHAs,
      commitSelection: {
        shas: commitSHAs,
        shasInDiff: commitSHAs,
        isContiguous: true,
        changesetData: changesetData ?? emptyChangeSet,
        file: null,
        diff: null,
      },
      mergeStatus:
        commitSHAs.length > 0 || !hasMergeBase
          ? {
              kind: hasMergeBase
                ? ComputedAction.Loading
                : ComputedAction.Invalid,
            }
          : null,
    })

    this.emitUpdate()

    if (commitSHAs.length > 0) {
      this.setupPRMergeTreePromise(repository, baseBranch, currentBranch)
    }

    if (changesetData !== null && changesetData.files.length > 0) {
      await this._changePullRequestFileSelection(
        repository,
        changesetData.files[0]
      )
    }

    this.showPullRequestPopup(repository, currentBranch, commitSHAs)
  }

  public showPullRequestPopupNoBaseBranch(
    repository: Repository,
    currentBranch: Branch
  ) {
    this.repositoryStateCache.initializePullRequestState(repository, {
      baseBranch: null,
      commitSHAs: null,
      commitSelection: null,
      mergeStatus: null,
    })

    this.emitUpdate()

    this.showPullRequestPopup(repository, currentBranch, [])
  }

  public showPullRequestPopup(
    repository: Repository,
    currentBranch: Branch,
    commitSHAs: ReadonlyArray<string>
  ) {
    if (this.popupManager.areTherePopupsOfType(PopupType.StartPullRequest)) {
      return
    }

    this.statsStore.recordPreviewedPullRequest()

    const { branchesState, localCommitSHAs } =
      this.repositoryStateCache.get(repository)
    const { allBranches, recentBranches, defaultBranch, currentPullRequest } =
      branchesState
    const gitStore = this.gitStoreCache.get(repository)
    /*  We only want branches that are also on dotcom such that, when we ask a
     *  user to create a pull request, the base branch also exists on dotcom.
     */
    const remote = isForkedRepositoryContributingToParent(repository)
      ? UpstreamRemoteName
      : gitStore.defaultRemote?.name
    const prBaseBranches = allBranches.filter(
      b => b.upstreamRemoteName === remote || b.remoteName === remote
    )
    const prRecentBaseBranches = recentBranches.filter(
      b => b.upstreamRemoteName === remote || b.remoteName === remote
    )
    const { imageDiffType, selectedExternalEditor, showSideBySideDiff } =
      this.getState()

    const nonLocalCommitSHA =
      commitSHAs.length > 0 && !localCommitSHAs.includes(commitSHAs[0])
        ? commitSHAs[0]
        : null

    this._showPopup({
      type: PopupType.StartPullRequest,
      prBaseBranches,
      prRecentBaseBranches,
      currentBranch,
      defaultBranch,
      imageDiffType,
      repository,
      externalEditorLabel: selectedExternalEditor ?? undefined,
      nonLocalCommitSHA,
      showSideBySideDiff,
      currentBranchHasPullRequest: currentPullRequest !== null,
    })
  }

  public async _changePullRequestFileSelection(
    repository: Repository,
    file: CommittedFileChange
  ): Promise<void> {
    const { branchesState, pullRequestState } =
      this.repositoryStateCache.get(repository)

    if (
      branchesState.tip.kind !== TipState.Valid ||
      pullRequestState === null
    ) {
      return
    }

    const currentBranch = branchesState.tip.branch
    const { baseBranch, commitSHAs } = pullRequestState
    if (commitSHAs === null || baseBranch === null) {
      return
    }

    this.repositoryStateCache.updatePullRequestCommitSelection(
      repository,
      () => ({
        file,
        diff: null,
      })
    )

    this.emitUpdate()

    if (commitSHAs.length === 0) {
      // Shouldn't happen at this point, but if so moving forward doesn't
      // make sense
      return
    }

    const diff =
      (await this.gitStoreCache
        .get(repository)
        .performFailableOperation(() =>
          getBranchMergeBaseDiff(
            repository,
            file,
            baseBranch.name,
            currentBranch.name,
            this.hideWhitespaceInPullRequestDiff,
            commitSHAs[0]
          )
        )) ?? null

    const { pullRequestState: stateAfterLoad } =
      this.repositoryStateCache.get(repository)
    const selectedFileAfterDiffLoad = stateAfterLoad?.commitSelection?.file

    if (selectedFileAfterDiffLoad?.id !== file.id) {
      // this means user has clicked on another file since loading the diff
      return
    }

    this.repositoryStateCache.updatePullRequestCommitSelection(
      repository,
      () => ({
        diff,
      })
    )

    this.emitUpdate()
  }

  public _setPullRequestFileListWidth(width: number): Promise<void> {
    this.pullRequestFileListWidth = {
      ...this.pullRequestFileListWidth,
      value: width,
    }
    setNumber(pullRequestFileListConfigKey, width)
    this.updatePullRequestResizableConstraints()
    this.emitUpdate()

    return Promise.resolve()
  }

  public _resetPullRequestFileListWidth(): Promise<void> {
    this.pullRequestFileListWidth = {
      ...this.pullRequestFileListWidth,
      value: defaultPullRequestFileListWidth,
    }
    localStorage.removeItem(pullRequestFileListConfigKey)
    this.updatePullRequestResizableConstraints()
    this.emitUpdate()

    return Promise.resolve()
  }

  public _updatePullRequestBaseBranch(
    repository: Repository,
    baseBranch: Branch
  ) {
    const { branchesState, pullRequestState } =
      this.repositoryStateCache.get(repository)
    const { tip } = branchesState

    if (tip.kind !== TipState.Valid) {
      return
    }

    if (pullRequestState === null) {
      // This would mean the user submitted PR after requesting base branch
      // update.
      return
    }

    this._initializePullRequestPreview(repository, baseBranch, tip.branch)
  }

  private setupPRMergeTreePromise(
    repository: Repository,
    baseBranch: Branch,
    compareBranch: Branch
  ) {
    this.setupMergabilityPromise(repository, baseBranch, compareBranch).then(
      (mergeStatus: MergeTreeResult | null) => {
        this.repositoryStateCache.updatePullRequestState(repository, () => ({
          mergeStatus,
        }))
        this.emitUpdate()
      }
    )
  }

  public _quitApp(evenIfUpdating: boolean) {
    if (evenIfUpdating) {
      sendWillQuitEvenIfUpdatingSync()
    }

    quitApp()
  }

  public _cancelQuittingApp() {
    sendCancelQuittingSync()
  }

  public _setPullRequestSuggestedNextAction(
    value: PullRequestSuggestedNextAction
  ) {
    this.pullRequestSuggestedNextAction = value

    localStorage.setItem(pullRequestSuggestedNextActionKey, value)

    this.emitUpdate()
  }

  private isResizePaneActive() {
    if (document.activeElement === null) {
      return false
    }

    const appMenuBar = document.getElementById('app-menu-bar')

    // Don't track windows menu items as focused elements for keeping
    // track of recently focused elements we want to act upon
    if (appMenuBar?.contains(document.activeElement)) {
      return this.resizablePaneActive
    }

    return (
      document.activeElement.closest(`.${resizableComponentClass}`) !== null
    )
  }

  public _appFocusedElementChanged() {
    const resizablePaneActive = this.isResizePaneActive()

    if (resizablePaneActive !== this.resizablePaneActive) {
      this.resizablePaneActive = resizablePaneActive
      this.emitUpdate()
    }
  }
}

/**
 * Map the cached state of the compare view to an action
 * to perform which is then used to compute the compare
 * view contents.
 */
function getInitialAction(
  cachedState: IDisplayHistory | ICompareBranch
): CompareAction {
  if (cachedState.kind === HistoryTabMode.History) {
    return {
      kind: HistoryTabMode.History,
    }
  }

  const { comparisonMode, comparisonBranch } = cachedState

  return {
    kind: HistoryTabMode.Compare,
    comparisonMode,
    branch: comparisonBranch,
  }
}

function userIsStartingMultiCommitOperation(
  currentPopup: Popup | null,
  state: IMultiCommitOperationState | null
) {
  if (currentPopup === null || state === null) {
    return false
  }

  if (currentPopup.type !== PopupType.MultiCommitOperation) {
    return false
  }

  if (
    state.step.kind === MultiCommitOperationStepKind.ChooseBranch ||
    state.step.kind === MultiCommitOperationStepKind.WarnForcePush ||
    state.step.kind === MultiCommitOperationStepKind.ShowProgress
  ) {
    return true
  }

  return false
}

function isLocalChangesOverwrittenError(error: Error): boolean {
  if (error instanceof ErrorWithMetadata) {
    return isLocalChangesOverwrittenError(error.underlyingError)
  }

  return (
    error instanceof GitError &&
    error.result.gitError === DugiteError.LocalChangesOverwritten
  )
}

function constrain(
  value: IConstrainedValue | number,
  min = -Infinity,
  max = Infinity
): IConstrainedValue {
  // Match CSS's behavior where min-width takes precedence over max-width
  // See https://stackoverflow.com/a/16063871
  const constrainedMax = max < min ? min : max
  return {
    value: typeof value === 'number' ? value : value.value,
    min,
    max: constrainedMax,
  }
}<|MERGE_RESOLUTION|>--- conflicted
+++ resolved
@@ -82,15 +82,12 @@
   getCurrentWindowZoomFactor,
   updatePreferredAppMenuItemLabels,
   updateAccounts,
-<<<<<<< HEAD
-  getLocaleCountryCode,
-=======
   setWindowZoomFactor,
   onShowInstallingUpdate,
   sendWillQuitEvenIfUpdatingSync,
   quitApp,
   sendCancelQuittingSync,
->>>>>>> 32498687
+  getLocaleCountryCode,
 } from '../../ui/main-process-proxy'
 import {
   API,
@@ -236,14 +233,10 @@
 } from './updates/changes-state'
 import { ManualConflictResolution } from '../../models/manual-conflict-resolution'
 import { BranchPruner } from './helpers/branch-pruner'
-<<<<<<< HEAD
 import {
-  enableHideWhitespaceInDiffOption,
   enableLocaleAwareFormatting,
+  enableMultiCommitDiffs,
 } from '../feature-flag'
-=======
-import { enableMultiCommitDiffs } from '../feature-flag'
->>>>>>> 32498687
 import { Banner, BannerType } from '../../models/banner'
 import { ComputedAction } from '../../models/computed-action'
 import {
@@ -323,11 +316,8 @@
 import * as ipcRenderer from '../ipc-renderer'
 import { pathExists } from '../../ui/lib/path-exists'
 import { offsetFromNow } from '../offset-from'
-<<<<<<< HEAD
 import { setFormattingLocaleFromCountryCode } from '../formatting-locale'
-=======
 import { findContributionTargetDefaultBranch } from '../branch'
->>>>>>> 32498687
 import { ValidNotificationPullRequestReview } from '../valid-notification-pull-request-review'
 import { determineMergeability } from '../git/merge-tree'
 import { PopupManager } from '../popup-manager'
@@ -2124,15 +2114,12 @@
 
     this.lastThankYou = getObject<ILastThankYou>(lastThankYouKey)
 
-<<<<<<< HEAD
     await userLocalePromise
-=======
     this.pullRequestSuggestedNextAction =
       getEnum(
         pullRequestSuggestedNextActionKey,
         PullRequestSuggestedNextAction
       ) ?? defaultPullRequestSuggestedNextAction
->>>>>>> 32498687
 
     this.emitUpdateNow()
 
