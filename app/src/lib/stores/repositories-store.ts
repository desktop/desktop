import {
  RepositoriesDatabase,
  IDatabaseGitHubRepository,
  IDatabaseOwner,
  IDatabaseProtectedBranch,
} from '../databases/repositories-database'
import { Owner } from '../../models/owner'
import {
  GitHubRepository,
  GitHubRepositoryPermission,
} from '../../models/github-repository'
import { Repository } from '../../models/repository'
import { fatalError } from '../fatal-error'
import { IAPIRepository, IAPIBranch, IAPIRepositoryPermissions } from '../api'
import { TypedBaseStore } from './base-store'
<<<<<<< HEAD
import { WorkflowPreferences } from '../../models/workflow-preferences'
=======
import { clearTagsToPush } from './helpers/tags-to-push-storage'
>>>>>>> 067f01f8

/** The store for local repositories. */
export class RepositoriesStore extends TypedBaseStore<
  ReadonlyArray<Repository>
> {
  private db: RepositoriesDatabase

  // Key-repo ID, Value-date
  private lastStashCheckCache = new Map<number, number>()

  /**
   * Key is the GitHubRepository id, value is the protected branch count reported
   * by the GitHub API.
   */
  private branchProtectionSettingsFoundCache = new Map<number, boolean>()

  /**
   * Key is the lookup by the GitHubRepository id and branch name, value is the
   * flag whether this branch is considered protected by the GitHub API
   */
  private protectionEnabledForBranchCache = new Map<string, boolean>()

  public constructor(db: RepositoriesDatabase) {
    super()

    this.db = db
  }

  /** Find the matching GitHub repository or add it if it doesn't exist. */
  public async upsertGitHubRepository(
    endpoint: string,
    apiRepository: IAPIRepository
  ): Promise<GitHubRepository> {
    return this.db.transaction(
      'rw',
      this.db.repositories,
      this.db.gitHubRepositories,
      this.db.owners,
      async () => {
        const gitHubRepository = await this.db.gitHubRepositories
          .where('cloneURL')
          .equals(apiRepository.clone_url)
          .limit(1)
          .first()

        if (gitHubRepository == null) {
          return this.putGitHubRepository(endpoint, apiRepository)
        } else {
          return this.buildGitHubRepository(gitHubRepository)
        }
      }
    )
  }

  private async buildGitHubRepository(
    dbRepo: IDatabaseGitHubRepository
  ): Promise<GitHubRepository> {
    const owner = await this.db.owners.get(dbRepo.ownerID)

    if (owner == null) {
      throw new Error(`Couldn't find repository owner ${dbRepo.ownerID}`)
    }

    let parent: GitHubRepository | null = null
    if (dbRepo.parentID) {
      parent = await this.findGitHubRepositoryByID(dbRepo.parentID)
    }

    return new GitHubRepository(
      dbRepo.name,
      new Owner(owner.login, owner.endpoint, owner.id!),
      dbRepo.id!,
      dbRepo.private,
      dbRepo.htmlURL,
      dbRepo.defaultBranch,
      dbRepo.cloneURL,
      dbRepo.issuesEnabled,
      dbRepo.isArchived,
      dbRepo.permissions,
      parent
    )
  }

  /** Find a GitHub repository by its DB ID. */
  public async findGitHubRepositoryByID(
    id: number
  ): Promise<GitHubRepository | null> {
    const gitHubRepository = await this.db.gitHubRepositories.get(id)
    if (!gitHubRepository) {
      return null
    }

    return this.buildGitHubRepository(gitHubRepository)
  }

  /** Get all the local repositories. */
  public getAll(): Promise<ReadonlyArray<Repository>> {
    return this.db.transaction(
      'r',
      this.db.repositories,
      this.db.gitHubRepositories,
      this.db.owners,
      async () => {
        const inflatedRepos = new Array<Repository>()
        const repos = await this.db.repositories.toArray()
        for (const repo of repos) {
          let inflatedRepo: Repository | null = null
          let gitHubRepository: GitHubRepository | null = null
          if (repo.gitHubRepositoryID) {
            gitHubRepository = await this.findGitHubRepositoryByID(
              repo.gitHubRepositoryID
            )
          }

          inflatedRepo = new Repository(
            repo.path,
            repo.id!,
            gitHubRepository,
            repo.missing,
            repo.workflowPreferences,
            repo.isTutorialRepository
          )
          inflatedRepos.push(inflatedRepo)
        }

        return inflatedRepos
      }
    )
  }

  /**
   * Add a tutorial repository.
   *
   * This method differs from the `addRepository` method in that it
   * requires that the repository has been created on the remote and
   * set up to track it. Given that tutorial repositories are created
   * from the no-repositories blank slate it shouldn't be possible for
   * another repository with the same path to exist but in case that
   * changes in the future this method will set the tutorial flag on
   * the existing repository at the given path.
   */
  public async addTutorialRepository(
    path: string,
    endpoint: string,
    apiRepository: IAPIRepository
  ) {
    await this.db.transaction(
      'rw',
      this.db.repositories,
      this.db.gitHubRepositories,
      this.db.owners,
      async () => {
        const gitHubRepository = await this.upsertGitHubRepository(
          endpoint,
          apiRepository
        )

        const existingRepo = await this.db.repositories.get({ path })
        const existingRepoId =
          existingRepo && existingRepo.id !== null ? existingRepo.id : undefined

        return await this.db.repositories.put(
          {
            path,
            gitHubRepositoryID: gitHubRepository.dbID,
            missing: false,
            lastStashCheckDate: null,
            isTutorialRepository: true,
          },
          existingRepoId
        )
      }
    )

    this.emitUpdatedRepositories()
  }

  /**
   * Add a new local repository.
   *
   * If a repository already exists with that path, it will be returned instead.
   */
  public async addRepository(path: string): Promise<Repository> {
    const repository = await this.db.transaction(
      'rw',
      this.db.repositories,
      this.db.gitHubRepositories,
      this.db.owners,
      async () => {
        const repos = await this.db.repositories.toArray()
        const record = repos.find(r => r.path === path)
        let recordId: number
        let gitHubRepo: GitHubRepository | null = null

        if (record != null) {
          recordId = record.id!

          if (record.gitHubRepositoryID != null) {
            gitHubRepo = await this.findGitHubRepositoryByID(
              record.gitHubRepositoryID
            )
          }
        } else {
          recordId = await this.db.repositories.add({
            path,
            gitHubRepositoryID: null,
            missing: false,
            lastStashCheckDate: null,
          })
        }

        return new Repository(path, recordId, gitHubRepo, false)
      }
    )

    this.emitUpdatedRepositories()

    return repository
  }

  /** Remove the given repository. */
  public async removeRepository(repository: Repository): Promise<void> {
    await this.db.repositories.delete(repository.id)
    clearTagsToPush(repository)

    this.emitUpdatedRepositories()
  }

  /** Update the repository's `missing` flag. */
  public async updateRepositoryMissing(
    repository: Repository,
    missing: boolean
  ): Promise<Repository> {
    const repoID = repository.id
    if (!repoID) {
      return fatalError(
        '`updateRepositoryMissing` can only update `missing` for a repository which has been added to the database.'
      )
    }

    await this.db.repositories.update(repoID, { missing })

    this.emitUpdatedRepositories()

    return new Repository(
      repository.path,
      repository.id,
      repository.gitHubRepository,
      missing,
      repository.workflowPreferences,
      repository.isTutorialRepository
    )
  }

  /**
   * Update the workflow preferences for the specified repository.
   *
   * @param repository            The repositosy to update.
   * @param workflowPreferences   The object with the workflow settings to use.
   */
  public async updateRepositoryWorkflowPreferences(
    repository: Repository,
    workflowPreferences: WorkflowPreferences
  ): Promise<void> {
    const repoID = repository.id

    if (!repoID) {
      return fatalError(
        '`updateRepositoryWorkflowPreferences` can only update `workflowPreferences` for a repository which has been added to the database.'
      )
    }

    await this.db.repositories.update(repoID, { workflowPreferences })

    this.emitUpdatedRepositories()
  }

  /** Update the repository's path. */
  public async updateRepositoryPath(
    repository: Repository,
    path: string
  ): Promise<Repository> {
    const repoID = repository.id
    if (!repoID) {
      return fatalError(
        '`updateRepositoryPath` can only update the path for a repository which has been added to the database.'
      )
    }

    await this.db.repositories.update(repoID, {
      missing: false,
      path,
    })

    this.emitUpdatedRepositories()

    return new Repository(
      path,
      repository.id,
      repository.gitHubRepository,
      false,
      repository.workflowPreferences,
      repository.isTutorialRepository
    )
  }

  /**
   * Sets the last time the repository was checked for stash entries
   *
   * @param repository The repository in which to update the last stash check date for
   * @param date The date and time in which the last stash check took place; defaults to
   * the current time
   */
  public async updateLastStashCheckDate(
    repository: Repository,
    date: number = Date.now()
  ): Promise<void> {
    const repoID = repository.id
    if (repoID === 0) {
      return fatalError(
        '`updateLastStashCheckDate` can only update the last stash check date for a repository which has been added to the database.'
      )
    }

    await this.db.repositories.update(repoID, {
      lastStashCheckDate: date,
    })

    this.lastStashCheckCache.set(repoID, date)

    // this update doesn't affect the list (or its items) we emit from this store, so no need to `emitUpdatedRepositories`
  }

  /**
   * Gets the last time the repository was checked for stash entries
   *
   * @param repository The repository in which to update the last stash check date for
   */
  public async getLastStashCheckDate(
    repository: Repository
  ): Promise<number | null> {
    const repoID = repository.id
    if (!repoID) {
      return fatalError(
        '`getLastStashCheckDate` - can only retrieve the last stash check date for a repositories that have been stored in the database.'
      )
    }

    let lastCheckDate = this.lastStashCheckCache.get(repoID) || null
    if (lastCheckDate !== null) {
      return lastCheckDate
    }

    const record = await this.db.repositories.get(repoID)

    if (record === undefined) {
      return fatalError(
        `'getLastStashCheckDate' - unable to find repository with ID: ${repoID}`
      )
    }

    lastCheckDate = record.lastStashCheckDate
    if (lastCheckDate !== null) {
      this.lastStashCheckCache.set(repoID, lastCheckDate)
    }

    return lastCheckDate
  }

  private async putOwner(endpoint: string, login: string): Promise<Owner> {
    login = login.toLowerCase()

    const existingOwner = await this.db.owners
      .where('[endpoint+login]')
      .equals([endpoint, login])
      .first()
    if (existingOwner) {
      return new Owner(login, endpoint, existingOwner.id!)
    }

    const dbOwner: IDatabaseOwner = {
      login,
      endpoint,
    }
    const id = await this.db.owners.add(dbOwner)
    return new Owner(login, endpoint, id)
  }

  private async putGitHubRepository(
    endpoint: string,
    gitHubRepository: IAPIRepository
  ): Promise<GitHubRepository> {
    let parent: GitHubRepository | null = null
    if (gitHubRepository.parent) {
      parent = await this.putGitHubRepository(endpoint, gitHubRepository.parent)
    }

    const login = gitHubRepository.owner.login.toLowerCase()
    const owner = await this.putOwner(endpoint, login)

    const existingRepo = await this.db.gitHubRepositories
      .where('[ownerID+name]')
      .equals([owner.id!, gitHubRepository.name])
      .first()

    // If we can't resolve permissions for the current repository
    // chances are that it's because it's the parent repository of
    // another repository and we ended up here because the "actual"
    // repository is trying to upsert its parent. Since parent
    // repository hashes don't include a permissions hash and since
    // it's possible that the user has both the fork and the parent
    // repositories in the app we don't want to overwrite the permissions
    // hash in the parent repository if we can help it or else we'll
    // end up in a perpetual race condition where updating the fork
    // will clear the permissions on the parent and updating the parent
    // will reinstate them.
    const permissions =
      getPermissionsString(gitHubRepository.permissions) ||
      (existingRepo ? existingRepo.permissions : undefined)

    let updatedGitHubRepo: IDatabaseGitHubRepository = {
      ownerID: owner.id!,
      name: gitHubRepository.name,
      private: gitHubRepository.private,
      htmlURL: gitHubRepository.html_url,
      defaultBranch: gitHubRepository.default_branch,
      cloneURL: gitHubRepository.clone_url,
      parentID: parent ? parent.dbID : null,
      lastPruneDate: null,
      issuesEnabled: gitHubRepository.has_issues,
      isArchived: gitHubRepository.archived,
      permissions,
    }
    if (existingRepo) {
      updatedGitHubRepo = { ...updatedGitHubRepo, id: existingRepo.id }
    }

    const id = await this.db.gitHubRepositories.put(updatedGitHubRepo)
    return new GitHubRepository(
      updatedGitHubRepo.name,
      owner,
      id,
      updatedGitHubRepo.private,
      updatedGitHubRepo.htmlURL,
      updatedGitHubRepo.defaultBranch,
      updatedGitHubRepo.cloneURL,
      updatedGitHubRepo.issuesEnabled,
      updatedGitHubRepo.isArchived,
      updatedGitHubRepo.permissions,
      parent
    )
  }

  /** Add or update the repository's GitHub repository. */
  public async updateGitHubRepository(
    repository: Repository,
    endpoint: string,
    gitHubRepository: IAPIRepository
  ): Promise<Repository> {
    const repoID = repository.id
    if (!repoID) {
      return fatalError(
        '`updateGitHubRepository` can only update a GitHub repository for a repository which has been added to the database.'
      )
    }

    const updatedGitHubRepo = await this.db.transaction(
      'rw',
      this.db.repositories,
      this.db.gitHubRepositories,
      this.db.owners,
      async () => {
        const localRepo = (await this.db.repositories.get(repoID))!
        const updatedGitHubRepo = await this.putGitHubRepository(
          endpoint,
          gitHubRepository
        )

        await this.db.repositories.update(localRepo.id!, {
          gitHubRepositoryID: updatedGitHubRepo.dbID,
        })

        return updatedGitHubRepo
      }
    )

    this.emitUpdatedRepositories()

    return new Repository(
      repository.path,
      repository.id,
      updatedGitHubRepo,
      repository.missing,
      repository.workflowPreferences,
      repository.isTutorialRepository
    )
  }

  /** Add or update the branch protections associated with a GitHub repository. */
  public async updateBranchProtections(
    gitHubRepository: GitHubRepository,
    protectedBranches: ReadonlyArray<IAPIBranch>
  ): Promise<void> {
    const dbID = gitHubRepository.dbID
    if (!dbID) {
      return fatalError(
        '`updateBranchProtections` can only update a GitHub repository for a repository which has been added to the database.'
      )
    }

    await this.db.transaction('rw', this.db.protectedBranches, async () => {
      // This update flow is organized into two stages:
      //
      // - update the in-memory cache
      // - update the underyling database state
      //
      // This should ensure any stale values are not being used, and avoids
      // the need to query the database while the results are in memory.

      const prefix = getKeyPrefix(dbID)

      for (const key of this.protectionEnabledForBranchCache.keys()) {
        // invalidate any cached entries belonging to this repository
        if (key.startsWith(prefix)) {
          this.protectionEnabledForBranchCache.delete(key)
        }
      }

      const branchRecords = protectedBranches.map<IDatabaseProtectedBranch>(
        b => ({
          repoId: dbID,
          name: b.name,
        })
      )

      // update cached values to avoid database lookup
      for (const item of branchRecords) {
        const key = getKey(dbID, item.name)
        this.protectionEnabledForBranchCache.set(key, true)
      }

      await this.db.protectedBranches
        .where('repoId')
        .equals(dbID)
        .delete()

      const protectionsFound = branchRecords.length > 0
      this.branchProtectionSettingsFoundCache.set(dbID, protectionsFound)

      if (branchRecords.length > 0) {
        await this.db.protectedBranches.bulkAdd(branchRecords)
      }
    })

    // this update doesn't affect the list (or its items) we emit from this store, so no need to `emitUpdatedRepositories`
  }

  /**
   * Set's the last time the repository was checked for pruning
   *
   * @param repository The repository in which to update the prune date for
   * @param date The date and time in which the last prune took place
   */
  public async updateLastPruneDate(
    repository: Repository,
    date: number
  ): Promise<void> {
    const repoID = repository.id
    if (repoID === 0) {
      return fatalError(
        '`updateLastPruneDate` can only update the last prune date for a repository which has been added to the database.'
      )
    }

    const githubRepo = repository.gitHubRepository
    if (githubRepo === null) {
      return fatalError(
        `'updateLastPruneDate' can only update GitHub repositories`
      )
    }

    const gitHubRepositoryID = githubRepo.dbID
    if (gitHubRepositoryID === null) {
      return fatalError(
        `'updateLastPruneDate' can only update GitHub repositories with a valid ID: received ID of ${gitHubRepositoryID}`
      )
    }

    await this.db.gitHubRepositories.update(gitHubRepositoryID, {
      lastPruneDate: date,
    })

    // this update doesn't affect the list (or its items) we emit from this store, so no need to `emitUpdatedRepositories`
  }

  public async getLastPruneDate(
    repository: Repository
  ): Promise<number | null> {
    const repoID = repository.id
    if (!repoID) {
      return fatalError(
        '`getLastPruneDate` - can only retrieve the last prune date for a repositories that have been stored in the database.'
      )
    }

    const githubRepo = repository.gitHubRepository
    if (githubRepo === null) {
      return fatalError(
        `'getLastPruneDate' - can only retrieve the last prune date for GitHub repositories.`
      )
    }

    const gitHubRepositoryID = githubRepo.dbID
    if (gitHubRepositoryID === null) {
      return fatalError(
        `'getLastPruneDate' - can only retrieve the last prune date for GitHub repositories that have been stored in the database.`
      )
    }

    const record = await this.db.gitHubRepositories.get(gitHubRepositoryID)

    if (record === undefined) {
      return fatalError(
        `'getLastPruneDate' - unable to find GitHub repository with ID: ${gitHubRepositoryID}`
      )
    }

    return record!.lastPruneDate
  }

  /**
   * Load the branch protection information for a repository from the database
   * and cache the results in memory
   */
  private async loadAndCacheBranchProtection(dbID: number) {
    // query the database to find any protected branches
    const branches = await this.db.protectedBranches
      .where('repoId')
      .equals(dbID)
      .toArray()

    const branchProtectionsFound = branches.length > 0
    this.branchProtectionSettingsFoundCache.set(dbID, branchProtectionsFound)

    // fill the retrieved records into the per-branch cache
    for (const branch of branches) {
      const key = getKey(dbID, branch.name)
      this.protectionEnabledForBranchCache.set(key, true)
    }

    return branchProtectionsFound
  }

  /**
   * Check if any branch protection settings are enabled for the repository
   * through the GitHub API.
   */
  public async hasBranchProtectionsConfigured(
    gitHubRepository: GitHubRepository
  ): Promise<boolean> {
    if (gitHubRepository.dbID === null) {
      return fatalError(
        'unable to get protected branches, GitHub repository has a null dbID'
      )
    }

    const { dbID } = gitHubRepository
    const branchProtectionsFound = this.branchProtectionSettingsFoundCache.get(
      dbID
    )

    if (branchProtectionsFound === undefined) {
      return this.loadAndCacheBranchProtection(dbID)
    }

    return branchProtectionsFound
  }

  /**
   * Helper method to emit updates consistently
   * (This is the only way we emit updates from this store.)
   */
  private async emitUpdatedRepositories() {
    this.emitUpdate(await this.getAll())
  }
}

/** Compute the key for the branch protection cache */
function getKey(dbID: number, branchName: string) {
  return `${getKeyPrefix(dbID)}${branchName}`
}

/** Compute the key prefix for the branch protection cache */
function getKeyPrefix(dbID: number) {
  return `${dbID}-`
}

function getPermissionsString(
  permissions: IAPIRepositoryPermissions | undefined
): GitHubRepositoryPermission {
  if (!permissions) {
    return null
  } else if (permissions.admin) {
    return 'admin'
  } else if (permissions.push) {
    return 'write'
  } else if (permissions.pull) {
    return 'read'
  } else {
    return null
  }
}<|MERGE_RESOLUTION|>--- conflicted
+++ resolved
@@ -13,11 +13,8 @@
 import { fatalError } from '../fatal-error'
 import { IAPIRepository, IAPIBranch, IAPIRepositoryPermissions } from '../api'
 import { TypedBaseStore } from './base-store'
-<<<<<<< HEAD
 import { WorkflowPreferences } from '../../models/workflow-preferences'
-=======
 import { clearTagsToPush } from './helpers/tags-to-push-storage'
->>>>>>> 067f01f8
 
 /** The store for local repositories. */
 export class RepositoriesStore extends TypedBaseStore<
