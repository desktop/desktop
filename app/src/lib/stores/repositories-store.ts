import {
  RepositoriesDatabase,
  IDatabaseGitHubRepository,
  IDatabaseOwner,
  IDatabaseProtectedBranch,
} from '../databases/repositories-database'
import { Owner } from '../../models/owner'
import {
  GitHubRepository,
  GitHubRepositoryPermission,
} from '../../models/github-repository'
import { Repository } from '../../models/repository'
import { fatalError } from '../fatal-error'
import { IAPIRepository, IAPIBranch, IAPIRepositoryPermissions } from '../api'
import { TypedBaseStore } from './base-store'
<<<<<<< HEAD
import { enableBranchProtectionChecks } from '../feature-flag'
import { WorkflowPreferences } from '../../models/workflow-preferences'
=======
>>>>>>> d6bfcc01

/** The store for local repositories. */
export class RepositoriesStore extends TypedBaseStore<
  ReadonlyArray<Repository>
> {
  private db: RepositoriesDatabase

  // Key-repo ID, Value-date
  private lastStashCheckCache = new Map<number, number>()

  /**
   * Key is the GitHubRepository id, value is the protected branch count reported
   * by the GitHub API.
   */
  private branchProtectionSettingsFoundCache = new Map<number, boolean>()

  /**
   * Key is the lookup by the GitHubRepository id and branch name, value is the
   * flag whether this branch is considered protected by the GitHub API
   */
  private protectionEnabledForBranchCache = new Map<string, boolean>()

  public constructor(db: RepositoriesDatabase) {
    super()

    this.db = db
  }

  /** Find the matching GitHub repository or add it if it doesn't exist. */
  public async upsertGitHubRepository(
    endpoint: string,
    apiRepository: IAPIRepository
  ): Promise<GitHubRepository> {
    return this.db.transaction(
      'rw',
      this.db.repositories,
      this.db.gitHubRepositories,
      this.db.owners,
      async () => {
        const gitHubRepository = await this.db.gitHubRepositories
          .where('cloneURL')
          .equals(apiRepository.clone_url)
          .limit(1)
          .first()

        if (gitHubRepository == null) {
          return this.putGitHubRepository(endpoint, apiRepository)
        } else {
          return this.buildGitHubRepository(gitHubRepository)
        }
      }
    )
  }

  private async buildGitHubRepository(
    dbRepo: IDatabaseGitHubRepository
  ): Promise<GitHubRepository> {
    const owner = await this.db.owners.get(dbRepo.ownerID)

    if (owner == null) {
      throw new Error(`Couldn't find repository owner ${dbRepo.ownerID}`)
    }

    let parent: GitHubRepository | null = null
    if (dbRepo.parentID) {
      parent = await this.findGitHubRepositoryByID(dbRepo.parentID)
    }

    return new GitHubRepository(
      dbRepo.name,
      new Owner(owner.login, owner.endpoint, owner.id!),
      dbRepo.id!,
      dbRepo.private,
      dbRepo.htmlURL,
      dbRepo.defaultBranch,
      dbRepo.cloneURL,
      dbRepo.issuesEnabled,
      dbRepo.isArchived,
      dbRepo.permissions,
      parent
    )
  }

  /** Find a GitHub repository by its DB ID. */
  public async findGitHubRepositoryByID(
    id: number
  ): Promise<GitHubRepository | null> {
    const gitHubRepository = await this.db.gitHubRepositories.get(id)
    if (!gitHubRepository) {
      return null
    }

    return this.buildGitHubRepository(gitHubRepository)
  }

  /** Get all the local repositories. */
  public getAll(): Promise<ReadonlyArray<Repository>> {
    return this.db.transaction(
      'r',
      this.db.repositories,
      this.db.gitHubRepositories,
      this.db.owners,
      async () => {
        const inflatedRepos = new Array<Repository>()
        const repos = await this.db.repositories.toArray()
        for (const repo of repos) {
          let inflatedRepo: Repository | null = null
          let gitHubRepository: GitHubRepository | null = null
          if (repo.gitHubRepositoryID) {
            gitHubRepository = await this.findGitHubRepositoryByID(
              repo.gitHubRepositoryID
            )
          }

          inflatedRepo = new Repository(
            repo.path,
            repo.id!,
            gitHubRepository,
            repo.missing,
            repo.workflowPreferences,
            repo.isTutorialRepository
          )
          inflatedRepos.push(inflatedRepo)
        }

        return inflatedRepos
      }
    )
  }

  /**
   * Add a tutorial repository.
   *
   * This method differs from the `addRepository` method in that it
   * requires that the repository has been created on the remote and
   * set up to track it. Given that tutorial repositories are created
   * from the no-repositories blank slate it shouldn't be possible for
   * another repository with the same path to exist but in case that
   * changes in the future this method will set the tutorial flag on
   * the existing repository at the given path.
   */
  public async addTutorialRepository(
    path: string,
    endpoint: string,
    apiRepository: IAPIRepository
  ) {
    await this.db.transaction(
      'rw',
      this.db.repositories,
      this.db.gitHubRepositories,
      this.db.owners,
      async () => {
        const gitHubRepository = await this.upsertGitHubRepository(
          endpoint,
          apiRepository
        )

        const existingRepo = await this.db.repositories.get({ path })
        const existingRepoId =
          existingRepo && existingRepo.id !== null ? existingRepo.id : undefined

        return await this.db.repositories.put(
          {
            path,
            gitHubRepositoryID: gitHubRepository.dbID,
            missing: false,
            lastStashCheckDate: null,
            isTutorialRepository: true,
          },
          existingRepoId
        )
      }
    )

    this.emitUpdatedRepositories()
  }

  /**
   * Add a new local repository.
   *
   * If a repository already exists with that path, it will be returned instead.
   */
  public async addRepository(path: string): Promise<Repository> {
    const repository = await this.db.transaction(
      'rw',
      this.db.repositories,
      this.db.gitHubRepositories,
      this.db.owners,
      async () => {
        const repos = await this.db.repositories.toArray()
        const record = repos.find(r => r.path === path)
        let recordId: number
        let gitHubRepo: GitHubRepository | null = null

        if (record != null) {
          recordId = record.id!

          if (record.gitHubRepositoryID != null) {
            gitHubRepo = await this.findGitHubRepositoryByID(
              record.gitHubRepositoryID
            )
          }
        } else {
          recordId = await this.db.repositories.add({
            path,
            gitHubRepositoryID: null,
            missing: false,
            lastStashCheckDate: null,
          })
        }

        return new Repository(path, recordId, gitHubRepo, false)
      }
    )

    this.emitUpdatedRepositories()

    return repository
  }

  /** Remove the repository with the given ID. */
  public async removeRepository(repoID: number): Promise<void> {
    await this.db.repositories.delete(repoID)

    this.emitUpdatedRepositories()
  }

  /** Update the repository's `missing` flag. */
  public async updateRepositoryMissing(
    repository: Repository,
    missing: boolean
  ): Promise<Repository> {
    const repoID = repository.id
    if (!repoID) {
      return fatalError(
        '`updateRepositoryMissing` can only update `missing` for a repository which has been added to the database.'
      )
    }

    await this.db.repositories.update(repoID, { missing })

    this.emitUpdatedRepositories()

    return new Repository(
      repository.path,
      repository.id,
      repository.gitHubRepository,
      missing,
      repository.workflowPreferences,
      repository.isTutorialRepository
    )
  }

  /**
   * Update the workflow preferences for the specified repository.
   *
   * @param repository            The repositosy to update.
   * @param workflowPreferences   The object with the workflow settings to use.
   */
  public async updateRepositoryWorkflowPreferences(
    repository: Repository,
    workflowPreferences: WorkflowPreferences
  ): Promise<void> {
    const repoID = repository.id

    if (!repoID) {
      return fatalError(
        '`updateRepositoryWorkflowPreferences` can only update `workflowPreferences` for a repository which has been added to the database.'
      )
    }

    await this.db.repositories.update(repoID, { workflowPreferences })

    this.emitUpdatedRepositories()
  }

  /** Update the repository's path. */
  public async updateRepositoryPath(
    repository: Repository,
    path: string
  ): Promise<Repository> {
    const repoID = repository.id
    if (!repoID) {
      return fatalError(
        '`updateRepositoryPath` can only update the path for a repository which has been added to the database.'
      )
    }

    await this.db.repositories.update(repoID, {
      missing: false,
      path,
    })

    this.emitUpdatedRepositories()

    return new Repository(
      path,
      repository.id,
      repository.gitHubRepository,
      false,
      repository.workflowPreferences,
      repository.isTutorialRepository
    )
  }

  /**
   * Sets the last time the repository was checked for stash entries
   *
   * @param repository The repository in which to update the last stash check date for
   * @param date The date and time in which the last stash check took place; defaults to
   * the current time
   */
  public async updateLastStashCheckDate(
    repository: Repository,
    date: number = Date.now()
  ): Promise<void> {
    const repoID = repository.id
    if (repoID === 0) {
      return fatalError(
        '`updateLastStashCheckDate` can only update the last stash check date for a repository which has been added to the database.'
      )
    }

    await this.db.repositories.update(repoID, {
      lastStashCheckDate: date,
    })

    this.lastStashCheckCache.set(repoID, date)

    // this update doesn't affect the list (or its items) we emit from this store, so no need to `emitUpdatedRepositories`
  }

  /**
   * Gets the last time the repository was checked for stash entries
   *
   * @param repository The repository in which to update the last stash check date for
   */
  public async getLastStashCheckDate(
    repository: Repository
  ): Promise<number | null> {
    const repoID = repository.id
    if (!repoID) {
      return fatalError(
        '`getLastStashCheckDate` - can only retrieve the last stash check date for a repositories that have been stored in the database.'
      )
    }

    let lastCheckDate = this.lastStashCheckCache.get(repoID) || null
    if (lastCheckDate !== null) {
      return lastCheckDate
    }

    const record = await this.db.repositories.get(repoID)

    if (record === undefined) {
      return fatalError(
        `'getLastStashCheckDate' - unable to find repository with ID: ${repoID}`
      )
    }

    lastCheckDate = record.lastStashCheckDate
    if (lastCheckDate !== null) {
      this.lastStashCheckCache.set(repoID, lastCheckDate)
    }

    return lastCheckDate
  }

  private async putOwner(endpoint: string, login: string): Promise<Owner> {
    login = login.toLowerCase()

    const existingOwner = await this.db.owners
      .where('[endpoint+login]')
      .equals([endpoint, login])
      .first()
    if (existingOwner) {
      return new Owner(login, endpoint, existingOwner.id!)
    }

    const dbOwner: IDatabaseOwner = {
      login,
      endpoint,
    }
    const id = await this.db.owners.add(dbOwner)
    return new Owner(login, endpoint, id)
  }

  private async putGitHubRepository(
    endpoint: string,
    gitHubRepository: IAPIRepository
  ): Promise<GitHubRepository> {
    let parent: GitHubRepository | null = null
    if (gitHubRepository.parent) {
      parent = await this.putGitHubRepository(endpoint, gitHubRepository.parent)
    }

    const login = gitHubRepository.owner.login.toLowerCase()
    const owner = await this.putOwner(endpoint, login)

    const existingRepo = await this.db.gitHubRepositories
      .where('[ownerID+name]')
      .equals([owner.id!, gitHubRepository.name])
      .first()

    // If we can't resolve permissions for the current repository
    // chances are that it's because it's the parent repository of
    // another repository and we ended up here because the "actual"
    // repository is trying to upsert its parent. Since parent
    // repository hashes don't include a permissions hash and since
    // it's possible that the user has both the fork and the parent
    // repositories in the app we don't want to overwrite the permissions
    // hash in the parent repository if we can help it or else we'll
    // end up in a perpetual race condition where updating the fork
    // will clear the permissions on the parent and updating the parent
    // will reinstate them.
    const permissions =
      getPermissionsString(gitHubRepository.permissions) ||
      (existingRepo ? existingRepo.permissions : undefined)

    let updatedGitHubRepo: IDatabaseGitHubRepository = {
      ownerID: owner.id!,
      name: gitHubRepository.name,
      private: gitHubRepository.private,
      htmlURL: gitHubRepository.html_url,
      defaultBranch: gitHubRepository.default_branch,
      cloneURL: gitHubRepository.clone_url,
      parentID: parent ? parent.dbID : null,
      lastPruneDate: null,
      issuesEnabled: gitHubRepository.has_issues,
      isArchived: gitHubRepository.archived,
      permissions,
    }
    if (existingRepo) {
      updatedGitHubRepo = { ...updatedGitHubRepo, id: existingRepo.id }
    }

    const id = await this.db.gitHubRepositories.put(updatedGitHubRepo)
    return new GitHubRepository(
      updatedGitHubRepo.name,
      owner,
      id,
      updatedGitHubRepo.private,
      updatedGitHubRepo.htmlURL,
      updatedGitHubRepo.defaultBranch,
      updatedGitHubRepo.cloneURL,
      updatedGitHubRepo.issuesEnabled,
      updatedGitHubRepo.isArchived,
      updatedGitHubRepo.permissions,
      parent
    )
  }

  /** Add or update the repository's GitHub repository. */
  public async updateGitHubRepository(
    repository: Repository,
    endpoint: string,
    gitHubRepository: IAPIRepository
  ): Promise<Repository> {
    const repoID = repository.id
    if (!repoID) {
      return fatalError(
        '`updateGitHubRepository` can only update a GitHub repository for a repository which has been added to the database.'
      )
    }

    const updatedGitHubRepo = await this.db.transaction(
      'rw',
      this.db.repositories,
      this.db.gitHubRepositories,
      this.db.owners,
      async () => {
        const localRepo = (await this.db.repositories.get(repoID))!
        const updatedGitHubRepo = await this.putGitHubRepository(
          endpoint,
          gitHubRepository
        )

        await this.db.repositories.update(localRepo.id!, {
          gitHubRepositoryID: updatedGitHubRepo.dbID,
        })

        return updatedGitHubRepo
      }
    )

    this.emitUpdatedRepositories()

    return new Repository(
      repository.path,
      repository.id,
      updatedGitHubRepo,
      repository.missing,
      repository.workflowPreferences,
      repository.isTutorialRepository
    )
  }

  /** Add or update the branch protections associated with a GitHub repository. */
  public async updateBranchProtections(
    gitHubRepository: GitHubRepository,
    protectedBranches: ReadonlyArray<IAPIBranch>
  ): Promise<void> {
    const dbID = gitHubRepository.dbID
    if (!dbID) {
      return fatalError(
        '`updateBranchProtections` can only update a GitHub repository for a repository which has been added to the database.'
      )
    }

    await this.db.transaction('rw', this.db.protectedBranches, async () => {
      // This update flow is organized into two stages:
      //
      // - update the in-memory cache
      // - update the underyling database state
      //
      // This should ensure any stale values are not being used, and avoids
      // the need to query the database while the results are in memory.

      const prefix = getKeyPrefix(dbID)

      for (const key of this.protectionEnabledForBranchCache.keys()) {
        // invalidate any cached entries belonging to this repository
        if (key.startsWith(prefix)) {
          this.protectionEnabledForBranchCache.delete(key)
        }
      }

      const branchRecords = protectedBranches.map<IDatabaseProtectedBranch>(
        b => ({
          repoId: dbID,
          name: b.name,
        })
      )

      // update cached values to avoid database lookup
      for (const item of branchRecords) {
        const key = getKey(dbID, item.name)
        this.protectionEnabledForBranchCache.set(key, true)
      }

      await this.db.protectedBranches
        .where('repoId')
        .equals(dbID)
        .delete()

      const protectionsFound = branchRecords.length > 0
      this.branchProtectionSettingsFoundCache.set(dbID, protectionsFound)

      if (branchRecords.length > 0) {
        await this.db.protectedBranches.bulkAdd(branchRecords)
      }
    })

    // this update doesn't affect the list (or its items) we emit from this store, so no need to `emitUpdatedRepositories`
  }

  /**
   * Set's the last time the repository was checked for pruning
   *
   * @param repository The repository in which to update the prune date for
   * @param date The date and time in which the last prune took place
   */
  public async updateLastPruneDate(
    repository: Repository,
    date: number
  ): Promise<void> {
    const repoID = repository.id
    if (repoID === 0) {
      return fatalError(
        '`updateLastPruneDate` can only update the last prune date for a repository which has been added to the database.'
      )
    }

    const githubRepo = repository.gitHubRepository
    if (githubRepo === null) {
      return fatalError(
        `'updateLastPruneDate' can only update GitHub repositories`
      )
    }

    const gitHubRepositoryID = githubRepo.dbID
    if (gitHubRepositoryID === null) {
      return fatalError(
        `'updateLastPruneDate' can only update GitHub repositories with a valid ID: received ID of ${gitHubRepositoryID}`
      )
    }

    await this.db.gitHubRepositories.update(gitHubRepositoryID, {
      lastPruneDate: date,
    })

    // this update doesn't affect the list (or its items) we emit from this store, so no need to `emitUpdatedRepositories`
  }

  public async getLastPruneDate(
    repository: Repository
  ): Promise<number | null> {
    const repoID = repository.id
    if (!repoID) {
      return fatalError(
        '`getLastPruneDate` - can only retrieve the last prune date for a repositories that have been stored in the database.'
      )
    }

    const githubRepo = repository.gitHubRepository
    if (githubRepo === null) {
      return fatalError(
        `'getLastPruneDate' - can only retrieve the last prune date for GitHub repositories.`
      )
    }

    const gitHubRepositoryID = githubRepo.dbID
    if (gitHubRepositoryID === null) {
      return fatalError(
        `'getLastPruneDate' - can only retrieve the last prune date for GitHub repositories that have been stored in the database.`
      )
    }

    const record = await this.db.gitHubRepositories.get(gitHubRepositoryID)

    if (record === undefined) {
      return fatalError(
        `'getLastPruneDate' - unable to find GitHub repository with ID: ${gitHubRepositoryID}`
      )
    }

    return record!.lastPruneDate
  }

  /**
   * Load the branch protection information for a repository from the database
   * and cache the results in memory
   */
  private async loadAndCacheBranchProtection(dbID: number) {
    // query the database to find any protected branches
    const branches = await this.db.protectedBranches
      .where('repoId')
      .equals(dbID)
      .toArray()

    const branchProtectionsFound = branches.length > 0
    this.branchProtectionSettingsFoundCache.set(dbID, branchProtectionsFound)

    // fill the retrieved records into the per-branch cache
    for (const branch of branches) {
      const key = getKey(dbID, branch.name)
      this.protectionEnabledForBranchCache.set(key, true)
    }

    return branchProtectionsFound
  }

  /**
   * Check if any branch protection settings are enabled for the repository
   * through the GitHub API.
   */
  public async hasBranchProtectionsConfigured(
    gitHubRepository: GitHubRepository
  ): Promise<boolean> {
    if (gitHubRepository.dbID === null) {
      return fatalError(
        'unable to get protected branches, GitHub repository has a null dbID'
      )
    }

    const { dbID } = gitHubRepository
    const branchProtectionsFound = this.branchProtectionSettingsFoundCache.get(
      dbID
    )

    if (branchProtectionsFound === undefined) {
      return this.loadAndCacheBranchProtection(dbID)
    }

    return branchProtectionsFound
  }

  /**
   * Helper method to emit updates consistently
   * (This is the only way we emit updates from this store.)
   */
  private async emitUpdatedRepositories() {
    this.emitUpdate(await this.getAll())
  }
}

/** Compute the key for the branch protection cache */
function getKey(dbID: number, branchName: string) {
  return `${getKeyPrefix(dbID)}${branchName}`
}

/** Compute the key prefix for the branch protection cache */
function getKeyPrefix(dbID: number) {
  return `${dbID}-`
}

function getPermissionsString(
  permissions: IAPIRepositoryPermissions | undefined
): GitHubRepositoryPermission {
  if (!permissions) {
    return null
  } else if (permissions.admin) {
    return 'admin'
  } else if (permissions.push) {
    return 'write'
  } else if (permissions.pull) {
    return 'read'
  } else {
    return null
  }
}<|MERGE_RESOLUTION|>--- conflicted
+++ resolved
@@ -13,11 +13,7 @@
 import { fatalError } from '../fatal-error'
 import { IAPIRepository, IAPIBranch, IAPIRepositoryPermissions } from '../api'
 import { TypedBaseStore } from './base-store'
-<<<<<<< HEAD
-import { enableBranchProtectionChecks } from '../feature-flag'
 import { WorkflowPreferences } from '../../models/workflow-preferences'
-=======
->>>>>>> d6bfcc01
 
 /** The store for local repositories. */
 export class RepositoriesStore extends TypedBaseStore<
