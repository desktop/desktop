--- conflicted
+++ resolved
@@ -177,12 +177,9 @@
     gitHubUsers: new Map<string, IGitHubUser>(),
     commitLookup: new Map<string, Commit>(),
     localCommitSHAs: [],
-<<<<<<< HEAD
     evidenceCommitSHAs: [],
-=======
     localTags: null,
     tagsToPush: null,
->>>>>>> 731d9ed5
     aheadBehind: null,
     remote: null,
     isPushPullFetchInProgress: false,
