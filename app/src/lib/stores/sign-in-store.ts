--- conflicted
+++ resolved
@@ -25,15 +25,11 @@
 import { minimumSupportedEnterpriseVersion } from '../../lib/enterprise'
 import { TypedBaseStore } from './base-store'
 import { timeout } from '../promise'
-<<<<<<< HEAD
 import uuid from 'uuid'
 import { IOAuthAction } from '../parse-app-url'
 import { shell } from '../app-shell'
 import { noop } from 'lodash'
-import { isGHE } from '../endpoint-capabilities'
-=======
 import { isDotCom, isGHE } from '../endpoint-capabilities'
->>>>>>> ee61ea5c
 
 function getUnverifiedUserErrorMessage(login: string): string {
   return `Unable to authenticate. The account ${login} is lacking a verified email address. Please sign in to GitHub.com, confirm your email address in the Emails section under Personal settings, and try again.`
