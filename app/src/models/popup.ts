--- conflicted
+++ resolved
@@ -24,72 +24,6 @@
 import { UnreachableCommitsTab } from '../ui/history/unreachable-commits-dialog'
 
 export enum PopupType {
-<<<<<<< HEAD
-  RenameBranch = 1,
-  DeleteBranch,
-  DeleteRemoteBranch,
-  ConfirmDiscardChanges,
-  Preferences,
-  RepositorySettings,
-  AddRepository,
-  CreateRepository,
-  CloneRepository,
-  CreateBranch,
-  SignIn,
-  About,
-  InstallGit,
-  PublishRepository,
-  Acknowledgements,
-  UntrustedCertificate,
-  RemoveRepository,
-  TermsAndConditions,
-  PushBranchCommits,
-  CLIInstalled,
-  GenericGitAuthentication,
-  ExternalEditorFailed,
-  OpenShellFailed,
-  InitializeLFS,
-  LFSAttributeMismatch,
-  UpstreamAlreadyExists,
-  ReleaseNotes,
-  DeletePullRequest,
-  OversizedFiles,
-  CommitConflictsWarning,
-  PushNeedsPull,
-  ConfirmForcePush,
-  StashAndSwitchBranch,
-  ConfirmOverwriteStash,
-  ConfirmDiscardStash,
-  CreateTutorialRepository,
-  ConfirmExitTutorial,
-  PushRejectedDueToMissingWorkflowScope,
-  SAMLReauthRequired,
-  CreateFork,
-  CreateTag,
-  DeleteTag,
-  LocalChangesOverwritten,
-  ChooseForkSettings,
-  ConfirmDiscardSelection,
-  MoveToApplicationsFolder,
-  ChangeRepositoryAlias,
-  ThankYou,
-  CommitMessage,
-  MultiCommitOperation,
-  WarnLocalChangesBeforeUndo,
-  WarningBeforeReset,
-  InvalidatedToken,
-  AddSSHHost,
-  SSHKeyPassphrase,
-  SSHUserPassword,
-  PullRequestChecksFailed,
-  CICheckRunRerun,
-  WarnForcePush,
-  DiscardChangesRetry,
-  PullRequestReview,
-  UnreachableCommits,
-  StartPullRequest,
-  InstallingUpdate,
-=======
   RenameBranch = 'RenameBranch',
   DeleteBranch = 'DeleteBranch',
   DeleteRemoteBranch = 'DeleteRemoteBranch',
@@ -153,7 +87,7 @@
   PullRequestReview = 'PullRequestReview',
   UnreachableCommits = 'UnreachableCommits',
   StartPullRequest = 'StartPullRequest',
->>>>>>> 064af164
+  InstallingUpdate = 'InstallingUpdate',
 }
 
 interface IBasePopup {
@@ -446,11 +380,8 @@
       nonLocalCommitSHA: string | null
       showSideBySideDiff: boolean
     }
-<<<<<<< HEAD
   | {
       type: PopupType.InstallingUpdate
     }
-=======
 
-export type Popup = IBasePopup & PopupDetail
->>>>>>> 064af164
+export type Popup = IBasePopup & PopupDetail