import {
  Repository,
  RepositoryWithGitHubRepository,
  RepositoryWithForkedGitHubRepository,
} from './repository'
import { PullRequest } from './pull-request'
import { Branch } from './branch'
import { ReleaseNote, ReleaseSummary } from './release-notes'
import { IRemote } from './remote'
import { RetryAction } from './retry-actions'
import { WorkingDirectoryFileChange } from './status'
import { PreferencesTab } from './preferences'
import { Commit, CommitOneLine, ICommitContext } from './commit'
import { IStashEntry } from './stash-entry'
import { Account } from '../models/account'
import { Progress } from './progress'
import { ITextDiff, DiffSelection, ImageDiffType } from './diff'
import { RepositorySettingsTab } from '../ui/repository-settings/repository-settings'
import { ICommitMessage } from './commit-message'
import { IAuthor } from './author'
import { IRefCheck } from '../lib/ci-checks/ci-checks'
import { GitHubRepository } from './github-repository'
import { ValidNotificationPullRequestReview } from '../lib/valid-notification-pull-request-review'
import { UnreachableCommitsTab } from '../ui/history/unreachable-commits-dialog'
import { IAPIComment } from '../lib/api'

export enum PopupType {
  RenameBranch = 'RenameBranch',
  DeleteBranch = 'DeleteBranch',
  DeleteRemoteBranch = 'DeleteRemoteBranch',
  ConfirmDiscardChanges = 'ConfirmDiscardChanges',
  Preferences = 'Preferences',
  RepositorySettings = 'RepositorySettings',
  AddRepository = 'AddRepository',
  AddRepositoriesFromFolder = 'AddRepositoriesFromFolder',
  CreateRepository = 'CreateRepository',
  CloneRepository = 'CloneRepository',
  CreateBranch = 'CreateBranch',
  SignIn = 'SignIn',
  About = 'About',
  InstallGit = 'InstallGit',
  PublishRepository = 'PublishRepository',
  Acknowledgements = 'Acknowledgements',
  UntrustedCertificate = 'UntrustedCertificate',
  RemoveRepository = 'RemoveRepository',
  TermsAndConditions = 'TermsAndConditions',
  PushBranchCommits = 'PushBranchCommits',
  CLIInstalled = 'CLIInstalled',
  GenericGitAuthentication = 'GenericGitAuthentication',
  ExternalEditorFailed = 'ExternalEditorFailed',
  OpenShellFailed = 'OpenShellFailed',
  InitializeLFS = 'InitializeLFS',
  LFSAttributeMismatch = 'LFSAttributeMismatch',
  UpstreamAlreadyExists = 'UpstreamAlreadyExists',
  ReleaseNotes = 'ReleaseNotes',
  DeletePullRequest = 'DeletePullRequest',
  OversizedFiles = 'OversizedFiles',
  CommitConflictsWarning = 'CommitConflictsWarning',
  PushNeedsPull = 'PushNeedsPull',
  ConfirmForcePush = 'ConfirmForcePush',
  StashAndSwitchBranch = 'StashAndSwitchBranch',
  ConfirmOverwriteStash = 'ConfirmOverwriteStash',
  ConfirmDiscardStash = 'ConfirmDiscardStash',
  CreateTutorialRepository = 'CreateTutorialRepository',
  ConfirmExitTutorial = 'ConfirmExitTutorial',
  PushRejectedDueToMissingWorkflowScope = 'PushRejectedDueToMissingWorkflowScope',
  SAMLReauthRequired = 'SAMLReauthRequired',
  CreateFork = 'CreateFork',
  CreateTag = 'CreateTag',
  DeleteTag = 'DeleteTag',
  LocalChangesOverwritten = 'LocalChangesOverwritten',
  ChooseForkSettings = 'ChooseForkSettings',
  ConfirmDiscardSelection = 'ConfirmDiscardSelection',
  MoveToApplicationsFolder = 'MoveToApplicationsFolder',
  ChangeRepositoryAlias = 'ChangeRepositoryAlias',
  ThankYou = 'ThankYou',
  CommitMessage = 'CommitMessage',
  MultiCommitOperation = 'MultiCommitOperation',
  WarnLocalChangesBeforeUndo = 'WarnLocalChangesBeforeUndo',
  WarningBeforeReset = 'WarningBeforeReset',
  InvalidatedToken = 'InvalidatedToken',
  AddSSHHost = 'AddSSHHost',
  SSHKeyPassphrase = 'SSHKeyPassphrase',
  SSHUserPassword = 'SSHUserPassword',
  PullRequestChecksFailed = 'PullRequestChecksFailed',
  CICheckRunRerun = 'CICheckRunRerun',
  WarnForcePush = 'WarnForcePush',
  DiscardChangesRetry = 'DiscardChangesRetry',
  PullRequestReview = 'PullRequestReview',
  UnreachableCommits = 'UnreachableCommits',
  StartPullRequest = 'StartPullRequest',
  Error = 'Error',
  InstallingUpdate = 'InstallingUpdate',
  TestNotifications = 'TestNotifications',
  PullRequestComment = 'PullRequestComment',
}

interface IBasePopup {
  /**
   * Unique id of the popup that it receives upon adding to the stack.
   */
  readonly id?: string
}

export type PopupDetail =
  | { type: PopupType.RenameBranch; repository: Repository; branch: Branch }
  | {
    type: PopupType.DeleteBranch
    repository: Repository
    branch: Branch
    existsOnRemote: boolean
  }
  | {
    type: PopupType.DeleteRemoteBranch
    repository: Repository
    branch: Branch
  }
  | {
    type: PopupType.ConfirmDiscardChanges
    repository: Repository
    files: ReadonlyArray<WorkingDirectoryFileChange>
    showDiscardChangesSetting?: boolean
    discardingAllChanges?: boolean
  }
  | {
    type: PopupType.ConfirmDiscardSelection
    repository: Repository
    file: WorkingDirectoryFileChange
    diff: ITextDiff
    selection: DiffSelection
  }
  | { type: PopupType.Preferences; initialSelectedTab?: PreferencesTab }
  | {
    type: PopupType.RepositorySettings
    repository: Repository
    initialSelectedTab?: RepositorySettingsTab
  }
  | { type: PopupType.AddRepository; path?: string }
  | {
    type: PopupType.AddRepositoriesFromFolder
    path?: string
  }
  | { type: PopupType.CreateRepository; path?: string }
  | {
    type: PopupType.CloneRepository
    initialURL: string | null
  }
  | {
    type: PopupType.CreateBranch
    repository: Repository
    initialName?: string
    targetCommit?: CommitOneLine
  }
  | { type: PopupType.SignIn }
  | { type: PopupType.About }
  | { type: PopupType.InstallGit; path: string }
  | { type: PopupType.PublishRepository; repository: Repository }
  | { type: PopupType.Acknowledgements }
  | {
    type: PopupType.UntrustedCertificate
    certificate: Electron.Certificate
    url: string
  }
  | { type: PopupType.RemoveRepository; repository: Repository }
  | { type: PopupType.TermsAndConditions }
  | {
    type: PopupType.PushBranchCommits
    repository: Repository
    branch: Branch
    unPushedCommits?: number
  }
  | { type: PopupType.CLIInstalled }
  | {
    type: PopupType.GenericGitAuthentication
    hostname: string
    retryAction: RetryAction
  }
  | {
    type: PopupType.ExternalEditorFailed
    message: string
    suggestDefaultEditor?: boolean
    openPreferences?: boolean
  }
  | { type: PopupType.OpenShellFailed; message: string }
  | { type: PopupType.InitializeLFS; repositories: ReadonlyArray<Repository> }
  | { type: PopupType.LFSAttributeMismatch }
  | {
    type: PopupType.UpstreamAlreadyExists
    repository: Repository
    existingRemote: IRemote
  }
  | {
    type: PopupType.ReleaseNotes
    newReleases: ReadonlyArray<ReleaseSummary>
  }
  | {
    type: PopupType.DeletePullRequest
    repository: Repository
    branch: Branch
    pullRequest: PullRequest
  }
  | {
    type: PopupType.OversizedFiles
    oversizedFiles: ReadonlyArray<string>
    context: ICommitContext
    repository: Repository
  }
  | {
    type: PopupType.CommitConflictsWarning
    /** files that were selected for committing that are also conflicted */
    files: ReadonlyArray<WorkingDirectoryFileChange>
    /** repository user is committing in */
    repository: Repository
    /** information for completing the commit */
    context: ICommitContext
  }
  | {
    type: PopupType.PushNeedsPull
    repository: Repository
  }
  | {
    type: PopupType.ConfirmForcePush
    repository: Repository
    upstreamBranch: string
  }
  | {
    type: PopupType.StashAndSwitchBranch
    repository: Repository
    branchToCheckout: Branch
  }
  | {
    type: PopupType.ConfirmOverwriteStash
    repository: Repository
    branchToCheckout: Branch | null
  }
  | {
    type: PopupType.ConfirmDiscardStash
    repository: Repository
    stash: IStashEntry
  }
  | {
    type: PopupType.CreateTutorialRepository
    account: Account
    progress?: Progress
  }
  | {
    type: PopupType.ConfirmExitTutorial
  }
  | {
    type: PopupType.PushRejectedDueToMissingWorkflowScope
    rejectedPath: string
    repository: RepositoryWithGitHubRepository
  }
  | {
    type: PopupType.SAMLReauthRequired
    organizationName: string
    endpoint: string
    retryAction?: RetryAction
  }
  | {
    type: PopupType.CreateFork
    repository: RepositoryWithGitHubRepository
    account: Account
  }
  | {
    type: PopupType.CreateTag
    repository: Repository
    targetCommitSha: string
    initialName?: string
    localTags: Map<string, string> | null
  }
  | {
    type: PopupType.DeleteTag
    repository: Repository
    tagName: string
  }
  | {
    type: PopupType.ChooseForkSettings
    repository: RepositoryWithForkedGitHubRepository
  }
  | {
    type: PopupType.LocalChangesOverwritten
    repository: Repository
    retryAction: RetryAction
    files: ReadonlyArray<string>
  }
  | { type: PopupType.MoveToApplicationsFolder }
  | { type: PopupType.ChangeRepositoryAlias; repository: Repository }
  | {
    type: PopupType.ThankYou
    userContributions: ReadonlyArray<ReleaseNote>
    friendlyName: string
    latestVersion: string | null
  }
  | {
    type: PopupType.CommitMessage
    coAuthors: ReadonlyArray<IAuthor>
    showCoAuthoredBy: boolean
    commitMessage: ICommitMessage | null
    dialogTitle: string
    dialogButtonText: string
    prepopulateCommitSummary: boolean
    repository: Repository
    onSubmitCommitMessage: (context: ICommitContext) => Promise<boolean>
  }
  | {
    type: PopupType.MultiCommitOperation
    repository: Repository
  }
  | {
    type: PopupType.WarnLocalChangesBeforeUndo
    repository: Repository
    commit: Commit
    isWorkingDirectoryClean: boolean
  }
  | {
    type: PopupType.WarningBeforeReset
    repository: Repository
    commit: Commit
  }
  | {
    type: PopupType.InvalidatedToken
    account: Account
  }
  | {
    type: PopupType.AddSSHHost
    host: string
    ip: string
    keyType: string
    fingerprint: string
    onSubmit: (addHost: boolean) => void
  }
  | {
    type: PopupType.SSHKeyPassphrase
    keyPath: string
    onSubmit: (
      passphrase: string | undefined,
      storePassphrase: boolean
    ) => void
  }
  | {
    type: PopupType.SSHUserPassword
    username: string
    onSubmit: (password: string | undefined, storePassword: boolean) => void
  }
  | {
    type: PopupType.PullRequestChecksFailed
    repository: RepositoryWithGitHubRepository
    pullRequest: PullRequest
    shouldChangeRepository: boolean
    commitMessage: string
    commitSha: string
    checks: ReadonlyArray<IRefCheck>
  }
  | {
    type: PopupType.CICheckRunRerun
    checkRuns: ReadonlyArray<IRefCheck>
    repository: GitHubRepository
    prRef: string
    failedOnly: boolean
  }
  | { type: PopupType.WarnForcePush; operation: string; onBegin: () => void }
  | {
<<<<<<< HEAD
    type: PopupType.DiscardChangesRetry
    retryAction: RetryAction
  }
  | {
    type: PopupType.PullRequestReview
    repository: RepositoryWithGitHubRepository
    pullRequest: PullRequest
    review: ValidNotificationPullRequestReview
    shouldCheckoutBranch: boolean
    shouldChangeRepository: boolean
  }
  | {
    type: PopupType.UnreachableCommits
    selectedTab: UnreachableCommitsTab
  }
  | {
    type: PopupType.StartPullRequest
    prBaseBranches: ReadonlyArray<Branch>
    currentBranch: Branch
    defaultBranch: Branch | null
    externalEditorLabel?: string
    imageDiffType: ImageDiffType
    prRecentBaseBranches: ReadonlyArray<Branch>
    repository: Repository
    nonLocalCommitSHA: string | null
    showSideBySideDiff: boolean
    currentBranchHasPullRequest: boolean
  }
  | {
    type: PopupType.Error
    error: Error
  }
  | {
    type: PopupType.InstallingUpdate
  }
  | {
    type: PopupType.TestNotifications
    repository: RepositoryWithGitHubRepository
  }
=======
      type: PopupType.DiscardChangesRetry
      retryAction: RetryAction
    }
  | {
      type: PopupType.PullRequestReview
      repository: RepositoryWithGitHubRepository
      pullRequest: PullRequest
      review: ValidNotificationPullRequestReview
      shouldCheckoutBranch: boolean
      shouldChangeRepository: boolean
    }
  | {
      type: PopupType.UnreachableCommits
      selectedTab: UnreachableCommitsTab
    }
  | {
      type: PopupType.StartPullRequest
      prBaseBranches: ReadonlyArray<Branch>
      currentBranch: Branch
      defaultBranch: Branch | null
      externalEditorLabel?: string
      imageDiffType: ImageDiffType
      prRecentBaseBranches: ReadonlyArray<Branch>
      repository: Repository
      nonLocalCommitSHA: string | null
      showSideBySideDiff: boolean
      currentBranchHasPullRequest: boolean
    }
  | {
      type: PopupType.Error
      error: Error
    }
  | {
      type: PopupType.InstallingUpdate
    }
  | {
      type: PopupType.TestNotifications
      repository: RepositoryWithGitHubRepository
    }
  | {
      type: PopupType.PullRequestComment
      repository: RepositoryWithGitHubRepository
      pullRequest: PullRequest
      comment: IAPIComment
      shouldCheckoutBranch: boolean
      shouldChangeRepository: boolean
    }
>>>>>>> db60d7bd

export type Popup = IBasePopup & PopupDetail<|MERGE_RESOLUTION|>--- conflicted
+++ resolved
@@ -361,7 +361,6 @@
   }
   | { type: PopupType.WarnForcePush; operation: string; onBegin: () => void }
   | {
-<<<<<<< HEAD
     type: PopupType.DiscardChangesRetry
     retryAction: RetryAction
   }
@@ -401,54 +400,13 @@
     type: PopupType.TestNotifications
     repository: RepositoryWithGitHubRepository
   }
-=======
-      type: PopupType.DiscardChangesRetry
-      retryAction: RetryAction
-    }
-  | {
-      type: PopupType.PullRequestReview
-      repository: RepositoryWithGitHubRepository
-      pullRequest: PullRequest
-      review: ValidNotificationPullRequestReview
-      shouldCheckoutBranch: boolean
-      shouldChangeRepository: boolean
-    }
-  | {
-      type: PopupType.UnreachableCommits
-      selectedTab: UnreachableCommitsTab
-    }
-  | {
-      type: PopupType.StartPullRequest
-      prBaseBranches: ReadonlyArray<Branch>
-      currentBranch: Branch
-      defaultBranch: Branch | null
-      externalEditorLabel?: string
-      imageDiffType: ImageDiffType
-      prRecentBaseBranches: ReadonlyArray<Branch>
-      repository: Repository
-      nonLocalCommitSHA: string | null
-      showSideBySideDiff: boolean
-      currentBranchHasPullRequest: boolean
-    }
-  | {
-      type: PopupType.Error
-      error: Error
-    }
-  | {
-      type: PopupType.InstallingUpdate
-    }
-  | {
-      type: PopupType.TestNotifications
-      repository: RepositoryWithGitHubRepository
-    }
-  | {
-      type: PopupType.PullRequestComment
-      repository: RepositoryWithGitHubRepository
-      pullRequest: PullRequest
-      comment: IAPIComment
-      shouldCheckoutBranch: boolean
-      shouldChangeRepository: boolean
-    }
->>>>>>> db60d7bd
+  | {
+    type: PopupType.PullRequestComment
+    repository: RepositoryWithGitHubRepository
+    pullRequest: PullRequest
+    comment: IAPIComment
+    shouldCheckoutBranch: boolean
+    shouldChangeRepository: boolean
+  }
 
 export type Popup = IBasePopup & PopupDetail