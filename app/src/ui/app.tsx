import * as React from 'react'
import { ipcRenderer, remote } from 'electron'
import { CSSTransitionGroup } from 'react-transition-group'

import {
  IAppState,
  RepositorySectionTab,
  FoldoutType,
  SelectionType,
  HistoryTabMode,
} from '../lib/app-state'
import { Dispatcher } from './dispatcher'
import { AppStore, GitHubUserStore, IssuesStore } from '../lib/stores'
import { assertNever } from '../lib/fatal-error'
import { shell } from '../lib/app-shell'
import { updateStore, UpdateStatus } from './lib/update-store'
import { RetryAction } from '../models/retry-actions'
import { shouldRenderApplicationMenu } from './lib/features'
import { matchExistingRepository } from '../lib/repository-matching'
import { getDotComAPIEndpoint, IAPIRepository } from '../lib/api'
import { ILaunchStats, SamplesURL } from '../lib/stats'
import { getVersion, getName } from './lib/app-proxy'
import { getOS } from '../lib/get-os'
import { validatedRepositoryPath } from '../lib/stores/helpers/validated-repository-path'
import { MenuEvent } from '../main-process/menu'
import { Repository } from '../models/repository'
import { Branch } from '../models/branch'
import { PreferencesTab } from '../models/preferences'
import { findItemByAccessKey, itemIsSelectable } from '../models/app-menu'
import { Account } from '../models/account'
import { TipState } from '../models/tip'
import { CloneRepositoryTab } from '../models/clone-repository-tab'
import { CloningRepository } from '../models/cloning-repository'

import { TitleBar, ZoomInfo, FullScreenInfo } from './window'

import { RepositoriesList } from './repositories-list'
import { RepositoryView } from './repository'
import { RenameBranch } from './rename-branch'
import { DeleteBranch } from './delete-branch'
import { CloningRepositoryView } from './cloning-repository'
import {
  Toolbar,
  ToolbarDropdown,
  DropdownState,
  PushPullButton,
  BranchDropdown,
  RevertProgress,
} from './toolbar'
import { OcticonSymbol, iconForRepository } from './octicons'
import {
  showCertificateTrustDialog,
  registerContextualMenuActionDispatcher,
  sendReady,
} from './main-process-proxy'
import { DiscardChanges } from './discard-changes'
import { Welcome } from './welcome'
import { AppMenuBar } from './app-menu'
import { UpdateAvailable, renderBanner } from './banners'
import { Preferences } from './preferences'
import { Merge } from './merge-branch'
import { RepositorySettings } from './repository-settings'
import { AppError } from './app-error'
import { MissingRepository } from './missing-repository'
import { AddExistingRepository, CreateRepository } from './add-repository'
import { CloneRepository } from './clone-repository'
import { CreateBranch } from './create-branch'
import { SignIn } from './sign-in'
import { InstallGit } from './install-git'
import { EditorError } from './editor'
import { About } from './about'
import { Publish } from './publish-repository'
import { Acknowledgements } from './acknowledgements'
import { UntrustedCertificate } from './untrusted-certificate'
import { BlankSlateView } from './blank-slate'
import { ConfirmRemoveRepository } from './remove-repository'
import { TermsAndConditions } from './terms-and-conditions'
import { PushBranchCommits } from './branches'
import { CLIInstalled } from './cli-installed'
import { GenericGitAuthentication } from './generic-git-auth'
import { ShellError } from './shell'
import { InitializeLFS, AttributeMismatch } from './lfs'
import { UpstreamAlreadyExists } from './upstream-already-exists'
import { ReleaseNotes } from './release-notes'
import { DeletePullRequest } from './delete-branch/delete-pull-request-dialog'
import { MergeConflictsDialog, CommitConflictsWarning } from './merge-conflicts'
import { AppTheme } from './app-theme'
import { ApplicationTheme } from './lib/application-theme'
import { RepositoryStateCache } from '../lib/stores/repository-state-cache'
import { AbortMergeWarning } from './abort-merge'
import { isConflictedFile } from '../lib/status'
import { PopupType, Popup } from '../models/popup'
import { OversizedFiles } from './changes/oversized-files-warning'
import { UsageStatsChange } from './usage-stats-change'
import { PushNeedsPullWarning } from './push-needs-pull'
import { RebaseFlow, ConfirmForcePush } from './rebase'
import {
  initializeNewRebaseFlow,
  initializeRebaseFlowForConflictedRepository,
  isCurrentBranchForcePush,
} from '../lib/rebase'
import { BannerType } from '../models/banner'
import { StashAndSwitchBranch } from './stash-changes/stash-and-switch-branch-dialog'
import { OverwriteStash } from './stash-changes/overwrite-stashed-changes-dialog'
import { ConfirmDiscardStashDialog } from './stashing/confirm-discard-stash'
<<<<<<< HEAD
import { OpenRepositoryInVSCode } from './open-repository-in-vscode'
=======
import { CreateTutorialRepositoryDialog } from './blank-slate/create-tutorial-repository-dialog'
import { enableTutorial } from '../lib/feature-flag'
import { ConfirmExitTutorial } from './tutorial'
import { TutorialStep, isValidTutorialStep } from '../models/tutorial-step'
import { WorkflowPushRejectedDialog } from './workflow-push-rejected/workflow-push-rejected'
>>>>>>> 4d0c58c6

const MinuteInMilliseconds = 1000 * 60
const HourInMilliseconds = MinuteInMilliseconds * 60

/**
 * Check for updates every 4 hours
 */
const UpdateCheckInterval = 4 * HourInMilliseconds

/**
 * Send usage stats every 4 hours
 */
const SendStatsInterval = 4 * HourInMilliseconds

/**
 * Wait 2 minutes before refreshing repository indicators
 */
const InitialRepositoryIndicatorTimeout = 2 * MinuteInMilliseconds

/**
 * Refresh repository indicators every 15 minutes.
 */
const UpdateRepositoryIndicatorInterval = 15 * MinuteInMilliseconds

interface IAppProps {
  readonly dispatcher: Dispatcher
  readonly repositoryStateManager: RepositoryStateCache
  readonly appStore: AppStore
  readonly issuesStore: IssuesStore
  readonly gitHubUserStore: GitHubUserStore
  readonly startTime: number
}

export const dialogTransitionEnterTimeout = 250
export const dialogTransitionLeaveTimeout = 100

/**
 * The time to delay (in ms) from when we've loaded the initial state to showing
 * the window. This is try to give Chromium enough time to flush our latest DOM
 * changes. See https://github.com/desktop/desktop/issues/1398.
 */
const ReadyDelay = 100

export class App extends React.Component<IAppProps, IAppState> {
  private loading = true

  /**
   * Used on non-macOS platforms to support the Alt key behavior for
   * the custom application menu. See the event handlers for window
   * keyup and keydown.
   */
  private lastKeyPressed: string | null = null

  private updateIntervalHandle?: number

  /**
   * Gets a value indicating whether or not we're currently showing a
   * modal dialog such as the preferences, or an error dialog.
   */
  private get isShowingModal() {
    return this.state.currentPopup !== null || this.state.errors.length > 0
  }

  public constructor(props: IAppProps) {
    super(props)

    registerContextualMenuActionDispatcher()

    props.dispatcher.loadInitialState().then(() => {
      this.loading = false
      this.forceUpdate()

      requestIdleCallback(
        () => {
          const now = performance.now()
          sendReady(now - props.startTime)

          requestIdleCallback(() => {
            this.performDeferredLaunchActions()
          })
        },
        { timeout: ReadyDelay }
      )

      const initialTimeout = window.setTimeout(async () => {
        window.clearTimeout(initialTimeout)

        await this.props.appStore.refreshAllSidebarIndicators()

        this.updateIntervalHandle = window.setInterval(() => {
          this.props.appStore.refreshAllSidebarIndicators()
        }, UpdateRepositoryIndicatorInterval)
      }, InitialRepositoryIndicatorTimeout)
    })

    this.state = props.appStore.getState()
    props.appStore.onDidUpdate(state => {
      this.setState(state)
    })

    props.appStore.onDidError(error => {
      props.dispatcher.postError(error)
    })

    ipcRenderer.on(
      'menu-event',
      (event: Electron.IpcMessageEvent, { name }: { name: MenuEvent }) => {
        this.onMenuEvent(name)
      }
    )

    updateStore.onDidChange(state => {
      const status = state.status

      if (
        !(
          __RELEASE_CHANNEL__ === 'development' ||
          __RELEASE_CHANNEL__ === 'test'
        ) &&
        status === UpdateStatus.UpdateReady
      ) {
        this.props.dispatcher.setUpdateBannerVisibility(true)
      }
    })

    updateStore.onError(error => {
      log.error(`Error checking for updates`, error)

      this.props.dispatcher.postError(error)
    })

    ipcRenderer.on(
      'launch-timing-stats',
      (event: Electron.IpcMessageEvent, { stats }: { stats: ILaunchStats }) => {
        console.info(`App ready time: ${stats.mainReadyTime}ms`)
        console.info(`Load time: ${stats.loadTime}ms`)
        console.info(`Renderer ready time: ${stats.rendererReadyTime}ms`)

        this.props.dispatcher.recordLaunchStats(stats)
      }
    )

    ipcRenderer.on(
      'certificate-error',
      (
        event: Electron.IpcMessageEvent,
        {
          certificate,
          error,
          url,
        }: { certificate: Electron.Certificate; error: string; url: string }
      ) => {
        this.props.dispatcher.showPopup({
          type: PopupType.UntrustedCertificate,
          certificate,
          url,
        })
      }
    )
  }

  public componentWillUnmount() {
    window.clearInterval(this.updateIntervalHandle)
  }

  private performDeferredLaunchActions() {
    // Loading emoji is super important but maybe less important that loading
    // the app. So defer it until we have some breathing space.
    this.props.appStore.loadEmoji()

    this.props.dispatcher.reportStats()
    setInterval(() => this.props.dispatcher.reportStats(), SendStatsInterval)

    this.props.dispatcher.installGlobalLFSFilters(false)

    setInterval(() => this.checkForUpdates(true), UpdateCheckInterval)
    this.checkForUpdates(true)

    log.info(`launching: ${getVersion()} (${getOS()})`)
    log.info(`execPath: '${process.execPath}'`)
  }

  private onMenuEvent(name: MenuEvent): any {
    // Don't react to menu events when an error dialog is shown.
    if (this.state.errors.length) {
      return
    }

    switch (name) {
      case 'push':
        return this.push()
      case 'force-push':
        return this.push({ forceWithLease: true })
      case 'pull':
        return this.pull()
      case 'show-changes':
        return this.showChanges()
      case 'show-history':
        return this.showHistory()
      case 'choose-repository':
        return this.chooseRepository()
      case 'add-local-repository':
        return this.showAddLocalRepo()
      case 'create-branch':
        return this.showCreateBranch()
      case 'show-branches':
        return this.showBranches()
      case 'remove-repository':
        return this.removeRepository(this.getRepository())
      case 'create-repository':
        return this.showCreateRepository()
      case 'rename-branch':
        return this.renameBranch()
      case 'delete-branch':
        return this.deleteBranch()
      case 'discard-all-changes':
        return this.discardAllChanges()
      case 'show-preferences':
        return this.props.dispatcher.showPopup({ type: PopupType.Preferences })
      case 'open-working-directory':
        return this.openCurrentRepositoryWorkingDirectory()
      case 'update-branch':
        this.props.dispatcher.recordMenuInitiatedUpdate()
        return this.updateBranch()
      case 'compare-to-branch':
        return this.showHistory(true)
      case 'merge-branch':
        this.props.dispatcher.recordMenuInitiatedMerge()
        return this.mergeBranch()
      case 'rebase-branch':
        this.props.dispatcher.recordMenuInitiatedRebase()
        return this.showRebaseDialog()
      case 'show-repository-settings':
        return this.showRepositorySettings()
      case 'view-repository-on-github':
        return this.viewRepositoryOnGitHub()
      case 'compare-on-github':
        return this.compareBranchOnDotcom()
      case 'open-in-shell':
        return this.openCurrentRepositoryInShell()
      case 'clone-repository':
        return this.showCloneRepo()
      case 'show-about':
        return this.showAbout()
      case 'boomtown':
        return this.boomtown()
      case 'go-to-commit-message':
        return this.goToCommitMessage()
      case 'open-pull-request':
        return this.openPullRequest()
      case 'install-cli':
        return this.props.dispatcher.installCLI()
      case 'open-external-editor':
        return this.openCurrentRepositoryInExternalEditor()
      case 'select-all':
        return this.selectAll()
      case 'show-release-notes-popup':
        return this.showFakeReleaseNotesPopup()
      case 'show-stashed-changes':
        return this.showStashedChanges()
      case 'hide-stashed-changes':
        return this.hideStashedChanges()
      case 'test-prune-branches':
        return this.testPruneBranches()
      case 'find-text':
        return this.findText()
    }

    return assertNever(name, `Unknown menu event name: ${name}`)
  }

  /**
   * Show a release notes popup for a fake release, intended only to
   * make it easier to verify changes to the popup. Has no meaning
   * about a new release being available.
   */
  private showFakeReleaseNotesPopup() {
    if (__DEV__) {
      this.props.dispatcher.showPopup({
        type: PopupType.ReleaseNotes,
        newRelease: {
          latestVersion: '42.7.99',
          datePublished: 'Awesomeber 71, 2025',
          pretext:
            'There is something so different here that we wanted to include some pretext for it',
          enhancements: [
            {
              kind: 'new',
              message: 'An awesome new feature!',
            },
            {
              kind: 'improved',
              message: 'This is so much better',
            },
            {
              kind: 'improved',
              message:
                'Testing links to profile pages by a mention to @shiftkey',
            },
          ],
          bugfixes: [
            {
              kind: 'fixed',
              message: 'Fixed this one thing',
            },
            {
              kind: 'fixed',
              message: 'Fixed this thing over here too',
            },
            {
              kind: 'fixed',
              message:
                'Testing links to issues by calling out #42. Assuming it is fixed by now.',
            },
          ],
          other: [
            {
              kind: 'other',
              message: 'In other news...',
            },
          ],
        },
      })
    }
  }

  private testPruneBranches() {
    if (!__DEV__) {
      return
    }

    this.props.appStore._testPruneBranches()
  }

  /**
   * Handler for the 'select-all' menu event, dispatches
   * a custom DOM event originating from the element which
   * currently has keyboard focus. Components have a chance
   * to intercept this event and implement their own 'select
   * all' logic.
   */
  private selectAll() {
    const event = new CustomEvent('select-all', {
      bubbles: true,
      cancelable: true,
    })

    if (
      document.activeElement != null &&
      document.activeElement.dispatchEvent(event)
    ) {
      remote.getCurrentWebContents().selectAll()
    }
  }

  /**
   * Handler for the 'find-text' menu event, dispatches
   * a custom DOM event originating from the element which
   * currently has keyboard focus (or the document if no element
   * has focus). Components have a chance to intercept this
   * event and implement their own 'find-text' logic. One
   * example of this custom event is the text diff which
   * will trigger a search dialog when seeing this event.
   */
  private findText() {
    const event = new CustomEvent('find-text', {
      bubbles: true,
      cancelable: true,
    })

    if (document.activeElement != null) {
      document.activeElement.dispatchEvent(event)
    } else {
      document.dispatchEvent(event)
    }
  }

  private boomtown() {
    setImmediate(() => {
      throw new Error('Boomtown!')
    })
  }

  private async goToCommitMessage() {
    await this.showChanges()
    this.props.dispatcher.setCommitMessageFocus(true)
  }

  private checkForUpdates(inBackground: boolean) {
    if (__LINUX__) {
      return
    }

    if (
      __RELEASE_CHANNEL__ === 'development' ||
      __RELEASE_CHANNEL__ === 'test'
    ) {
      return
    }

    updateStore.checkForUpdates(inBackground)
  }

  private getDotComAccount(): Account | null {
    const dotComAccount = this.state.accounts.find(
      a => a.endpoint === getDotComAPIEndpoint()
    )
    return dotComAccount || null
  }

  private getEnterpriseAccount(): Account | null {
    const enterpriseAccount = this.state.accounts.find(
      a => a.endpoint !== getDotComAPIEndpoint()
    )
    return enterpriseAccount || null
  }

  private updateBranch() {
    const { selectedState } = this.state
    if (
      selectedState == null ||
      selectedState.type !== SelectionType.Repository
    ) {
      return
    }

    const { state } = selectedState
    const defaultBranch = state.branchesState.defaultBranch
    if (!defaultBranch) {
      return
    }

    const { mergeStatus } = state.compareState
    this.props.dispatcher.mergeBranch(
      selectedState.repository,
      defaultBranch.name,
      mergeStatus
    )
  }

  private mergeBranch() {
    const state = this.state.selectedState
    if (state == null || state.type !== SelectionType.Repository) {
      return
    }

    this.props.dispatcher.showPopup({
      type: PopupType.MergeBranch,
      repository: state.repository,
    })
  }

  private compareBranchOnDotcom() {
    const htmlURL = this.getCurrentRepositoryGitHubURL()
    if (!htmlURL) {
      return
    }

    const state = this.state.selectedState
    if (state == null || state.type !== SelectionType.Repository) {
      return
    }

    const branchTip = state.state.branchesState.tip
    if (
      branchTip.kind !== TipState.Valid ||
      !branchTip.branch.upstreamWithoutRemote
    ) {
      return
    }

    const compareURL = `${htmlURL}/compare/${
      branchTip.branch.upstreamWithoutRemote
    }`
    this.props.dispatcher.openInBrowser(compareURL)
  }

  private openCurrentRepositoryWorkingDirectory() {
    const state = this.state.selectedState
    if (state == null || state.type !== SelectionType.Repository) {
      return
    }

    this.showRepository(state.repository)
  }

  private renameBranch() {
    const state = this.state.selectedState
    if (state == null || state.type !== SelectionType.Repository) {
      return
    }

    const tip = state.state.branchesState.tip
    if (tip.kind === TipState.Valid) {
      this.props.dispatcher.showPopup({
        type: PopupType.RenameBranch,
        repository: state.repository,
        branch: tip.branch,
      })
    }
  }

  private deleteBranch() {
    const state = this.state.selectedState
    if (state === null || state.type !== SelectionType.Repository) {
      return
    }

    const tip = state.state.branchesState.tip

    if (tip.kind === TipState.Valid) {
      const currentPullRequest = state.state.branchesState.currentPullRequest
      if (currentPullRequest !== null) {
        this.props.dispatcher.showPopup({
          type: PopupType.DeletePullRequest,
          repository: state.repository,
          branch: tip.branch,
          pullRequest: currentPullRequest,
        })
      } else {
        const existsOnRemote = state.state.aheadBehind !== null

        this.props.dispatcher.showPopup({
          type: PopupType.DeleteBranch,
          repository: state.repository,
          branch: tip.branch,
          existsOnRemote: existsOnRemote,
        })
      }
    }
  }

  private discardAllChanges() {
    const state = this.state.selectedState

    if (state == null || state.type !== SelectionType.Repository) {
      return
    }

    const { workingDirectory } = state.state.changesState

    this.props.dispatcher.showPopup({
      type: PopupType.ConfirmDiscardChanges,
      repository: state.repository,
      files: workingDirectory.files,
      showDiscardChangesSetting: false,
      discardingAllChanges: true,
    })
  }

  private showAddLocalRepo = () => {
    return this.props.dispatcher.showPopup({ type: PopupType.AddRepository })
  }

  private showCreateRepository = () => {
    this.props.dispatcher.showPopup({
      type: PopupType.CreateRepository,
    })
  }

  private showCloneRepo = (cloneUrl?: string) => {
    let initialURL: string | null = null

    if (cloneUrl !== undefined) {
      this.props.dispatcher.changeCloneRepositoriesTab(
        CloneRepositoryTab.Generic
      )
      initialURL = cloneUrl
    }

    return this.props.dispatcher.showPopup({
      type: PopupType.CloneRepository,
      initialURL,
    })
  }

  private onCreateTutorialRepository = () => {
    if (!enableTutorial()) {
      return
    }

    const account = this.getDotComAccount() || this.getEnterpriseAccount()

    if (account === null) {
      return
    }

    this.props.dispatcher.showPopup({
      type: PopupType.CreateTutorialRepository,
      account,
    })
  }

  private onResumeTutorialRepository = () => {
    const tutorialRepository = this.getSelectedTutorialRepository()
    if (!tutorialRepository) {
      return
    }

    this.props.dispatcher.resumeTutorial(tutorialRepository)
  }

  private getSelectedTutorialRepository() {
    const { selectedState } = this.state
    const selectedRepository =
      selectedState && selectedState.type === SelectionType.Repository
        ? selectedState.repository
        : null

    const isTutorialRepository =
      enableTutorial() &&
      selectedRepository &&
      selectedRepository.isTutorialRepository

    return isTutorialRepository ? selectedRepository : null
  }

  private showAbout() {
    this.props.dispatcher.showPopup({ type: PopupType.About })
  }

  private async showHistory(showBranchList: boolean = false) {
    const state = this.state.selectedState
    if (state == null || state.type !== SelectionType.Repository) {
      return
    }

    await this.props.dispatcher.closeCurrentFoldout()

    await this.props.dispatcher.initializeCompare(state.repository, {
      kind: HistoryTabMode.History,
    })

    await this.props.dispatcher.changeRepositorySection(
      state.repository,
      RepositorySectionTab.History
    )

    await this.props.dispatcher.updateCompareForm(state.repository, {
      filterText: '',
      showBranchList,
    })
  }

  private showChanges() {
    const state = this.state.selectedState
    if (state == null || state.type !== SelectionType.Repository) {
      return
    }

    this.props.dispatcher.closeCurrentFoldout()
    return this.props.dispatcher.changeRepositorySection(
      state.repository,
      RepositorySectionTab.Changes
    )
  }

  private chooseRepository() {
    if (
      this.state.currentFoldout &&
      this.state.currentFoldout.type === FoldoutType.Repository
    ) {
      return this.props.dispatcher.closeFoldout(FoldoutType.Repository)
    }

    return this.props.dispatcher.showFoldout({
      type: FoldoutType.Repository,
    })
  }

  private showBranches() {
    const state = this.state.selectedState
    if (state == null || state.type !== SelectionType.Repository) {
      return
    }

    if (
      this.state.currentFoldout &&
      this.state.currentFoldout.type === FoldoutType.Branch
    ) {
      return this.props.dispatcher.closeFoldout(FoldoutType.Branch)
    }

    return this.props.dispatcher.showFoldout({ type: FoldoutType.Branch })
  }

  private push(options?: { forceWithLease: boolean }) {
    const state = this.state.selectedState
    if (state == null || state.type !== SelectionType.Repository) {
      return
    }

    if (options && options.forceWithLease) {
      this.props.dispatcher.confirmOrForcePush(state.repository)
    } else {
      this.props.dispatcher.push(state.repository)
    }
  }

  private async pull() {
    const state = this.state.selectedState
    if (state == null || state.type !== SelectionType.Repository) {
      return
    }

    this.props.dispatcher.pull(state.repository)
  }

  private showStashedChanges() {
    const state = this.state.selectedState
    if (state == null || state.type !== SelectionType.Repository) {
      return
    }

    this.props.dispatcher.selectStashedFile(state.repository)
  }

  private hideStashedChanges() {
    const state = this.state.selectedState
    if (state == null || state.type !== SelectionType.Repository) {
      return
    }

    this.props.dispatcher.hideStashedChanges(state.repository)
  }

  public componentDidMount() {
    document.ondragover = e => {
      if (e.dataTransfer != null) {
        if (this.isShowingModal) {
          e.dataTransfer.dropEffect = 'none'
        } else {
          e.dataTransfer.dropEffect = 'copy'
        }
      }

      e.preventDefault()
    }

    document.ondrop = e => {
      e.preventDefault()
    }

    document.body.ondrop = e => {
      if (this.isShowingModal) {
        return
      }
      if (e.dataTransfer != null) {
        const files = e.dataTransfer.files
        this.handleDragAndDrop(files)
      }
      e.preventDefault()
    }

    if (shouldRenderApplicationMenu()) {
      window.addEventListener('keydown', this.onWindowKeyDown)
      window.addEventListener('keyup', this.onWindowKeyUp)
    }
  }

  /**
   * On Windows pressing the Alt key and holding it down should
   * highlight the application menu.
   *
   * This method in conjunction with the onWindowKeyUp sets the
   * appMenuToolbarHighlight state when the Alt key (and only the
   * Alt key) is pressed.
   */
  private onWindowKeyDown = (event: KeyboardEvent) => {
    if (event.defaultPrevented) {
      return
    }

    if (this.isShowingModal) {
      return
    }

    if (shouldRenderApplicationMenu()) {
      if (event.key === 'Shift' && event.altKey) {
        this.props.dispatcher.setAccessKeyHighlightState(false)
      } else if (event.key === 'Alt') {
        if (event.shiftKey) {
          return
        }
        // Immediately close the menu if open and the user hits Alt. This is
        // a Windows convention.
        if (
          this.state.currentFoldout &&
          this.state.currentFoldout.type === FoldoutType.AppMenu
        ) {
          // Only close it the menu when the key is pressed if there's an open
          // menu. If there isn't we should close it when the key is released
          // instead and that's taken care of in the onWindowKeyUp function.
          if (this.state.appMenuState.length > 1) {
            this.props.dispatcher.setAppMenuState(menu => menu.withReset())
            this.props.dispatcher.closeFoldout(FoldoutType.AppMenu)
          }
        }

        this.props.dispatcher.setAccessKeyHighlightState(true)
      } else if (event.altKey && !event.ctrlKey && !event.metaKey) {
        if (this.state.appMenuState.length) {
          const candidates = this.state.appMenuState[0].items
          const menuItemForAccessKey = findItemByAccessKey(
            event.key,
            candidates
          )

          if (menuItemForAccessKey && itemIsSelectable(menuItemForAccessKey)) {
            if (menuItemForAccessKey.type === 'submenuItem') {
              this.props.dispatcher.setAppMenuState(menu =>
                menu
                  .withReset()
                  .withSelectedItem(menuItemForAccessKey)
                  .withOpenedMenu(menuItemForAccessKey, true)
              )

              this.props.dispatcher.showFoldout({
                type: FoldoutType.AppMenu,
                enableAccessKeyNavigation: true,
                openedWithAccessKey: true,
              })
            } else {
              this.props.dispatcher.executeMenuItem(menuItemForAccessKey)
            }

            event.preventDefault()
          }
        }
      } else if (!event.altKey) {
        this.props.dispatcher.setAccessKeyHighlightState(false)
      }
    }

    this.lastKeyPressed = event.key
  }

  /**
   * Open the application menu foldout when the Alt key is pressed.
   *
   * See onWindowKeyDown for more information.
   */
  private onWindowKeyUp = (event: KeyboardEvent) => {
    if (event.defaultPrevented) {
      return
    }

    if (shouldRenderApplicationMenu()) {
      if (event.key === 'Alt') {
        this.props.dispatcher.setAccessKeyHighlightState(false)

        if (this.lastKeyPressed === 'Alt') {
          if (
            this.state.currentFoldout &&
            this.state.currentFoldout.type === FoldoutType.AppMenu
          ) {
            this.props.dispatcher.setAppMenuState(menu => menu.withReset())
            this.props.dispatcher.closeFoldout(FoldoutType.AppMenu)
          } else {
            this.props.dispatcher.showFoldout({
              type: FoldoutType.AppMenu,
              enableAccessKeyNavigation: true,
              openedWithAccessKey: false,
            })
          }
        }
      }
    }
  }

  private async handleDragAndDrop(fileList: FileList) {
    const paths: string[] = []
    for (let i = 0; i < fileList.length; i++) {
      const file = fileList[i]
      paths.push(file.path)
    }

    // If they're bulk adding repositories then just blindly try to add them.
    // But if they just dragged one, use the dialog so that they can initialize
    // it if needed.
    if (paths.length > 1) {
      const addedRepositories = await this.addRepositories(paths)
      if (addedRepositories.length > 0) {
        this.props.dispatcher.recordAddExistingRepository()
      }
    } else {
      // user may accidentally provide a folder within the repository
      // this ensures we use the repository root, if it is actually a repository
      // otherwise we consider it an untracked repository
      const first = paths[0]
      const path = (await validatedRepositoryPath(first)) || first

      const existingRepository = matchExistingRepository(
        this.state.repositories,
        path
      )

      if (existingRepository) {
        await this.props.dispatcher.selectRepository(existingRepository)
      } else {
        await this.showPopup({
          type: PopupType.AddRepository,
          path,
        })
      }
    }
  }

  private removeRepository = (
    repository: Repository | CloningRepository | null
  ) => {
    if (!repository) {
      return
    }

    if (repository instanceof CloningRepository || repository.missing) {
      this.props.dispatcher.removeRepositories([repository], false)
      return
    }

    if (this.state.askForConfirmationOnRepositoryRemoval) {
      this.props.dispatcher.showPopup({
        type: PopupType.RemoveRepository,
        repository,
      })
    } else {
      this.props.dispatcher.removeRepositories([repository], false)
    }
  }

  private onConfirmRepoRemoval = (
    repository: Repository,
    deleteRepoFromDisk: boolean
  ) => {
    this.props.dispatcher.removeRepositories([repository], deleteRepoFromDisk)
  }

  private getRepository(): Repository | CloningRepository | null {
    const state = this.state.selectedState
    if (state == null) {
      return null
    }

    return state.repository
  }

  private async addRepositories(paths: ReadonlyArray<string>) {
    const repositories = await this.props.dispatcher.addRepositories(paths)
    if (repositories.length > 0) {
      this.props.dispatcher.selectRepository(repositories[0])
    }

    return repositories
  }

  private showRebaseDialog() {
    const repository = this.getRepository()

    if (!repository || repository instanceof CloningRepository) {
      return
    }

    const repositoryState = this.props.repositoryStateManager.get(repository)

    const initialStep = initializeNewRebaseFlow(repositoryState)

    this.props.dispatcher.setRebaseFlowStep(repository, initialStep)

    this.props.dispatcher.showPopup({
      type: PopupType.RebaseFlow,
      repository,
    })
  }

  private showRepositorySettings() {
    const repository = this.getRepository()

    if (!repository || repository instanceof CloningRepository) {
      return
    }
    this.props.dispatcher.showPopup({
      type: PopupType.RepositorySettings,
      repository,
    })
  }

  private viewRepositoryOnGitHub() {
    const url = this.getCurrentRepositoryGitHubURL()

    if (url) {
      this.props.dispatcher.openInBrowser(url)
      return
    }
  }

  /** Returns the URL to the current repository if hosted on GitHub */
  private getCurrentRepositoryGitHubURL() {
    const repository = this.getRepository()

    if (
      !repository ||
      repository instanceof CloningRepository ||
      !repository.gitHubRepository
    ) {
      return null
    }

    return repository.gitHubRepository.htmlURL
  }

  private openCurrentRepositoryInShell = () => {
    const repository = this.getRepository()
    if (!repository) {
      return
    }

    this.openInShell(repository)
  }

  private openCurrentRepositoryInExternalEditor() {
    const repository = this.getRepository()
    if (!repository) {
      return
    }

    this.openInExternalEditor(repository)
  }

  /**
   * Conditionally renders a menu bar. The menu bar is currently only rendered
   * on Windows.
   */
  private renderAppMenuBar() {
    // We only render the app menu bar on Windows
    if (!__WIN32__) {
      return null
    }

    // Have we received an app menu from the main process yet?
    if (!this.state.appMenuState.length) {
      return null
    }

    // Don't render the menu bar during the welcome flow
    if (this.state.showWelcomeFlow) {
      return null
    }

    const currentFoldout = this.state.currentFoldout

    // AppMenuBar requires us to pass a strongly typed AppMenuFoldout state or
    // null if the AppMenu foldout is not currently active.
    const foldoutState =
      currentFoldout && currentFoldout.type === FoldoutType.AppMenu
        ? currentFoldout
        : null

    return (
      <AppMenuBar
        appMenu={this.state.appMenuState}
        dispatcher={this.props.dispatcher}
        highlightAppMenuAccessKeys={this.state.highlightAccessKeys}
        foldoutState={foldoutState}
        onLostFocus={this.onMenuBarLostFocus}
      />
    )
  }

  private onMenuBarLostFocus = () => {
    // Note: This event is emitted in an animation frame separate from
    // that of the AppStore. See onLostFocusWithin inside of the AppMenuBar
    // for more details. This means that it's possible that the current
    // app state in this component's state might be out of date so take
    // caution when considering app state in this method.
    this.props.dispatcher.closeFoldout(FoldoutType.AppMenu)
    this.props.dispatcher.setAppMenuState(menu => menu.withReset())
  }

  private renderTitlebar() {
    const inFullScreen = this.state.windowState === 'full-screen'

    const menuBarActive =
      this.state.currentFoldout &&
      this.state.currentFoldout.type === FoldoutType.AppMenu

    // When we're in full-screen mode on Windows we only need to render
    // the title bar when the menu bar is active. On other platforms we
    // never render the title bar while in full-screen mode.
    if (inFullScreen) {
      if (!__WIN32__ || !menuBarActive) {
        return null
      }
    }

    const showAppIcon = __WIN32__ && !this.state.showWelcomeFlow
    const inWelcomeFlow = this.state.showWelcomeFlow
    const inNoRepositoriesView = this.inNoRepositoriesBlankSlateState()

    // The light title bar style should only be used while we're in
    // the welcome flow as well as the no-repositories blank slate
    // on macOS. The latter case has to do with the application menu
    // being part of the title bar on Windows. We need to render
    // the app menu in the no-repositories blank slate on Windows but
    // the menu doesn't support the light style at the moment so we're
    // forcing it to use the dark style.
    const titleBarStyle =
      inWelcomeFlow || (__DARWIN__ && inNoRepositoriesView) ? 'light' : 'dark'

    return (
      <TitleBar
        showAppIcon={showAppIcon}
        titleBarStyle={titleBarStyle}
        windowState={this.state.windowState}
        windowZoomFactor={this.state.windowZoomFactor}
      >
        {this.renderAppMenuBar()}
      </TitleBar>
    )
  }

  private onPopupDismissed = () => this.props.dispatcher.closePopup()

  private onSignInDialogDismissed = () => {
    this.props.dispatcher.resetSignInState()
    this.onPopupDismissed()
  }

  private onContinueWithUntrustedCertificate = (
    certificate: Electron.Certificate
  ) => {
    this.props.dispatcher.closePopup()
    showCertificateTrustDialog(
      certificate,
      'Could not securely connect to the server, because its certificate is not trusted. Attackers might be trying to steal your information.\n\nTo connect unsafely, which may put your data at risk, you can “Always trust” the certificate and try again.'
    )
  }

  private onUpdateAvailableDismissed = () =>
    this.props.dispatcher.setUpdateBannerVisibility(false)

  private currentPopupContent(): JSX.Element | null {
    // Hide any dialogs while we're displaying an error
    if (this.state.errors.length) {
      return null
    }

    const popup = this.state.currentPopup

    if (!popup) {
      return null
    }

    switch (popup.type) {
      case PopupType.RenameBranch:
        const stash =
          this.state.selectedState !== null &&
          this.state.selectedState.type === SelectionType.Repository
            ? this.state.selectedState.state.changesState.stashEntry
            : null
        return (
          <RenameBranch
            key="rename-branch"
            dispatcher={this.props.dispatcher}
            repository={popup.repository}
            branch={popup.branch}
            stash={stash}
          />
        )
      case PopupType.DeleteBranch:
        return (
          <DeleteBranch
            key="delete-branch"
            dispatcher={this.props.dispatcher}
            repository={popup.repository}
            branch={popup.branch}
            existsOnRemote={popup.existsOnRemote}
            onDismissed={this.onPopupDismissed}
            onDeleted={this.onBranchDeleted}
          />
        )
      case PopupType.ConfirmDiscardChanges:
        const showSetting =
          popup.showDiscardChangesSetting === undefined
            ? true
            : popup.showDiscardChangesSetting
        const discardingAllChanges =
          popup.discardingAllChanges === undefined
            ? false
            : popup.discardingAllChanges

        return (
          <DiscardChanges
            key="discard-changes"
            repository={popup.repository}
            dispatcher={this.props.dispatcher}
            files={popup.files}
            confirmDiscardChanges={
              this.state.askForConfirmationOnDiscardChanges
            }
            showDiscardChangesSetting={showSetting}
            discardingAllChanges={discardingAllChanges}
            onDismissed={this.onPopupDismissed}
            onConfirmDiscardChangesChanged={this.onConfirmDiscardChangesChanged}
          />
        )
      case PopupType.Preferences:
        return (
          <Preferences
            key="preferences"
            initialSelectedTab={popup.initialSelectedTab}
            dispatcher={this.props.dispatcher}
            dotComAccount={this.getDotComAccount()}
            confirmRepositoryRemoval={
              this.state.askForConfirmationOnRepositoryRemoval
            }
            confirmDiscardChanges={
              this.state.askForConfirmationOnDiscardChanges
            }
            confirmForcePush={this.state.askForConfirmationOnForcePush}
            useWorkspaceFileInVSCode={this.state.useWorkspaceFileInVSCode}
            selectedExternalEditor={this.state.selectedExternalEditor}
            optOutOfUsageTracking={this.state.optOutOfUsageTracking}
            enterpriseAccount={this.getEnterpriseAccount()}
            onDismissed={this.onPopupDismissed}
            selectedShell={this.state.selectedShell}
            selectedTheme={this.state.selectedTheme}
            automaticallySwitchTheme={this.state.automaticallySwitchTheme}
          />
        )
      case PopupType.MergeBranch: {
        const { repository, branch } = popup
        const state = this.props.repositoryStateManager.get(repository)

        const tip = state.branchesState.tip

        // we should never get in this state since we disable the menu
        // item in a detatched HEAD state, this check is so TSC is happy
        if (tip.kind !== TipState.Valid) {
          return null
        }

        const currentBranch = tip.branch

        return (
          <Merge
            key="merge-branch"
            dispatcher={this.props.dispatcher}
            repository={repository}
            allBranches={state.branchesState.allBranches}
            defaultBranch={state.branchesState.defaultBranch}
            recentBranches={state.branchesState.recentBranches}
            currentBranch={currentBranch}
            initialBranch={branch}
            onDismissed={this.onPopupDismissed}
          />
        )
      }
      case PopupType.RepositorySettings: {
        const repository = popup.repository
        const state = this.props.repositoryStateManager.get(repository)

        return (
          <RepositorySettings
            key="repository-settings"
            remote={state.remote}
            dispatcher={this.props.dispatcher}
            repository={repository}
            onDismissed={this.onPopupDismissed}
          />
        )
      }
      case PopupType.SignIn:
        return (
          <SignIn
            key="sign-in"
            signInState={this.state.signInState}
            dispatcher={this.props.dispatcher}
            onDismissed={this.onSignInDialogDismissed}
          />
        )
      case PopupType.AddRepository:
        return (
          <AddExistingRepository
            key="add-existing-repository"
            onDismissed={this.onPopupDismissed}
            dispatcher={this.props.dispatcher}
            path={popup.path}
          />
        )
      case PopupType.CreateRepository:
        return (
          <CreateRepository
            key="create-repository"
            onDismissed={this.onPopupDismissed}
            dispatcher={this.props.dispatcher}
            initialPath={popup.path}
          />
        )
      case PopupType.CloneRepository:
        return (
          <CloneRepository
            key="clone-repository"
            dotComAccount={this.getDotComAccount()}
            enterpriseAccount={this.getEnterpriseAccount()}
            initialURL={popup.initialURL}
            onDismissed={this.onPopupDismissed}
            dispatcher={this.props.dispatcher}
            selectedTab={this.state.selectedCloneRepositoryTab}
            onTabSelected={this.onCloneRepositoriesTabSelected}
            apiRepositories={this.state.apiRepositories}
            onRefreshRepositories={this.onRefreshRepositories}
          />
        )
      case PopupType.CreateBranch: {
        const state = this.props.repositoryStateManager.get(popup.repository)
        const branchesState = state.branchesState
        const repository = popup.repository

        if (branchesState.tip.kind === TipState.Unknown) {
          this.props.dispatcher.closePopup()
          return null
        }

        return (
          <CreateBranch
            key="create-branch"
            tip={branchesState.tip}
            defaultBranch={branchesState.defaultBranch}
            allBranches={branchesState.allBranches}
            repository={repository}
            onDismissed={this.onPopupDismissed}
            dispatcher={this.props.dispatcher}
            initialName={popup.initialName || ''}
            handleProtectedBranchWarning={popup.handleProtectedBranchWarning}
          />
        )
      }
      case PopupType.InstallGit:
        return (
          <InstallGit
            key="install-git"
            onDismissed={this.onPopupDismissed}
            onOpenShell={this.onOpenShellIgnoreWarning}
            path={popup.path}
          />
        )
      case PopupType.About:
        const version = __DEV__ ? __SHA__.substr(0, 10) : getVersion()

        return (
          <About
            key="about"
            onDismissed={this.onPopupDismissed}
            applicationName={getName()}
            applicationVersion={version}
            onCheckForUpdates={this.onCheckForUpdates}
            onShowAcknowledgements={this.showAcknowledgements}
            onShowTermsAndConditions={this.showTermsAndConditions}
          />
        )
      case PopupType.PublishRepository:
        return (
          <Publish
            key="publish"
            dispatcher={this.props.dispatcher}
            repository={popup.repository}
            accounts={this.state.accounts}
            onDismissed={this.onPopupDismissed}
          />
        )
      case PopupType.UntrustedCertificate:
        return (
          <UntrustedCertificate
            key="untrusted-certificate"
            certificate={popup.certificate}
            url={popup.url}
            onDismissed={this.onPopupDismissed}
            onContinue={this.onContinueWithUntrustedCertificate}
          />
        )
      case PopupType.Acknowledgements:
        return (
          <Acknowledgements
            key="acknowledgements"
            onDismissed={this.onPopupDismissed}
            applicationVersion={getVersion()}
          />
        )
      case PopupType.RemoveRepository:
        return (
          <ConfirmRemoveRepository
            key="confirm-remove-repository"
            repository={popup.repository}
            onConfirmation={this.onConfirmRepoRemoval}
            onDismissed={this.onPopupDismissed}
          />
        )
      case PopupType.TermsAndConditions:
        return (
          <TermsAndConditions
            key="terms-and-conditions"
            onDismissed={this.onPopupDismissed}
          />
        )
      case PopupType.PushBranchCommits:
        return (
          <PushBranchCommits
            key="push-branch-commits"
            dispatcher={this.props.dispatcher}
            repository={popup.repository}
            branch={popup.branch}
            unPushedCommits={popup.unPushedCommits}
            onConfirm={this.openCreatePullRequestInBrowser}
            onDismissed={this.onPopupDismissed}
          />
        )
      case PopupType.CLIInstalled:
        return (
          <CLIInstalled
            key="cli-installed"
            onDismissed={this.onPopupDismissed}
          />
        )
      case PopupType.GenericGitAuthentication:
        return (
          <GenericGitAuthentication
            key="generic-git-authentication"
            hostname={popup.hostname}
            onDismiss={this.onPopupDismissed}
            onSave={this.onSaveCredentials}
            retryAction={popup.retryAction}
          />
        )
      case PopupType.ExternalEditorFailed:
        const openPreferences = popup.openPreferences
        const suggestAtom = popup.suggestAtom

        return (
          <EditorError
            key="editor-error"
            message={popup.message}
            onDismissed={this.onPopupDismissed}
            showPreferencesDialog={this.onShowAdvancedPreferences}
            viewPreferences={openPreferences}
            suggestAtom={suggestAtom}
          />
        )
      case PopupType.OpenShellFailed:
        return (
          <ShellError
            key="shell-error"
            message={popup.message}
            onDismissed={this.onPopupDismissed}
            showPreferencesDialog={this.onShowAdvancedPreferences}
          />
        )
      case PopupType.InitializeLFS:
        return (
          <InitializeLFS
            key="initialize-lfs"
            repositories={popup.repositories}
            onDismissed={this.onPopupDismissed}
            onInitialize={this.initializeLFS}
          />
        )
      case PopupType.LFSAttributeMismatch:
        return (
          <AttributeMismatch
            key="lsf-attribute-mismatch"
            onDismissed={this.onPopupDismissed}
            onUpdateExistingFilters={this.updateExistingLFSFilters}
          />
        )
      case PopupType.UpstreamAlreadyExists:
        return (
          <UpstreamAlreadyExists
            key="upstream-already-exists"
            repository={popup.repository}
            existingRemote={popup.existingRemote}
            onDismissed={this.onPopupDismissed}
            onUpdate={this.onUpdateExistingUpstreamRemote}
            onIgnore={this.onIgnoreExistingUpstreamRemote}
          />
        )
      case PopupType.ReleaseNotes:
        return (
          <ReleaseNotes
            key="release-notes"
            emoji={this.state.emoji}
            newRelease={popup.newRelease}
            onDismissed={this.onPopupDismissed}
          />
        )
      case PopupType.DeletePullRequest:
        return (
          <DeletePullRequest
            key="delete-pull-request"
            dispatcher={this.props.dispatcher}
            repository={popup.repository}
            branch={popup.branch}
            onDismissed={this.onPopupDismissed}
            pullRequest={popup.pullRequest}
          />
        )
      case PopupType.MergeConflicts: {
        const { selectedState } = this.state
        if (
          selectedState === null ||
          selectedState.type !== SelectionType.Repository
        ) {
          return null
        }

        const {
          workingDirectory,
          conflictState,
        } = selectedState.state.changesState

        if (conflictState === null || conflictState.kind === 'rebase') {
          return null
        }

        return (
          <MergeConflictsDialog
            key="merge-conflicts-dialog"
            dispatcher={this.props.dispatcher}
            repository={popup.repository}
            workingDirectory={workingDirectory}
            onDismissed={this.onPopupDismissed}
            openFileInExternalEditor={this.openFileInExternalEditor}
            resolvedExternalEditor={this.state.resolvedExternalEditor}
            openRepositoryInShell={this.openInShell}
            ourBranch={popup.ourBranch}
            theirBranch={popup.theirBranch}
            manualResolutions={conflictState.manualResolutions}
          />
        )
      }
      case PopupType.OversizedFiles:
        return (
          <OversizedFiles
            key="oversized-files"
            oversizedFiles={popup.oversizedFiles}
            onDismissed={this.onPopupDismissed}
            dispatcher={this.props.dispatcher}
            context={popup.context}
            repository={popup.repository}
          />
        )
      case PopupType.AbortMerge: {
        const { selectedState } = this.state
        if (
          selectedState === null ||
          selectedState.type !== SelectionType.Repository
        ) {
          return null
        }
        const { workingDirectory } = selectedState.state.changesState
        // double check that this repository is actually in merge
        const isInConflictedMerge = workingDirectory.files.some(file =>
          isConflictedFile(file.status)
        )
        if (!isInConflictedMerge) {
          return null
        }

        return (
          <AbortMergeWarning
            key="abort-merge-warning"
            dispatcher={this.props.dispatcher}
            repository={popup.repository}
            onDismissed={this.onPopupDismissed}
            ourBranch={popup.ourBranch}
            theirBranch={popup.theirBranch}
          />
        )
      }
      case PopupType.UsageReportingChanges:
        return (
          <UsageStatsChange
            key="usage-stats-change"
            onOpenUsageDataUrl={this.openUsageDataUrl}
            onDismissed={this.onUsageReportingDismissed}
          />
        )
      case PopupType.CommitConflictsWarning:
        return (
          <CommitConflictsWarning
            key="commit-conflicts-warning"
            dispatcher={this.props.dispatcher}
            files={popup.files}
            repository={popup.repository}
            context={popup.context}
            onDismissed={this.onPopupDismissed}
          />
        )
      case PopupType.PushNeedsPull:
        return (
          <PushNeedsPullWarning
            key="push-needs-pull"
            dispatcher={this.props.dispatcher}
            repository={popup.repository}
            onDismissed={this.onPopupDismissed}
          />
        )
      case PopupType.RebaseFlow: {
        const { selectedState, emoji } = this.state

        if (
          selectedState === null ||
          selectedState.type !== SelectionType.Repository
        ) {
          return null
        }

        const { changesState, rebaseState } = selectedState.state
        const { workingDirectory, conflictState } = changesState
        const { progress, step, userHasResolvedConflicts } = rebaseState

        if (conflictState !== null && conflictState.kind === 'merge') {
          log.warn(
            '[App] invalid state encountered - rebase flow should not be used when merge conflicts found'
          )
          return null
        }

        if (step === null) {
          log.warn(
            '[App] invalid state encountered - rebase flow should not be active when step is null'
          )
          return null
        }

        return (
          <RebaseFlow
            key="rebase-flow"
            repository={popup.repository}
            openFileInExternalEditor={this.openFileInExternalEditor}
            dispatcher={this.props.dispatcher}
            onFlowEnded={this.onRebaseFlowEnded}
            workingDirectory={workingDirectory}
            progress={progress}
            step={step}
            userHasResolvedConflicts={userHasResolvedConflicts}
            askForConfirmationOnForcePush={
              this.state.askForConfirmationOnForcePush
            }
            resolvedExternalEditor={this.state.resolvedExternalEditor}
            openRepositoryInShell={this.openCurrentRepositoryInShell}
            onShowRebaseConflictsBanner={this.onShowRebaseConflictsBanner}
            emoji={emoji}
          />
        )
      }
      case PopupType.ConfirmForcePush: {
        const { askForConfirmationOnForcePush } = this.state

        return (
          <ConfirmForcePush
            key="confirm-force-push"
            dispatcher={this.props.dispatcher}
            repository={popup.repository}
            upstreamBranch={popup.upstreamBranch}
            askForConfirmationOnForcePush={askForConfirmationOnForcePush}
            onDismissed={this.onPopupDismissed}
          />
        )
      }
      case PopupType.StashAndSwitchBranch: {
        const { repository, branchToCheckout } = popup
        const {
          branchesState,
          changesState,
        } = this.props.repositoryStateManager.get(repository)
        const { tip } = branchesState

        if (tip.kind !== TipState.Valid) {
          return null
        }

        const currentBranch = tip.branch
        const hasAssociatedStash = changesState.stashEntry !== null

        return (
          <StashAndSwitchBranch
            key="stash-and-switch-branch"
            dispatcher={this.props.dispatcher}
            repository={popup.repository}
            currentBranch={currentBranch}
            branchToCheckout={branchToCheckout}
            hasAssociatedStash={hasAssociatedStash}
            onDismissed={this.onPopupDismissed}
          />
        )
      }
      case PopupType.ConfirmOverwriteStash: {
        const { repository, branchToCheckout: branchToCheckout } = popup
        return (
          <OverwriteStash
            key="overwite-stash"
            dispatcher={this.props.dispatcher}
            repository={repository}
            branchToCheckout={branchToCheckout}
            onDismissed={this.onPopupDismissed}
          />
        )
      }
      case PopupType.ConfirmDiscardStash: {
        const { repository, stash } = popup

        return (
          <ConfirmDiscardStashDialog
            key="confirm-discard-stash-dialog"
            dispatcher={this.props.dispatcher}
            repository={repository}
            stash={stash}
            onDismissed={this.onPopupDismissed}
          />
        )
      }
<<<<<<< HEAD
      case PopupType.openRepositoryInVSCode: {
        const { editor, repositoryPath } = popup

        return (
          <OpenRepositoryInVSCode
            editor={editor}
            repositoryPath={repositoryPath}
            onDismissed={this.onPopupDismissed}
          />
        )
      }
=======
      case PopupType.CreateTutorialRepository: {
        return (
          <CreateTutorialRepositoryDialog
            key="create-tutorial-repository-dialog"
            dispatcher={this.props.dispatcher}
            account={popup.account}
            onDismissed={this.onPopupDismissed}
            onTutorialRepositoryCreated={this.onTutorialRepositoryCreated}
            onError={this.onTutorialRepositoryError}
          />
        )
      }
      case PopupType.ConfirmExitTutorial: {
        return (
          <ConfirmExitTutorial
            key="confirm-exit-tutorial"
            onDismissed={this.onPopupDismissed}
            onContinue={this.onExitTutorialToHomeScreen}
          />
        )
      }
      case PopupType.PushRejectedDueToMissingWorkflowScope:
        return (
          <WorkflowPushRejectedDialog
            onDismissed={this.onPopupDismissed}
            rejectedPath={popup.rejectedPath}
            dispatcher={this.props.dispatcher}
            repository={popup.repository}
          />
        )
>>>>>>> 4d0c58c6
      default:
        return assertNever(popup, `Unknown popup type: ${popup}`)
    }
  }

  private onExitTutorialToHomeScreen = () => {
    const tutorialRepository = this.getSelectedTutorialRepository()
    if (!tutorialRepository) {
      return
    }

    this.props.dispatcher.pauseTutorial(tutorialRepository)
    this.props.dispatcher.closePopup()
  }

  private onTutorialRepositoryError = (error: Error) => {
    this.props.dispatcher.closePopup(PopupType.CreateTutorialRepository)
    this.props.dispatcher.postError(error)
  }

  private onTutorialRepositoryCreated = (
    path: string,
    account: Account,
    apiRepository: IAPIRepository
  ) => {
    return this.props.dispatcher.addTutorialRepository(
      path,
      account.endpoint,
      apiRepository
    )
  }

  private onShowRebaseConflictsBanner = (
    repository: Repository,
    targetBranch: string
  ) => {
    this.props.dispatcher.setBanner({
      type: BannerType.RebaseConflictsFound,
      targetBranch,
      onOpenDialog: async () => {
        const { changesState } = this.props.repositoryStateManager.get(
          repository
        )
        const { conflictState } = changesState

        if (conflictState === null || conflictState.kind === 'merge') {
          log.debug(
            `[App.onShowRebasConflictsBanner] no conflict state found, ignoring...`
          )
          return
        }

        await this.props.dispatcher.setRebaseProgressFromState(repository)

        const initialStep = initializeRebaseFlowForConflictedRepository(
          conflictState
        )

        this.props.dispatcher.setRebaseFlowStep(repository, initialStep)

        this.props.dispatcher.showPopup({
          type: PopupType.RebaseFlow,
          repository,
        })
      },
    })
  }

  private onRebaseFlowEnded = (repository: Repository) => {
    this.props.dispatcher.closePopup()
    this.props.dispatcher.endRebaseFlow(repository)
  }

  private onUsageReportingDismissed = (optOut: boolean) => {
    this.props.appStore.setStatsOptOut(optOut, true)
    this.props.appStore.markUsageStatsNoteSeen()
    this.onPopupDismissed()
    this.props.appStore._reportStats()
  }

  private openUsageDataUrl = () => {
    this.props.dispatcher.openInBrowser(SamplesURL)
  }

  private onUpdateExistingUpstreamRemote = (repository: Repository) => {
    this.props.dispatcher.updateExistingUpstreamRemote(repository)
  }

  private onIgnoreExistingUpstreamRemote = (repository: Repository) => {
    this.props.dispatcher.ignoreExistingUpstreamRemote(repository)
  }

  private updateExistingLFSFilters = () => {
    this.props.dispatcher.installGlobalLFSFilters(true)
    this.onPopupDismissed()
  }

  private initializeLFS = (repositories: ReadonlyArray<Repository>) => {
    this.props.dispatcher.installLFSHooks(repositories)
    this.onPopupDismissed()
  }

  private onCloneRepositoriesTabSelected = (tab: CloneRepositoryTab) => {
    this.props.dispatcher.changeCloneRepositoriesTab(tab)
  }

  private onRefreshRepositories = (account: Account) => {
    this.props.dispatcher.refreshApiRepositories(account)
  }

  private onShowAdvancedPreferences = () => {
    this.props.dispatcher.showPopup({
      type: PopupType.Preferences,
      initialSelectedTab: PreferencesTab.Advanced,
    })
  }

  private onOpenShellIgnoreWarning = (path: string) => {
    this.props.dispatcher.openShell(path, true)
    this.onPopupDismissed()
  }

  private onSaveCredentials = async (
    hostname: string,
    username: string,
    password: string,
    retryAction: RetryAction
  ) => {
    this.onPopupDismissed()

    await this.props.dispatcher.saveGenericGitCredentials(
      hostname,
      username,
      password
    )

    this.props.dispatcher.performRetry(retryAction)
  }

  private onCheckForUpdates = () => this.checkForUpdates(false)

  private showAcknowledgements = () => {
    this.props.dispatcher.showPopup({ type: PopupType.Acknowledgements })
  }

  private showTermsAndConditions = () => {
    this.props.dispatcher.showPopup({ type: PopupType.TermsAndConditions })
  }

  private renderPopup() {
    return (
      <CSSTransitionGroup
        transitionName="modal"
        component="div"
        transitionEnterTimeout={dialogTransitionEnterTimeout}
        transitionLeaveTimeout={dialogTransitionLeaveTimeout}
      >
        {this.currentPopupContent()}
      </CSSTransitionGroup>
    )
  }

  private renderZoomInfo() {
    return <ZoomInfo windowZoomFactor={this.state.windowZoomFactor} />
  }

  private renderFullScreenInfo() {
    return <FullScreenInfo windowState={this.state.windowState} />
  }

  private clearError = (error: Error) => this.props.dispatcher.clearError(error)

  private onConfirmDiscardChangesChanged = (value: boolean) => {
    this.props.dispatcher.setConfirmDiscardChangesSetting(value)
  }

  private renderAppError() {
    return (
      <AppError
        errors={this.state.errors}
        onClearError={this.clearError}
        onShowPopup={this.showPopup}
      />
    )
  }

  private showPopup = (popup: Popup) => {
    this.props.dispatcher.showPopup(popup)
  }

  private renderApp() {
    return (
      <div id="desktop-app-contents">
        {this.renderToolbar()}
        {this.renderBanner()}
        {this.renderRepository()}
        {this.renderPopup()}
        {this.renderAppError()}
      </div>
    )
  }

  private renderRepositoryList = (): JSX.Element => {
    const selectedRepository = this.state.selectedState
      ? this.state.selectedState.repository
      : null
    const externalEditorLabel = this.state.selectedExternalEditor
    const shellLabel = this.state.selectedShell
    const filterText = this.state.repositoryFilterText
    return (
      <RepositoriesList
        filterText={filterText}
        onFilterTextChanged={this.onRepositoryFilterTextChanged}
        selectedRepository={selectedRepository}
        onSelectionChanged={this.onSelectionChanged}
        repositories={this.state.repositories}
        recentRepositories={this.state.recentRepositories}
        localRepositoryStateLookup={this.state.localRepositoryStateLookup}
        askForConfirmationOnRemoveRepository={
          this.state.askForConfirmationOnRepositoryRemoval
        }
        onRemoveRepository={this.removeRepository}
        onOpenInShell={this.openInShell}
        onShowRepository={this.showRepository}
        onOpenInExternalEditor={this.openInExternalEditor}
        externalEditorLabel={externalEditorLabel}
        shellLabel={shellLabel}
        dispatcher={this.props.dispatcher}
      />
    )
  }

  private openInShell = (repository: Repository | CloningRepository) => {
    if (!(repository instanceof Repository)) {
      return
    }

    this.props.dispatcher.openShell(repository.path)
  }

  private openFileInExternalEditor = (fullPath: string) => {
    this.props.dispatcher.openInExternalEditor(fullPath)
  }

  private openInExternalEditor = (
    repository: Repository | CloningRepository
  ) => {
    if (!(repository instanceof Repository)) {
      return
    }

    this.props.dispatcher.openInExternalEditor(repository.path)
  }

  private showRepository = (repository: Repository | CloningRepository) => {
    if (!(repository instanceof Repository)) {
      return
    }

    shell.showItemInFolder(repository.path)
  }

  private onRepositoryDropdownStateChanged = (newState: DropdownState) => {
    if (newState === 'open') {
      this.props.dispatcher.showFoldout({ type: FoldoutType.Repository })
    } else {
      this.props.dispatcher.closeFoldout(FoldoutType.Repository)
    }
  }

  private onExitTutorial = () => {
    if (
      this.state.repositories.length === 1 &&
      isValidTutorialStep(this.state.currentOnboardingTutorialStep)
    ) {
      // If the only repository present is the tutorial repo,
      // prompt for confirmation and exit to the BlankSlateView
      this.props.dispatcher.showPopup({
        type: PopupType.ConfirmExitTutorial,
      })
    } else {
      // Otherwise pop open repositories panel
      this.onRepositoryDropdownStateChanged('open')
    }
  }

  private renderRepositoryToolbarButton() {
    const selection = this.state.selectedState

    const repository = selection ? selection.repository : null

    let icon: OcticonSymbol
    let title: string
    if (repository) {
      icon = iconForRepository(repository)
      title = repository.name
    } else if (this.state.repositories.length > 0) {
      icon = OcticonSymbol.repo
      title = __DARWIN__ ? 'Select a Repository' : 'Select a repository'
    } else {
      icon = OcticonSymbol.repo
      title = __DARWIN__ ? 'No Repositories' : 'No repositories'
    }

    const isOpen =
      this.state.currentFoldout &&
      this.state.currentFoldout.type === FoldoutType.Repository

    const currentState: DropdownState = isOpen ? 'open' : 'closed'

    const tooltip = repository && !isOpen ? repository.path : undefined

    const foldoutStyle: React.CSSProperties = {
      position: 'absolute',
      marginLeft: 0,
      width: this.state.sidebarWidth,
      minWidth: this.state.sidebarWidth,
      height: '100%',
      top: 0,
    }

    return (
      <ToolbarDropdown
        icon={icon}
        title={title}
        description={__DARWIN__ ? 'Current Repository' : 'Current repository'}
        tooltip={tooltip}
        foldoutStyle={foldoutStyle}
        onDropdownStateChanged={this.onRepositoryDropdownStateChanged}
        dropdownContentRenderer={this.renderRepositoryList}
        dropdownState={currentState}
      />
    )
  }

  private renderPushPullToolbarButton() {
    const selection = this.state.selectedState
    if (!selection || selection.type !== SelectionType.Repository) {
      return null
    }

    const state = selection.state
    const revertProgress = state.revertProgress
    if (revertProgress) {
      return <RevertProgress progress={revertProgress} />
    }

    let remoteName = state.remote ? state.remote.name : null
    const progress = state.pushPullFetchProgress

    const { conflictState } = state.changesState

    const rebaseInProgress =
      conflictState !== null && conflictState.kind === 'rebase'

    const { aheadBehind, branchesState } = state
    const { pullWithRebase, tip } = branchesState

    if (tip.kind === TipState.Valid && tip.branch.remote !== null) {
      remoteName = tip.branch.remote
    }

    const isForcePush = isCurrentBranchForcePush(branchesState, aheadBehind)

    return (
      <PushPullButton
        dispatcher={this.props.dispatcher}
        repository={selection.repository}
        aheadBehind={state.aheadBehind}
        remoteName={remoteName}
        lastFetched={state.lastFetched}
        networkActionInProgress={state.isPushPullFetchInProgress}
        progress={progress}
        tipState={tip.kind}
        pullWithRebase={pullWithRebase}
        rebaseInProgress={rebaseInProgress}
        isForcePush={isForcePush}
      />
    )
  }

  private showCreateBranch = () => {
    const selection = this.state.selectedState

    // NB: This should never happen but in the case someone
    // manages to delete the last repository while the drop down is
    // open we'll just bail here.
    if (!selection || selection.type !== SelectionType.Repository) {
      return
    }

    // We explicitly disable the menu item in this scenario so this
    // should never happen.
    if (selection.state.branchesState.tip.kind === TipState.Unknown) {
      return
    }

    const repository = selection.repository

    return this.props.dispatcher.showPopup({
      type: PopupType.CreateBranch,
      repository,
    })
  }

  private openPullRequest = () => {
    const state = this.state.selectedState

    if (state == null || state.type !== SelectionType.Repository) {
      return
    }

    const currentPullRequest = state.state.branchesState.currentPullRequest
    const dispatcher = this.props.dispatcher

    if (currentPullRequest == null) {
      dispatcher.createPullRequest(state.repository)
      dispatcher.recordCreatePullRequest()
    } else {
      dispatcher.showPullRequest(state.repository)
    }
  }

  private openCreatePullRequestInBrowser = (
    repository: Repository,
    branch: Branch
  ) => {
    this.props.dispatcher.openCreatePullRequestInBrowser(repository, branch)
  }

  private onBranchDropdownStateChanged = (newState: DropdownState) => {
    if (newState === 'open') {
      this.props.dispatcher.showFoldout({ type: FoldoutType.Branch })
    } else {
      this.props.dispatcher.closeFoldout(FoldoutType.Branch)
    }
  }

  private renderBranchToolbarButton(): JSX.Element | null {
    const selection = this.state.selectedState

    if (selection == null || selection.type !== SelectionType.Repository) {
      return null
    }

    const currentFoldout = this.state.currentFoldout

    let isOpen = false
    let handleProtectedBranchWarning: boolean | undefined

    if (currentFoldout !== null && currentFoldout.type === FoldoutType.Branch) {
      isOpen = true
      handleProtectedBranchWarning = currentFoldout.handleProtectedBranchWarning
    }

    const repository = selection.repository
    const branchesState = selection.state.branchesState

    return (
      <BranchDropdown
        dispatcher={this.props.dispatcher}
        isOpen={isOpen}
        onDropDownStateChanged={this.onBranchDropdownStateChanged}
        repository={repository}
        repositoryState={selection.state}
        selectedTab={this.state.selectedBranchesTab}
        pullRequests={branchesState.openPullRequests}
        currentPullRequest={branchesState.currentPullRequest}
        isLoadingPullRequests={branchesState.isLoadingPullRequests}
        handleProtectedBranchWarning={handleProtectedBranchWarning}
      />
    )
  }

  // we currently only render one banner at a time
  private renderBanner(): JSX.Element | null {
    // The inset light title bar style without the toolbar
    // can't support banners at the moment. So for the
    // no-repositories blank slate we'll have to live without
    // them.
    if (this.inNoRepositoriesBlankSlateState()) {
      return null
    }

    let banner = null
    if (this.state.currentBanner !== null) {
      banner = renderBanner(
        this.state.currentBanner,
        this.props.dispatcher,
        this.onBannerDismissed
      )
    } else if (this.state.isUpdateAvailableBannerVisible) {
      banner = this.renderUpdateBanner()
    }
    return (
      <CSSTransitionGroup
        transitionName="banner"
        component="div"
        transitionEnterTimeout={500}
        transitionLeaveTimeout={400}
      >
        {banner}
      </CSSTransitionGroup>
    )
  }

  private renderUpdateBanner() {
    return (
      <UpdateAvailable
        dispatcher={this.props.dispatcher}
        newRelease={updateStore.state.newRelease}
        onDismissed={this.onUpdateAvailableDismissed}
        key={'update-available'}
      />
    )
  }

  private onBannerDismissed = () => {
    this.props.dispatcher.clearBanner()
  }

  private renderToolbar() {
    /**
     * No toolbar if we're in the blank slate view.
     */
    if (this.inNoRepositoriesBlankSlateState()) {
      return null
    }

    return (
      <Toolbar id="desktop-app-toolbar">
        <div
          className="sidebar-section"
          style={{ width: this.state.sidebarWidth }}
        >
          {this.renderRepositoryToolbarButton()}
        </div>
        {this.renderBranchToolbarButton()}
        {this.renderPushPullToolbarButton()}
      </Toolbar>
    )
  }

  private renderRepository() {
    const state = this.state
    if (this.inNoRepositoriesBlankSlateState()) {
      return (
        <BlankSlateView
          dotComAccount={this.getDotComAccount()}
          enterpriseAccount={this.getEnterpriseAccount()}
          onCreate={this.showCreateRepository}
          onClone={this.showCloneRepo}
          onAdd={this.showAddLocalRepo}
          onCreateTutorialRepository={this.onCreateTutorialRepository}
          onResumeTutorialRepository={this.onResumeTutorialRepository}
          tutorialPaused={this.isTutorialPaused()}
          apiRepositories={state.apiRepositories}
          onRefreshRepositories={this.onRefreshRepositories}
        />
      )
    }

    const selectedState = state.selectedState
    if (!selectedState) {
      return <NoRepositorySelected />
    }

    if (selectedState.type === SelectionType.Repository) {
      const externalEditorLabel = state.selectedExternalEditor

      return (
        <RepositoryView
          repository={selectedState.repository}
          state={selectedState.state}
          dispatcher={this.props.dispatcher}
          emoji={state.emoji}
          sidebarWidth={state.sidebarWidth}
          commitSummaryWidth={state.commitSummaryWidth}
          stashedFilesWidth={state.stashedFilesWidth}
          issuesStore={this.props.issuesStore}
          gitHubUserStore={this.props.gitHubUserStore}
          onViewCommitOnGitHub={this.onViewCommitOnGitHub}
          imageDiffType={state.imageDiffType}
          hideWhitespaceInDiff={state.hideWhitespaceInDiff}
          focusCommitMessage={state.focusCommitMessage}
          askForConfirmationOnDiscardChanges={
            state.askForConfirmationOnDiscardChanges
          }
          accounts={state.accounts}
          externalEditorLabel={externalEditorLabel}
          resolvedExternalEditor={state.resolvedExternalEditor}
          onOpenInExternalEditor={this.openFileInExternalEditor}
          appMenu={state.appMenuState[0]}
          currentTutorialStep={state.currentOnboardingTutorialStep}
          onExitTutorial={this.onExitTutorial}
        />
      )
    } else if (selectedState.type === SelectionType.CloningRepository) {
      return (
        <CloningRepositoryView
          repository={selectedState.repository}
          progress={selectedState.progress}
        />
      )
    } else if (selectedState.type === SelectionType.MissingRepository) {
      return (
        <MissingRepository
          repository={selectedState.repository}
          dispatcher={this.props.dispatcher}
        />
      )
    } else {
      return assertNever(selectedState, `Unknown state: ${selectedState}`)
    }
  }

  private renderWelcomeFlow() {
    return (
      <Welcome
        dispatcher={this.props.dispatcher}
        optOut={this.state.optOutOfUsageTracking}
        accounts={this.state.accounts}
        signInState={this.state.signInState}
      />
    )
  }

  public render() {
    if (this.loading) {
      return null
    }

    const className = this.state.appIsFocused ? 'focused' : 'blurred'

    const currentTheme = this.state.showWelcomeFlow
      ? ApplicationTheme.Light
      : this.state.selectedTheme

    return (
      <div id="desktop-app-chrome" className={className}>
        <AppTheme theme={currentTheme} />
        {this.renderTitlebar()}
        {this.state.showWelcomeFlow
          ? this.renderWelcomeFlow()
          : this.renderApp()}
        {this.renderZoomInfo()}
        {this.renderFullScreenInfo()}
      </div>
    )
  }

  private onRepositoryFilterTextChanged = (text: string) => {
    this.props.dispatcher.setRepositoryFilterText(text)
  }

  private onSelectionChanged = (repository: Repository | CloningRepository) => {
    this.props.dispatcher.selectRepository(repository)
    this.props.dispatcher.closeFoldout(FoldoutType.Repository)
  }

  private onViewCommitOnGitHub = async (SHA: string) => {
    const repository = this.getRepository()

    if (
      !repository ||
      repository instanceof CloningRepository ||
      !repository.gitHubRepository
    ) {
      return
    }

    const baseURL = repository.gitHubRepository.htmlURL

    if (baseURL) {
      this.props.dispatcher.openInBrowser(`${baseURL}/commit/${SHA}`)
    }
  }

  private onBranchDeleted = (repository: Repository) => {
    // In the event a user is in the middle of a compare
    // we need to exit out of the compare state after the
    // branch has been deleted. Calling executeCompare allows
    // us to do just that.
    this.props.dispatcher.executeCompare(repository, {
      kind: HistoryTabMode.History,
    })
  }

  private inNoRepositoriesBlankSlateState() {
    return this.state.repositories.length === 0 || this.isTutorialPaused()
  }

  private isTutorialPaused() {
    return this.state.currentOnboardingTutorialStep === TutorialStep.Paused
  }
}

function NoRepositorySelected() {
  return <div className="panel blankslate">No repository selected</div>
}<|MERGE_RESOLUTION|>--- conflicted
+++ resolved
@@ -103,15 +103,12 @@
 import { StashAndSwitchBranch } from './stash-changes/stash-and-switch-branch-dialog'
 import { OverwriteStash } from './stash-changes/overwrite-stashed-changes-dialog'
 import { ConfirmDiscardStashDialog } from './stashing/confirm-discard-stash'
-<<<<<<< HEAD
-import { OpenRepositoryInVSCode } from './open-repository-in-vscode'
-=======
 import { CreateTutorialRepositoryDialog } from './blank-slate/create-tutorial-repository-dialog'
 import { enableTutorial } from '../lib/feature-flag'
 import { ConfirmExitTutorial } from './tutorial'
 import { TutorialStep, isValidTutorialStep } from '../models/tutorial-step'
 import { WorkflowPushRejectedDialog } from './workflow-push-rejected/workflow-push-rejected'
->>>>>>> 4d0c58c6
+import { OpenRepositoryInVSCode } from './open-repository-in-vscode'
 
 const MinuteInMilliseconds = 1000 * 60
 const HourInMilliseconds = MinuteInMilliseconds * 60
@@ -585,7 +582,7 @@
 
     const compareURL = `${htmlURL}/compare/${
       branchTip.branch.upstreamWithoutRemote
-    }`
+      }`
     this.props.dispatcher.openInBrowser(compareURL)
   }
 
@@ -1268,7 +1265,7 @@
       case PopupType.RenameBranch:
         const stash =
           this.state.selectedState !== null &&
-          this.state.selectedState.type === SelectionType.Repository
+            this.state.selectedState.type === SelectionType.Repository
             ? this.state.selectedState.state.changesState.stashEntry
             : null
         return (
@@ -1832,7 +1829,6 @@
           />
         )
       }
-<<<<<<< HEAD
       case PopupType.openRepositoryInVSCode: {
         const { editor, repositoryPath } = popup
 
@@ -1844,7 +1840,6 @@
           />
         )
       }
-=======
       case PopupType.CreateTutorialRepository: {
         return (
           <CreateTutorialRepositoryDialog
@@ -1875,7 +1870,6 @@
             repository={popup.repository}
           />
         )
->>>>>>> 4d0c58c6
       default:
         return assertNever(popup, `Unknown popup type: ${popup}`)
     }
