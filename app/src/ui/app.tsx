--- conflicted
+++ resolved
@@ -194,14 +194,11 @@
 
     let content: JSX.Element | null = null
     switch (popup) {
-      case Popup.CreateBranch: {
+      case Popup.CreateBranch:
         content = <CreateBranch repository={this.state.selectedRepository!}
                                 dispatcher={this.props.dispatcher}
                                 branches={this.state.repositoryState!.branches}
                                 currentBranch={this.state.repositoryState!.currentBranch}/>
-<<<<<<< HEAD
-        } break
-=======
         break
 
       case Popup.ShowBranches:
@@ -209,7 +206,6 @@
                             dispatcher={this.props.dispatcher}
                             repository={this.state.selectedRepository!}/>
         break
->>>>>>> 1cae052a
     }
 
     if (!content) {
