import * as React from 'react'
import { Account } from '../../models/account'
import { FilterList, IFilterListGroup } from '../lib/filter-list'
import { IAPIRepository, getDotComAPIEndpoint, getHTMLURL } from '../../lib/api'
import {
  IClonableRepositoryListItem,
  groupRepositories,
  YourRepositoriesIdentifier,
} from './group-repositories'
import memoizeOne from 'memoize-one'
import { Button } from '../lib/button'
import { IMatches } from '../../lib/fuzzy-find'
<<<<<<< HEAD
import { Octicon } from '../octicons'
import * as OcticonSymbol from '../octicons/octicons.generated'
=======
import { Octicon, syncClockwise } from '../octicons'
>>>>>>> 9f5fb18d
import { HighlightText } from '../lib/highlight-text'
import { ClickSource } from '../lib/list'
import { LinkButton } from '../lib/link-button'
import { Ref } from '../lib/ref'

interface ICloneableRepositoryFilterListProps {
  /** The account to clone from. */
  readonly account: Account

  /**
   * The currently selected repository, or null if no repository
   * is selected.
   */
  readonly selectedItem: IAPIRepository | null

  /** Called when a repository is selected. */
  readonly onSelectionChanged: (selectedItem: IAPIRepository | null) => void

  /**
   * The list of repositories that the account has explicit permissions
   * to access, or null if no repositories has been loaded yet.
   */
  readonly repositories: ReadonlyArray<IAPIRepository> | null

  /**
   * Whether or not the list of repositories is currently being loaded
   * by the API Repositories Store. This determines whether the loading
   * indicator is shown or not.
   */
  readonly loading: boolean

  /**
   * The contents of the filter text box used to filter the list of
   * repositories.
   */
  readonly filterText: string

  /**
   * Called when the filter text is changed by the user entering a new
   * value in the filter text box.
   */
  readonly onFilterTextChanged: (filterText: string) => void

  /**
   * Called when the user requests a refresh of the repositories
   * available for cloning.
   */
  readonly onRefreshRepositories: (account: Account) => void

  /**
   * This function will be called when a pointer device is pressed and then
   * released on a selectable row. Note that this follows the conventions
   * of button elements such that pressing Enter or Space on a keyboard
   * while focused on a particular row will also trigger this event. Consumers
   * can differentiate between the two using the source parameter.
   *
   * Consumers of this event do _not_ have to call event.preventDefault,
   * when this event is subscribed to the list will automatically call it.
   */
  readonly onItemClicked?: (
    repository: IAPIRepository,
    source: ClickSource
  ) => void
}

const RowHeight = 31

/**
 * Iterate over all groups until a list item is found that matches
 * the clone url of the provided repository.
 */
function findMatchingListItem(
  groups: ReadonlyArray<IFilterListGroup<IClonableRepositoryListItem>>,
  selectedRepository: IAPIRepository | null
) {
  if (selectedRepository !== null) {
    for (const group of groups) {
      for (const item of group.items) {
        if (item.url === selectedRepository.clone_url) {
          return item
        }
      }
    }
  }

  return null
}

/**
 * Attempt to locate the source IAPIRepository instance given
 * an ICloneableRepositoryList item using clone_url for the
 * equality comparison.
 */
function findRepositoryForListItem(
  repositories: ReadonlyArray<IAPIRepository>,
  listItem: IClonableRepositoryListItem
) {
  return repositories.find(r => r.clone_url === listItem.url) || null
}

export class CloneableRepositoryFilterList extends React.PureComponent<
  ICloneableRepositoryFilterListProps
> {
  /**
   * A memoized function for grouping repositories for display
   * in the FilterList. The group will not be recomputed as long
   * as the provided list of repositories is equal to the last
   * time the method was called (reference equality).
   */
  private getRepositoryGroups = memoizeOne(
    (repositories: ReadonlyArray<IAPIRepository> | null, login: string) =>
      repositories === null ? [] : groupRepositories(repositories, login)
  )

  /**
   * A memoized function for finding the selected list item based
   * on an IAPIRepository instance. The selected item will not be
   * recomputed as long as the provided list of repositories and
   * the selected data object is equal to the last time the method
   * was called (reference equality).
   *
   * See findMatchingListItem for more details.
   */
  private getSelectedListItem = memoizeOne(findMatchingListItem)

  public componentDidMount() {
    if (this.props.repositories === null) {
      this.refreshRepositories()
    }
  }

  public componentDidUpdate(prevProps: ICloneableRepositoryFilterListProps) {
    if (
      prevProps.repositories !== this.props.repositories &&
      this.props.repositories === null
    ) {
      this.refreshRepositories()
    }
  }

  private refreshRepositories = () => {
    this.props.onRefreshRepositories(this.props.account)
  }

  public render() {
    const { repositories, account, selectedItem } = this.props

    const groups = this.getRepositoryGroups(repositories, account.login)
    const selectedListItem = this.getSelectedListItem(groups, selectedItem)

    return (
      <FilterList<IClonableRepositoryListItem>
        className="clone-github-repo"
        rowHeight={RowHeight}
        selectedItem={selectedListItem}
        renderItem={this.renderItem}
        renderGroupHeader={this.renderGroupHeader}
        onSelectionChanged={this.onSelectionChanged}
        invalidationProps={groups}
        groups={groups}
        filterText={this.props.filterText}
        onFilterTextChanged={this.props.onFilterTextChanged}
        renderNoItems={this.renderNoItems}
        renderPostFilter={this.renderPostFilter}
        onItemClick={this.props.onItemClicked ? this.onItemClick : undefined}
        placeholderText="Filter your repositories"
      />
    )
  }

  private onItemClick = (
    item: IClonableRepositoryListItem,
    source: ClickSource
  ) => {
    const { onItemClicked, repositories } = this.props

    if (onItemClicked === undefined || repositories === null) {
      return
    }

    const selectedItem = findRepositoryForListItem(repositories, item)

    if (selectedItem !== null) {
      onItemClicked(selectedItem, source)
    }
  }

  private onSelectionChanged = (item: IClonableRepositoryListItem | null) => {
    if (item === null || this.props.repositories === null) {
      this.props.onSelectionChanged(null)
    } else {
      this.props.onSelectionChanged(
        findRepositoryForListItem(this.props.repositories, item)
      )
    }
  }

  private renderGroupHeader = (identifier: string) => {
    let header = identifier
    if (identifier === YourRepositoriesIdentifier) {
      header = __DARWIN__ ? 'Your Repositories' : 'Your repositories'
    }
    return (
      <div className="clone-repository-list-content clone-repository-list-group-header">
        {header}
      </div>
    )
  }

  private renderItem = (
    item: IClonableRepositoryListItem,
    matches: IMatches
  ) => {
    return (
      <div className="clone-repository-list-item">
        <Octicon className="icon" symbol={item.icon} />
        <div className="name" title={item.text[0]}>
          <HighlightText text={item.text[0]} highlight={matches.title} />
        </div>
      </div>
    )
  }

  private renderPostFilter = () => {
    return (
      <Button
        disabled={this.props.loading}
        onClick={this.refreshRepositories}
        tooltip="Refresh the list of repositories"
      >
        <Octicon
          symbol={syncClockwise}
          className={this.props.loading ? 'spin' : undefined}
        />
      </Button>
    )
  }

  private renderNoItems = () => {
    const { loading, repositories } = this.props
    const endpointName =
      this.props.account.endpoint === getDotComAPIEndpoint()
        ? 'GitHub.com'
        : getHTMLURL(this.props.account.endpoint)

    if (loading && (repositories === null || repositories.length === 0)) {
      return (
        <div className="no-items loading">{`Loading repositories from ${endpointName}…`}</div>
      )
    }

    if (this.props.filterText.length !== 0) {
      return (
        <div className="no-items no-results-found">
          <div>
            Sorry, I can't find any repository matching{' '}
            <Ref>{this.props.filterText}</Ref>
          </div>
        </div>
      )
    }

    return (
      <div className="no-items empty-repository-list">
        <div>
          Looks like there are no repositories for{' '}
          <Ref>{this.props.account.login}</Ref> on {endpointName}.{' '}
          <LinkButton onClick={this.refreshRepositories}>
            Refresh this list
          </LinkButton>{' '}
          if you've created a repository recently.
        </div>
      </div>
    )
  }
}<|MERGE_RESOLUTION|>--- conflicted
+++ resolved
@@ -10,12 +10,7 @@
 import memoizeOne from 'memoize-one'
 import { Button } from '../lib/button'
 import { IMatches } from '../../lib/fuzzy-find'
-<<<<<<< HEAD
-import { Octicon } from '../octicons'
-import * as OcticonSymbol from '../octicons/octicons.generated'
-=======
 import { Octicon, syncClockwise } from '../octicons'
->>>>>>> 9f5fb18d
 import { HighlightText } from '../lib/highlight-text'
 import { ClickSource } from '../lib/list'
 import { LinkButton } from '../lib/link-button'
