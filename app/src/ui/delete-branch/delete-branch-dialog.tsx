import * as React from 'react'

import { Dispatcher } from '../../lib/dispatcher'
import { Repository } from '../../models/repository'
import { Branch } from '../../models/branch'
import { Button } from '../lib/button'
import { ButtonGroup } from '../lib/button-group'
import { Checkbox, CheckboxValue } from '../lib/checkbox'
import { Dialog, DialogContent, DialogFooter } from '../dialog'
import { Ref } from '../lib/ref'
import { CompareActionKind } from '../../lib/app-state'

interface IDeleteBranchProps {
  readonly dispatcher: Dispatcher
  readonly repository: Repository
  readonly branch: Branch
  readonly existsOnRemote: boolean
  readonly onDismissed: () => void
  readonly onDeleted: (repository: Repository) => void
}

interface IDeleteBranchState {
  readonly includeRemoteBranch: boolean
}

export class DeleteBranch extends React.Component<
  IDeleteBranchProps,
  IDeleteBranchState
> {
  public constructor(props: IDeleteBranchProps) {
    super(props)

    this.state = {
      includeRemoteBranch: false,
    }
  }

  public render() {
    return (
      <Dialog
        id="delete-branch"
        title={__DARWIN__ ? 'Delete Branch' : 'Delete branch'}
        type="warning"
        onDismissed={this.props.onDismissed}
      >
        <DialogContent>
          <p>
            Delete branch <Ref>{this.props.branch.name}</Ref>?
            <br />
            This action cannot be undone.
          </p>

          {this.renderDeleteOnRemote()}
        </DialogContent>
        <DialogFooter>
          <ButtonGroup destructive={true}>
            <Button type="submit">Cancel</Button>
            <Button onClick={this.deleteBranch}>Delete</Button>
          </ButtonGroup>
        </DialogFooter>
      </Dialog>
    )
  }

  private renderDeleteOnRemote() {
    if (this.props.branch.remote && this.props.existsOnRemote) {
      return (
        <div>
          <p>
            <strong>
              The branch also exists on the remote, do you wish to delete it
              there as well?
            </strong>
          </p>
          <Checkbox
            label="Yes, delete this branch on the remote"
            value={
              this.state.includeRemoteBranch
                ? CheckboxValue.On
                : CheckboxValue.Off
            }
            onChange={this.onIncludeRemoteChanged}
          />
        </div>
      )
    }

    return null
  }

  private onIncludeRemoteChanged = (
    event: React.FormEvent<HTMLInputElement>
  ) => {
    const value = event.currentTarget.checked

    this.setState({ includeRemoteBranch: value })
  }

  private deleteBranch = async () => {
    const { dispatcher, repository, branch, onDeleted } = this.props
    await dispatcher.deleteBranch(
      repository,
      branch,
      this.state.includeRemoteBranch
    )
<<<<<<< HEAD
    this.props.dispatcher.executeCompare(this.props.repository, {
      kind: CompareActionKind.History,
    })
=======
    onDeleted(repository)
>>>>>>> a5bd6456

    return dispatcher.closePopup()
  }
}<|MERGE_RESOLUTION|>--- conflicted
+++ resolved
@@ -8,7 +8,6 @@
 import { Checkbox, CheckboxValue } from '../lib/checkbox'
 import { Dialog, DialogContent, DialogFooter } from '../dialog'
 import { Ref } from '../lib/ref'
-import { CompareActionKind } from '../../lib/app-state'
 
 interface IDeleteBranchProps {
   readonly dispatcher: Dispatcher
@@ -103,13 +102,7 @@
       branch,
       this.state.includeRemoteBranch
     )
-<<<<<<< HEAD
-    this.props.dispatcher.executeCompare(this.props.repository, {
-      kind: CompareActionKind.History,
-    })
-=======
     onDeleted(repository)
->>>>>>> a5bd6456
 
     return dispatcher.closePopup()
   }
