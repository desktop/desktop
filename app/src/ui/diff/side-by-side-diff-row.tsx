--- conflicted
+++ resolved
@@ -49,14 +49,11 @@
   isHovered: boolean
 
   /**
-<<<<<<< HEAD
    * Whether or not the check all handle is rendered in this row
    */
   isCheckAllRenderedInRow: boolean
 
   /**
-=======
->>>>>>> fa6504c5
    * The selection state of the group - 'All', 'Partial', or 'None'
    */
   selectionState: DiffSelectionType
@@ -692,7 +689,6 @@
     )
   }
 
-<<<<<<< HEAD
   /**
    * On scroll of the diff, the rendering of the hunk handle can be delayed so
    * we make the placeholder mimic the selected state so visually it looks like
@@ -714,11 +710,11 @@
     selectionState: DiffSelectionType,
     isFirst: boolean
   ) => {
-    if (!enableGroupDiffCheckmarks() || !isFirst) {
-=======
-  private getCheckAllOcticon = (selectionState: DiffSelectionType) => {
-    if (!enableGroupDiffCheckmarks() || !this.props.showDiffCheckMarks) {
->>>>>>> fa6504c5
+    if (
+      !enableGroupDiffCheckmarks() ||
+      !isFirst ||
+      !this.props.showDiffCheckMarks
+    ) {
       return null
     }
 
