--- conflicted
+++ resolved
@@ -1389,14 +1389,9 @@
     if (
       evt.target instanceof HTMLElement &&
       (evt.target.closest('.line-number') !== null ||
-<<<<<<< HEAD
-        evt.target.closest('.hunk-handle') !== null ||
-        evt.target.closest('hunk-expansion-handle') !== null)
-=======
         evt.target.closest('.hunk-handle') !== null || // Windows uses the label element
         evt.target.closest('.hunk-expansion-handle') !== null ||
         evt.target instanceof HTMLInputElement) // macOS users the input element which is adjacent to the .hunk-handle
->>>>>>> 0b31a5b3
     ) {
       return
     }
