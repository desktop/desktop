import * as Path from 'path'

import { assertNever } from '../../../lib/fatal-error'

import { getPartialBlobContents } from '../../../lib/git/show'
import { readPartialFile } from '../../../lib/file-system'
import { highlight } from '../../../lib/highlighter/worker'
import { ITokens } from '../../../lib/highlighter/types'

import {
  CommittedFileChange,
  WorkingDirectoryFileChange,
  AppFileStatusKind,
} from '../../../models/status'
import { Repository } from '../../../models/repository'
import { DiffHunk, DiffLineType, DiffLine } from '../../../models/diff'
import { getOldPathOrDefault } from '../../../lib/get-old-path'
import { enableTextDiffExpansion } from '../../../lib/feature-flag'

/** The maximum number of bytes we'll process for highlighting. */
const MaxHighlightContentLength = 256 * 1024

// There is no good way to get the actual length of the old/new contents,
// since we're directly truncating the git output to up to MaxHighlightContentLength
// characters. Therefore, when we try to limit diff expansion, we can't know if
// a file is exactly MaxHighlightContentLength characters long or longer, so
// we'll look for exactly that amount of characters minus 1.
const MaxDiffExpansionNewContentLength = MaxHighlightContentLength - 1

type ChangedFile = WorkingDirectoryFileChange | CommittedFileChange

interface ILineFilters {
  readonly oldLineFilter: Array<number>
  readonly newLineFilter: Array<number>
}

interface IFileContents {
  readonly file: ChangedFile
  readonly oldContents: string | null
  readonly newContents: string | null
<<<<<<< HEAD
=======
  readonly canBeExpanded: boolean
>>>>>>> cfd0e21f
}

interface IFileTokens {
  readonly oldTokens: ITokens
  readonly newTokens: ITokens
}

async function getOldFileContent(
  repository: Repository,
  file: ChangedFile
): Promise<Buffer | null> {
  if (
    file.status.kind === AppFileStatusKind.New ||
    file.status.kind === AppFileStatusKind.Untracked
  ) {
    return null
  }

  let commitish

  if (file instanceof WorkingDirectoryFileChange) {
    // If we pass an empty string here we get the contents
    // that are in the index. But since we call diff with
    // --no-index (see diff.ts) we need to look at what's
    // actually committed to get the appropriate content.
    commitish = 'HEAD'
  } else if (file instanceof CommittedFileChange) {
    commitish = `${file.commitish}^`
  } else {
    return assertNever(file, 'Unknown file change type')
  }

  return getPartialBlobContents(
    repository,
    commitish,
    getOldPathOrDefault(file),
    MaxHighlightContentLength
  )
}

async function getNewFileContent(
  repository: Repository,
  file: ChangedFile
): Promise<Buffer | null> {
  if (file.status.kind === AppFileStatusKind.Deleted) {
    return null
  }

  if (file instanceof WorkingDirectoryFileChange) {
    return readPartialFile(
      Path.join(repository.path, file.path),
      0,
      MaxHighlightContentLength - 1
    )
  } else if (file instanceof CommittedFileChange) {
    return getPartialBlobContents(
      repository,
      file.commitish,
      file.path,
      MaxHighlightContentLength
    )
  }

  return assertNever(file, 'Unknown file change type')
}

export async function getFileContents(
  repo: Repository,
  file: ChangedFile,
  lineFilters: ILineFilters
): Promise<IFileContents> {
  // If text-diff expansion is enabled, we'll always want to load both the old
  // and the new contents, so that we can expand the diff as needed.
  const oldContentsPromise =
    enableTextDiffExpansion() || lineFilters.oldLineFilter.length
      ? getOldFileContent(repo, file)
      : Promise.resolve(null)

  const newContentsPromise =
    enableTextDiffExpansion() || lineFilters.newLineFilter.length
      ? getNewFileContent(repo, file)
      : Promise.resolve(null)

  const [oldContents, newContents] = await Promise.all([
    oldContentsPromise.catch(e => {
      log.error('Could not load old contents for syntax highlighting', e)
      return null
    }),
    newContentsPromise.catch(e => {
      log.error('Could not load new contents for syntax highlighting', e)
      return null
    }),
  ])

  return {
    file,
    oldContents: oldContents === null ? null : oldContents.toString('utf8'),
    newContents: newContents === null ? null : newContents.toString('utf8'),
<<<<<<< HEAD
=======
    canBeExpanded:
      newContents !== null &&
      newContents.length <= MaxDiffExpansionNewContentLength,
>>>>>>> cfd0e21f
  }
}

/**
 * Figure out which lines we need to have tokenized in
 * both the old and new version of the file.
 */
export function getLineFilters(hunks: ReadonlyArray<DiffHunk>): ILineFilters {
  const oldLineFilter = new Array<number>()
  const newLineFilter = new Array<number>()

  const diffLines = new Array<DiffLine>()

  let anyAdded = false
  let anyDeleted = false

  for (const hunk of hunks) {
    for (const line of hunk.lines) {
      anyAdded = anyAdded || line.type === DiffLineType.Add
      anyDeleted = anyDeleted || line.type === DiffLineType.Delete
      diffLines.push(line)
    }
  }

  for (const line of diffLines) {
    // So this might need a little explaining. What we're trying
    // to achieve here is if the diff contains only additions or
    // only deletions we'll source all the highlighted lines from
    // either the before or after file. That way we can completely
    // disregard highlighting, the other version.
    if (line.oldLineNumber !== null && line.newLineNumber !== null) {
      if (anyAdded && !anyDeleted) {
        newLineFilter.push(line.newLineNumber - 1)
      } else {
        oldLineFilter.push(line.oldLineNumber - 1)
      }
    } else {
      // If there's a mix (meaning we'll have to read from both
      // anyway) we'll prioritize the old version since
      // that's immutable and less likely to be the subject of a
      // race condition when someone rapidly modifies the file on
      // disk.
      if (line.oldLineNumber !== null) {
        oldLineFilter.push(line.oldLineNumber - 1)
      } else if (line.newLineNumber !== null) {
        newLineFilter.push(line.newLineNumber - 1)
      }
    }
  }

  return { oldLineFilter, newLineFilter }
}

export async function highlightContents(
  contents: IFileContents,
  tabSize: number,
  lineFilters: ILineFilters
): Promise<IFileTokens> {
  const { file, oldContents, newContents } = contents

  const oldPath = getOldPathOrDefault(file)

  const [oldTokens, newTokens] = await Promise.all([
    oldContents === null
      ? {}
      : highlight(
          oldContents,
          Path.basename(oldPath),
          Path.extname(oldPath),
          tabSize,
          lineFilters.oldLineFilter
        ).catch(e => {
          log.error('Highlighter worked failed for old contents', e)
          return {}
        }),
    newContents === null
      ? {}
      : highlight(
          newContents,
          Path.basename(file.path),
          Path.extname(file.path),
          tabSize,
          lineFilters.newLineFilter
        ).catch(e => {
          log.error('Highlighter worked failed for new contents', e)
          return {}
        }),
  ])

  return { oldTokens, newTokens }
}<|MERGE_RESOLUTION|>--- conflicted
+++ resolved
@@ -38,10 +38,7 @@
   readonly file: ChangedFile
   readonly oldContents: string | null
   readonly newContents: string | null
-<<<<<<< HEAD
-=======
   readonly canBeExpanded: boolean
->>>>>>> cfd0e21f
 }
 
 interface IFileTokens {
@@ -140,12 +137,9 @@
     file,
     oldContents: oldContents === null ? null : oldContents.toString('utf8'),
     newContents: newContents === null ? null : newContents.toString('utf8'),
-<<<<<<< HEAD
-=======
     canBeExpanded:
       newContents !== null &&
       newContents.length <= MaxDiffExpansionNewContentLength,
->>>>>>> cfd0e21f
   }
 }
 
