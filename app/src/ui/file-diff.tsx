--- conflicted
+++ resolved
@@ -6,13 +6,7 @@
 
 import { LocalGitOperations, Commit } from '../lib/local-git-operations'
 
-<<<<<<< HEAD
-import { find } from '../lib/find'
-
 const { Grid, AutoSizer, CellMeasurer } = require('react-virtualized')
-=======
-const { Grid, AutoSizer } = require('react-virtualized')
->>>>>>> b7f61f15
 
 const RowHeight = 22
 
