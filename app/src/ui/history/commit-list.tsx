--- conflicted
+++ resolved
@@ -131,12 +131,9 @@
         onCherryPick={this.props.onCherryPick}
         onRevertCommit={this.props.onRevertCommit}
         onViewCommitOnGitHub={this.props.onViewCommitOnGitHub}
-<<<<<<< HEAD
         selectedCommits={this.selectedCommits}
-=======
         onDragStart={this.props.onDragCommitStart}
         onDragEnd={this.props.onDragCommitEnd}
->>>>>>> 0be677fc
       />
     )
   }
