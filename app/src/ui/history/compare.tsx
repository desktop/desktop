--- conflicted
+++ resolved
@@ -1,65 +1,50 @@
 import * as React from 'react'
-
-import { Commit, CommitOneLine, ICommitContext } from '../../models/commit'
+import { IGitHubUser } from '../../lib/databases'
+import { Commit } from '../../models/commit'
 import {
-  HistoryTabMode,
+  ComparisonView,
   ICompareState,
+  CompareActionKind,
   ICompareBranch,
-  ComparisonMode,
-  IDisplayHistory,
 } from '../../lib/app-state'
 import { CommitList } from './commit-list'
 import { Repository } from '../../models/repository'
 import { Branch } from '../../models/branch'
-import { defaultErrorHandler, Dispatcher } from '../dispatcher'
+import { Dispatcher } from '../../lib/dispatcher'
 import { ThrottledScheduler } from '../lib/throttled-scheduler'
+import { Button } from '../lib/button'
 import { BranchList } from '../branches'
 import { TextBox } from '../lib/text-box'
 import { IBranchListItem } from '../branches/group-branches'
 import { TabBar } from '../tab-bar'
 import { CompareBranchListItem } from './compare-branch-list-item'
 import { FancyTextBox } from '../lib/fancy-text-box'
-import * as OcticonSymbol from '../octicons/octicons.generated'
+import { OcticonSymbol } from '../octicons'
 import { SelectionSource } from '../lib/filter-list'
 import { IMatches } from '../../lib/fuzzy-find'
 import { Ref } from '../lib/ref'
-<<<<<<< HEAD
-import { MergeCallToActionWithConflicts } from './merge-call-to-action-with-conflicts'
-import { AheadBehindStore } from '../../lib/stores/ahead-behind-store'
-import { DragType } from '../../models/drag-drop'
-import { PopupType } from '../../models/popup'
-import { getUniqueCoauthorsAsAuthors } from '../../lib/unique-coauthors-as-authors'
-import { getSquashedCommitDescription } from '../../lib/squash/squashed-commit-description'
-import { doMergeCommitsExistAfterCommit } from '../../lib/git'
-=======
 import { NewCommitsBanner } from '../notification/new-commits-banner'
 import { CSSTransitionGroup } from 'react-transition-group';
->>>>>>> d3afd930
 
 interface ICompareSidebarProps {
   readonly repository: Repository
-  readonly isLocalRepository: boolean
   readonly compareState: ICompareState
+  readonly gitHubUsers: Map<string, IGitHubUser>
   readonly emoji: Map<string, string>
   readonly commitLookup: Map<string, Commit>
   readonly localCommitSHAs: ReadonlyArray<string>
   readonly dispatcher: Dispatcher
   readonly currentBranch: Branch | null
-  readonly selectedCommitShas: ReadonlyArray<string>
+  readonly sidebarHasFocusWithin: boolean
+
+  /**
+   * A flag from the application to indicate the branches list should be expanded.
+   */
+  readonly shouldShowBranchesList: boolean
   readonly onRevertCommit: (commit: Commit) => void
-  readonly onAmendCommit: (commit: Commit, isLocalCommit: boolean) => void
   readonly onViewCommitOnGitHub: (sha: string) => void
-  readonly onCompareListScrolled: (scrollTop: number) => void
-  readonly onCherryPick: (
-    repository: Repository,
-    commits: ReadonlyArray<CommitOneLine>
-  ) => void
-  readonly compareListScrollTop?: number
-  readonly localTags: Map<string, string> | null
-  readonly tagsToPush: ReadonlyArray<string> | null
-  readonly aheadBehindStore: AheadBehindStore
-  readonly isCherryPickInProgress: boolean
-  readonly shasToHighlight: ReadonlyArray<string>
+
+  readonly isDivergingBannerVisible: boolean
 }
 
 interface ICompareSidebarState {
@@ -69,6 +54,9 @@
    * For all other cases, use the prop
    */
   readonly focusedBranch: Branch | null
+  readonly filterText: string
+  readonly showBranchList: boolean
+  readonly selectedCommit: Commit | null
 }
 
 /** If we're within this many rows from the bottom, load the next history batch. */
@@ -81,13 +69,16 @@
   private textbox: TextBox | null = null
   private readonly loadChangedFilesScheduler = new ThrottledScheduler(200)
   private branchList: BranchList | null = null
-  private loadingMoreCommitsPromise: Promise<void> | null = null
-  private resultCount = 0
 
   public constructor(props: ICompareSidebarProps) {
     super(props)
 
-    this.state = { focusedBranch: null }
+    this.state = {
+      focusedBranch: null,
+      filterText: '',
+      showBranchList: props.shouldShowBranchesList,
+      selectedCommit: null,
+    }
   }
 
   public componentWillReceiveProps(nextProps: ICompareSidebarProps) {
@@ -96,42 +87,56 @@
 
     if (
       newFormState.kind !== oldFormState.kind &&
-      newFormState.kind === HistoryTabMode.History
+      newFormState.kind === ComparisonView.None
     ) {
-      this.setState({
-        focusedBranch: null,
-      })
+      // reset form to it's default state
+      this.setState(
+        {
+          filterText: '',
+          focusedBranch: null,
+          showBranchList: nextProps.shouldShowBranchesList,
+        },
+        () => {
+          // ensure filter text behaviour matches the prop value
+          if (this.textbox !== null) {
+            if (nextProps.shouldShowBranchesList) {
+              this.textbox.focus()
+            } else {
+              this.textbox.blur()
+            }
+          }
+        }
+      )
       return
     }
 
     if (
-      newFormState.kind !== HistoryTabMode.History &&
-      oldFormState.kind !== HistoryTabMode.History
+      newFormState.kind !== ComparisonView.None &&
+      oldFormState.kind !== ComparisonView.None
     ) {
       const oldBranch = oldFormState.comparisonBranch
       const newBranch = newFormState.comparisonBranch
 
       if (oldBranch.name !== newBranch.name) {
-        // ensure the focused branch is in sync with the chosen branch
+        // ensure the filter text is in sync with the comparison branch
         this.setState({
+          filterText: newBranch.name,
           focusedBranch: newBranch,
         })
       }
     }
-  }
-
-  public componentDidUpdate(prevProps: ICompareSidebarProps) {
-    const { showBranchList } = this.props.compareState
-
-    if (showBranchList === prevProps.compareState.showBranchList) {
-      return
-    }
-
-    if (this.textbox !== null) {
-      if (showBranchList) {
-        this.textbox.focus()
-      } else if (!showBranchList) {
-        this.textbox.blur()
+
+    if (
+      this.props.shouldShowBranchesList !== nextProps.shouldShowBranchesList
+    ) {
+      if (nextProps.shouldShowBranchesList === true) {
+        this.setState({ showBranchList: true })
+      }
+    }
+
+    if (nextProps.sidebarHasFocusWithin !== this.props.sidebarHasFocusWithin) {
+      if (nextProps.sidebarHasFocusWithin === false) {
+        this.setState({ showBranchList: false })
       }
     }
   }
@@ -142,24 +147,20 @@
 
   public componentWillUnmount() {
     this.textbox = null
-
-    // by hiding the branch list here when the component is torn down
-    // we ensure any ahead/behind computation work is discarded
-    this.props.dispatcher.updateCompareForm(this.props.repository, {
-      showBranchList: false,
-    })
+  }
+
+  public componentDidMount() {
+    if (this.textbox !== null && this.state.showBranchList) {
+      this.textbox.focus()
+    }
   }
 
   public render() {
-    const { branches, filterText, showBranchList } = this.props.compareState
+    const { allBranches } = this.props.compareState
     const placeholderText = getPlaceholderText(this.props.compareState)
     const DivergingBannerAnimationTimeout = 500
     let child: JSX.Element | null = null
 
-<<<<<<< HEAD
-    return (
-      <div id="compare-view">
-=======
     if (this.props.compareState.defaultBranch !== null  && this.props.isDivergingBannerVisible == true) {
       child = (
         <div className="diverge-banner-wrapper">
@@ -184,25 +185,30 @@
           {child}
         </CSSTransitionGroup>
 
->>>>>>> d3afd930
         <div className="compare-form">
           <FancyTextBox
             symbol={OcticonSymbol.gitBranch}
             type="search"
             placeholder={placeholderText}
             onFocus={this.onTextBoxFocused}
-            value={filterText}
-            disabled={!branches.some(b => !b.isDesktopForkRemoteBranch)}
+            value={this.state.filterText}
+            disabled={allBranches.length <= 1}
             onRef={this.onTextBoxRef}
             onValueChanged={this.onBranchFilterTextChanged}
             onKeyDown={this.onBranchFilterKeyDown}
-            onSearchCleared={this.handleEscape}
+            onSearchCleared={this.onSearchCleared}
           />
         </div>
 
-        {showBranchList ? this.renderFilterList() : this.renderCommits()}
+        {this.state.showBranchList
+          ? this.renderFilterList()
+          : this.renderCommits()}
       </div>
     )
+  }
+
+  private onSearchCleared = () => {
+    this.handleEscape()
   }
 
   private onBranchesListRef = (branchList: BranchList | null) => {
@@ -213,46 +219,42 @@
     const formState = this.props.compareState.formState
     return (
       <div className="compare-commit-list">
-        {formState.kind === HistoryTabMode.History
+        {formState.kind === ComparisonView.None
           ? this.renderCommitList()
           : this.renderTabBar(formState)}
       </div>
     )
   }
 
-  private filterListResultsChanged = (resultCount: number) => {
-    this.resultCount = resultCount
-  }
-
   private viewHistoryForBranch = () => {
     this.props.dispatcher.executeCompare(this.props.repository, {
-      kind: HistoryTabMode.History,
-    })
-
-    this.props.dispatcher.updateCompareForm(this.props.repository, {
-      showBranchList: false,
+      kind: CompareActionKind.History,
     })
   }
 
   private renderCommitList() {
-    const { formState, commitSHAs } = this.props.compareState
+    const compareState = this.props.compareState
+    const selectedCommit = this.state.selectedCommit
+    const commitSHAs = compareState.commitSHAs
 
     let emptyListMessage: string | JSX.Element
-    if (formState.kind === HistoryTabMode.History) {
+    if (compareState.formState.kind === ComparisonView.None) {
       emptyListMessage = 'No history'
     } else {
-      const currentlyComparedBranchName = formState.comparisonBranch.name
+      const currentlyComparedBranchName =
+        compareState.formState.comparisonBranch.name
 
       emptyListMessage =
-        formState.comparisonMode === ComparisonMode.Ahead ? (
+        compareState.formState.kind === ComparisonView.Ahead ? (
           <p>
             The compared branch (<Ref>{currentlyComparedBranchName}</Ref>) is up
             to date with your branch
           </p>
         ) : (
           <p>
-            Your branch is up to date with the compared branch (
-            <Ref>{currentlyComparedBranchName}</Ref>)
+            Your branch is up to date with the compared branch (<Ref>
+              {currentlyComparedBranchName}
+            </Ref>)
           </p>
         )
     }
@@ -260,113 +262,43 @@
     return (
       <CommitList
         gitHubRepository={this.props.repository.gitHubRepository}
-        isLocalRepository={this.props.isLocalRepository}
         commitLookup={this.props.commitLookup}
         commitSHAs={commitSHAs}
-        selectedSHAs={this.props.selectedCommitShas}
-        shasToHighlight={this.props.shasToHighlight}
+        selectedSHA={selectedCommit !== null ? selectedCommit.sha : null}
+        gitHubUsers={this.props.gitHubUsers}
         localCommitSHAs={this.props.localCommitSHAs}
-        canResetToCommits={formState.kind === HistoryTabMode.History}
-        canUndoCommits={formState.kind === HistoryTabMode.History}
-        canAmendCommits={formState.kind === HistoryTabMode.History}
         emoji={this.props.emoji}
-        reorderingEnabled={formState.kind === HistoryTabMode.History}
         onViewCommitOnGitHub={this.props.onViewCommitOnGitHub}
-        onUndoCommit={this.onUndoCommit}
-        onResetToCommit={this.onResetToCommit}
-        onRevertCommit={
-          ableToRevertCommit(this.props.compareState.formState)
-            ? this.props.onRevertCommit
-            : undefined
-        }
-        onAmendCommit={this.props.onAmendCommit}
-        onCommitsSelected={this.onCommitsSelected}
+        onRevertCommit={this.props.onRevertCommit}
+        onCommitSelected={this.onCommitSelected}
         onScroll={this.onScroll}
-        onCreateBranch={this.onCreateBranch}
-        onCreateTag={this.onCreateTag}
-        onDeleteTag={this.onDeleteTag}
-        onCherryPick={this.onCherryPick}
-        onDropCommitInsertion={this.onDropCommitInsertion}
-        onSquash={this.onSquash}
         emptyListMessage={emptyListMessage}
-        onCompareListScrolled={this.props.onCompareListScrolled}
-        compareListScrollTop={this.props.compareListScrollTop}
-        tagsToPush={this.props.tagsToPush ?? []}
-        isCherryPickInProgress={this.props.isCherryPickInProgress}
-        onRenderCommitDragElement={this.onRenderCommitDragElement}
-        onRemoveCommitDragElement={this.onRemoveCommitDragElement}
-        disableSquashing={formState.kind === HistoryTabMode.Compare}
       />
     )
   }
 
-  private onDropCommitInsertion = async (
-    baseCommit: Commit | null,
-    commitsToInsert: ReadonlyArray<Commit>,
-    lastRetainedCommitRef: string | null
-  ) => {
-    if (
-      await doMergeCommitsExistAfterCommit(
-        this.props.repository,
-        lastRetainedCommitRef
-      )
-    ) {
-      defaultErrorHandler(
-        new Error(
-          `Unable to reorder. Reordering replays all commits up to the last one required for the reorder. A merge commit cannot exist among those commits.`
-        ),
-        this.props.dispatcher
-      )
-      return
-    }
-
-    return this.props.dispatcher.reorderCommits(
-      this.props.repository,
-      commitsToInsert,
-      baseCommit,
-      lastRetainedCommitRef
-    )
-  }
-
-  private onRenderCommitDragElement = (
-    commit: Commit,
-    selectedCommits: ReadonlyArray<Commit>
-  ) => {
-    this.props.dispatcher.setDragElement({
-      type: DragType.Commit,
-      commit,
-      selectedCommits,
-      gitHubRepository: this.props.repository.gitHubRepository,
-    })
-  }
-
-  private onRemoveCommitDragElement = () => {
-    this.props.dispatcher.clearDragElement()
-  }
-
-  private renderActiveTab(view: ICompareBranch) {
+  private renderActiveTab() {
+    const formState = this.props.compareState.formState
     return (
       <div className="compare-commit-list">
         {this.renderCommitList()}
-        {view.comparisonMode === ComparisonMode.Behind
-          ? this.renderMergeCallToAction(view)
+        {formState.kind === ComparisonView.Behind
+          ? this.renderMergeCallToAction(formState)
           : null}
       </div>
     )
   }
 
   private renderFilterList() {
-    const { defaultBranch, branches, recentBranches, filterText } =
-      this.props.compareState
-
+    const compareState = this.props.compareState
     return (
       <BranchList
         ref={this.onBranchesListRef}
-        defaultBranch={defaultBranch}
+        defaultBranch={compareState.defaultBranch}
         currentBranch={this.props.currentBranch}
-        allBranches={branches}
-        recentBranches={recentBranches}
-        filterText={filterText}
+        allBranches={compareState.allBranches}
+        recentBranches={compareState.recentBranches}
+        filterText={this.state.filterText}
         textbox={this.textbox!}
         selectedBranch={this.state.focusedBranch}
         canCreateNewBranch={false}
@@ -374,7 +306,6 @@
         onItemClick={this.onBranchItemClicked}
         onFilterTextChanged={this.onBranchFilterTextChanged}
         renderBranch={this.renderCompareBranchListItem}
-        onFilterListResultsChanged={this.filterListResultsChanged}
       />
     )
   }
@@ -384,39 +315,63 @@
       return null
     }
 
-    return (
-      <MergeCallToActionWithConflicts
-        repository={this.props.repository}
-        dispatcher={this.props.dispatcher}
-        mergeStatus={this.props.compareState.mergeStatus}
-        currentBranch={this.props.currentBranch}
-        comparisonBranch={formState.comparisonBranch}
-        commitsBehind={formState.aheadBehind.behind}
-      />
-    )
+    const count = formState.aheadBehind.behind
+
+    return (
+      <div className="merge-cta">
+        <Button
+          type="submit"
+          disabled={count <= 0}
+          onClick={this.onMergeClicked}
+        >
+          Merge into <strong>{this.props.currentBranch.name}</strong>
+        </Button>
+
+        {this.renderMergeDetails(formState, this.props.currentBranch)}
+      </div>
+    )
+  }
+
+  private renderMergeDetails(formState: ICompareBranch, currentBranch: Branch) {
+    const branch = formState.comparisonBranch
+    const count = formState.aheadBehind.behind
+
+    if (count > 0) {
+      const pluralized = count === 1 ? 'commit' : 'commits'
+      return (
+        <div className="merge-message">
+          This will merge
+          <strong>{` ${count} ${pluralized}`}</strong>
+          {` `}from{` `}
+          <strong>{branch.name}</strong>
+          {` `}into{` `}
+          <strong>{currentBranch.name}</strong>
+        </div>
+      )
+    }
+
+    return null
   }
 
   private onTabClicked = (index: number) => {
     const formState = this.props.compareState.formState
 
-    if (formState.kind === HistoryTabMode.History) {
+    if (formState.kind === ComparisonView.None) {
       return
     }
 
-    const comparisonMode =
-      index === 0 ? ComparisonMode.Behind : ComparisonMode.Ahead
+    const mode = index === 0 ? ComparisonView.Behind : ComparisonView.Ahead
     const branch = formState.comparisonBranch
 
     this.props.dispatcher.executeCompare(this.props.repository, {
-      kind: HistoryTabMode.Compare,
+      kind: CompareActionKind.Branch,
       branch,
-      comparisonMode,
+      mode,
     })
   }
 
   private renderTabBar(formState: ICompareBranch) {
-    const selectedTab =
-      formState.comparisonMode === ComparisonMode.Behind ? 0 : 1
+    const selectedTab = formState.kind === ComparisonView.Behind ? 0 : 1
 
     return (
       <div className="compare-content">
@@ -424,7 +379,7 @@
           <span>{`Behind (${formState.aheadBehind.behind})`}</span>
           <span>{`Ahead (${formState.aheadBehind.ahead})`}</span>
         </TabBar>
-        {this.renderActiveTab(formState)}
+        {this.renderActiveTab()}
       </div>
     )
   }
@@ -433,13 +388,24 @@
     item: IBranchListItem,
     matches: IMatches
   ) => {
+    const currentBranch = this.props.currentBranch
+
+    const currentBranchName = currentBranch != null ? currentBranch.name : null
+    const branch = item.branch
+
+    const aheadBehind = currentBranch
+      ? this.props.compareState.aheadBehindCache.get(
+          currentBranch.tip.sha,
+          branch.tip.sha
+        )
+      : null
+
     return (
       <CompareBranchListItem
-        branch={item.branch}
-        currentBranch={this.props.currentBranch}
+        branch={branch}
+        isCurrentBranch={branch.name === currentBranchName}
         matches={matches}
-        repository={this.props.repository}
-        aheadBehindStore={this.props.aheadBehindStore}
+        aheadBehind={aheadBehind}
       />
     )
   }
@@ -450,57 +416,47 @@
     const key = event.key
 
     if (key === 'Enter') {
-      if (this.resultCount === 0) {
-        event.preventDefault()
-        return
-      }
-      const branch = this.state.focusedBranch
-
-      if (branch === null) {
-        this.viewHistoryForBranch()
+      if (this.state.filterText.length === 0) {
+        this.handleEscape()
       } else {
-        this.props.dispatcher.executeCompare(this.props.repository, {
-          kind: HistoryTabMode.Compare,
-          comparisonMode: ComparisonMode.Behind,
-          branch,
-        })
-
-        this.props.dispatcher.updateCompareForm(this.props.repository, {
-          filterText: branch.name,
-        })
-      }
-
-      if (this.textbox) {
-        this.textbox.blur()
+        if (this.state.focusedBranch == null) {
+          this.viewHistoryForBranch()
+        } else {
+          const branch = this.state.focusedBranch
+
+          this.props.dispatcher.executeCompare(this.props.repository, {
+            kind: CompareActionKind.Branch,
+            branch,
+            mode: ComparisonView.Behind,
+          })
+
+          this.setState({ filterText: branch.name })
+        }
+
+        if (this.textbox) {
+          this.textbox.blur()
+        }
       }
     } else if (key === 'Escape') {
       this.handleEscape()
     } else if (key === 'ArrowDown') {
       if (this.branchList !== null) {
-        this.branchList.selectNextItem(true, 'down')
+        this.branchList.selectFirstItem(true)
       }
-    } else if (key === 'ArrowUp') {
-      if (this.branchList !== null) {
-        this.branchList.selectNextItem(true, 'up')
-      }
-    }
-  }
-
-  private handleEscape = () => {
+    }
+  }
+
+  private handleEscape() {
     this.clearFilterState()
     if (this.textbox) {
       this.textbox.blur()
     }
   }
 
-  private onCommitsSelected = (
-    commits: ReadonlyArray<Commit>,
-    isContiguous: boolean
-  ) => {
-    this.props.dispatcher.changeCommitSelection(
+  private onCommitSelected = (commit: Commit) => {
+    this.props.dispatcher.changeHistoryCommitSelection(
       this.props.repository,
-      commits.map(c => c.sha),
-      isContiguous
+      commit.sha
     )
 
     this.loadChangedFilesScheduler.queue(() => {
@@ -508,13 +464,15 @@
         this.props.repository
       )
     })
+
+    this.setState({ selectedCommit: commit })
   }
 
   private onScroll = (start: number, end: number) => {
     const compareState = this.props.compareState
     const formState = compareState.formState
 
-    if (formState.kind === HistoryTabMode.Compare) {
+    if (formState.kind !== ComparisonView.None) {
       // as the app is currently comparing the current branch to some other
       // branch, everything needed should be loaded
       return
@@ -522,41 +480,44 @@
 
     const commits = compareState.commitSHAs
     if (commits.length - end <= CloseToBottomThreshold) {
-      if (this.loadingMoreCommitsPromise != null) {
-        // as this callback fires for any scroll event we need to guard
-        // against re-entrant calls to loadCommitBatch
-        return
-      }
-
-      this.loadingMoreCommitsPromise = this.props.dispatcher
-        .loadNextCommitBatch(this.props.repository)
-        .then(() => {
-          // deferring unsetting this flag to some time _after_ the commits
-          // have been appended to prevent eagerly adding more commits due
-          // to scroll events (which fire indiscriminately)
-          window.setTimeout(() => {
-            this.loadingMoreCommitsPromise = null
-          }, 500)
-        })
-    }
+      this.props.dispatcher.loadNextHistoryBatch(this.props.repository)
+    }
+  }
+
+  private onMergeClicked = async (event: React.MouseEvent<any>) => {
+    const formState = this.props.compareState.formState
+
+    if (formState.kind === ComparisonView.None) {
+      return
+    }
+
+    this.props.dispatcher.recordCompareInitiatedMerge()
+    await this.props.dispatcher.mergeBranch(
+      this.props.repository,
+      formState.comparisonBranch.name
+    )
+
+    await this.viewHistoryForBranch()
+    this.setState({ filterText: '' })
   }
 
   private onBranchFilterTextChanged = (filterText: string) => {
     if (filterText.length === 0) {
-      this.setState({ focusedBranch: null })
-    }
-
-    this.props.dispatcher.updateCompareForm(this.props.repository, {
-      filterText,
-    })
+      this.setState({ focusedBranch: null, filterText })
+      if (this.props.compareState.formState.kind !== ComparisonView.None) {
+        // ensure any previous filter branch selection is cleared
+        this.props.dispatcher.executeCompare(this.props.repository, {
+          kind: CompareActionKind.History,
+        })
+      }
+    } else {
+      this.setState({ filterText })
+    }
   }
 
   private clearFilterState = () => {
     this.setState({
       focusedBranch: null,
-    })
-
-    this.props.dispatcher.updateCompareForm(this.props.repository, {
       filterText: '',
     })
 
@@ -565,17 +526,14 @@
 
   private onBranchItemClicked = (branch: Branch) => {
     this.props.dispatcher.executeCompare(this.props.repository, {
-      kind: HistoryTabMode.Compare,
-      comparisonMode: ComparisonMode.Behind,
       branch,
+      kind: CompareActionKind.Branch,
+      mode: ComparisonView.Behind,
     })
 
     this.setState({
+      filterText: branch.name,
       focusedBranch: null,
-    })
-
-    this.props.dispatcher.updateCompareForm(this.props.repository, {
-      filterText: branch.name,
       showBranchList: false,
     })
   }
@@ -584,139 +542,38 @@
     branch: Branch | null,
     source: SelectionSource
   ) => {
+    if (source.kind === 'mouseclick' && branch != null) {
+      this.props.dispatcher.executeCompare(this.props.repository, {
+        branch,
+        kind: CompareActionKind.Branch,
+        mode: ComparisonView.Behind,
+      })
+    }
+
     this.setState({
       focusedBranch: branch,
     })
   }
 
   private onTextBoxFocused = () => {
-    this.props.dispatcher.updateCompareForm(this.props.repository, {
-      showBranchList: true,
-    })
+    this.setState({ showBranchList: true })
   }
 
   private onTextBoxRef = (textbox: TextBox) => {
     this.textbox = textbox
   }
-
-  private onCreateTag = (targetCommitSha: string) => {
-    this.props.dispatcher.showCreateTagDialog(
-      this.props.repository,
-      targetCommitSha,
-      this.props.localTags
-    )
-  }
-
-  private onUndoCommit = (commit: Commit) => {
-    this.props.dispatcher.undoCommit(this.props.repository, commit)
-  }
-
-  private onResetToCommit = (commit: Commit) => {
-    this.props.dispatcher.resetToCommit(this.props.repository, commit)
-  }
-
-  private onCreateBranch = (commit: CommitOneLine) => {
-    const { repository, dispatcher } = this.props
-
-    dispatcher.showPopup({
-      type: PopupType.CreateBranch,
-      repository,
-      targetCommit: commit,
-    })
-  }
-
-  private onDeleteTag = (tagName: string) => {
-    this.props.dispatcher.showDeleteTagDialog(this.props.repository, tagName)
-  }
-
-  private onCherryPick = (commits: ReadonlyArray<CommitOneLine>) => {
-    this.props.onCherryPick(this.props.repository, commits)
-  }
-
-  private onSquash = async (
-    toSquash: ReadonlyArray<Commit>,
-    squashOnto: Commit,
-    lastRetainedCommitRef: string | null,
-    isInvokedByContextMenu: boolean
-  ) => {
-    const toSquashSansSquashOnto = toSquash.filter(
-      c => c.sha !== squashOnto.sha
-    )
-
-    const allCommitsInSquash = [...toSquashSansSquashOnto, squashOnto]
-    const coAuthors = getUniqueCoauthorsAsAuthors(allCommitsInSquash)
-
-    const squashedDescription = getSquashedCommitDescription(
-      toSquashSansSquashOnto,
-      squashOnto
-    )
-
-    if (
-      await doMergeCommitsExistAfterCommit(
-        this.props.repository,
-        lastRetainedCommitRef
-      )
-    ) {
-      defaultErrorHandler(
-        new Error(
-          `Unable to squash. Squashing replays all commits up to the last one required for the squash. A merge commit cannot exist among those commits.`
-        ),
-        this.props.dispatcher
-      )
-      return
-    }
-
-    this.props.dispatcher.recordSquashInvoked(isInvokedByContextMenu)
-
-    this.props.dispatcher.showPopup({
-      type: PopupType.CommitMessage,
-      repository: this.props.repository,
-      coAuthors,
-      showCoAuthoredBy: coAuthors.length > 0,
-      commitMessage: {
-        summary: squashOnto.summary,
-        description: squashedDescription,
-      },
-      dialogTitle: `Squash ${allCommitsInSquash.length} Commits`,
-      dialogButtonText: `Squash ${allCommitsInSquash.length} Commits`,
-      prepopulateCommitSummary: true,
-      onSubmitCommitMessage: async (context: ICommitContext) => {
-        this.props.dispatcher.squash(
-          this.props.repository,
-          toSquashSansSquashOnto,
-          squashOnto,
-          lastRetainedCommitRef,
-          context
-        )
-        return true
-      },
-    })
-  }
 }
 
 function getPlaceholderText(state: ICompareState) {
-  const { branches, formState } = state
-
-  if (!branches.some(b => !b.isDesktopForkRemoteBranch)) {
+  const { allBranches, formState } = state
+
+  if (allBranches.length <= 1) {
     return __DARWIN__ ? 'No Branches to Compare' : 'No branches to compare'
-  } else if (formState.kind === HistoryTabMode.History) {
+  } else if (formState.kind === ComparisonView.None) {
     return __DARWIN__
       ? 'Select Branch to Compare...'
       : 'Select branch to compare...'
   } else {
     return undefined
   }
-}
-
-// determine if the `onRevertCommit` function should be exposed to the CommitList/CommitListItem.
-// `onRevertCommit` is only exposed if the form state of the branch compare form is either
-// 1: History mode, 2: Comparison Mode with the 'Ahead' list shown.
-// When not exposed, the context menu item 'Revert this commit' is disabled.
-function ableToRevertCommit(
-  formState: IDisplayHistory | ICompareBranch
-): boolean {
-  return (
-    formState.kind === HistoryTabMode.History ||
-    formState.comparisonMode === ComparisonMode.Ahead
-  )
 }