import * as React from 'react'

import { sanitizedRefName } from '../../lib/sanitize-ref-name'
import { TextBox } from './text-box'
import { Octicon, OcticonSymbol } from '../octicons'
import { Ref } from './ref'

interface IRefNameProps {
  /**
   * The initial value for the ref name.
   *
   * Note that updates to this prop will be ignored.
   */
  readonly initialValue?: string

  /**
   * The label of the text box.
   */
  readonly label?: string | JSX.Element

  /**
   * Called when the user changes the ref name.
   *
   * A sanitized value for the ref name is passed.
   */
  readonly onValueChange?: (sanitizedValue: string) => void

  /**
   * Called when the user-entered ref name is not valid.
   *
   * This gives the opportunity to the caller to specify
   * a custom warning message explaining that the sanitized
   * value will be used instead.
   */
  readonly renderWarningMessage?: (
    sanitizedValue: string,
    proposedValue: string
  ) => JSX.Element | string

  /**
   * Callback used when the component loses focus.
   *
   * A sanitized value for the ref name is passed.
   */
  readonly onBlur?: (sanitizedValue: string) => void
}

interface IRefNameState {
  readonly proposedValue: string
  readonly sanitizedValue: string
}

export class RefNameTextBox extends React.Component<
  IRefNameProps,
  IRefNameState
> {
  private textBoxRef = React.createRef<TextBox>()

  public constructor(props: IRefNameProps) {
    super(props)

    const proposedValue = props.initialValue || ''

    this.state = {
      proposedValue,
      sanitizedValue: sanitizedRefName(proposedValue),
    }
  }

  public componentDidMount() {
    if (
      this.state.sanitizedValue !== this.props.initialValue &&
      this.props.onValueChange !== undefined
    ) {
      this.props.onValueChange(this.state.sanitizedValue)
    }
  }

  public render() {
    return (
      <div className="ref-name-text-box">
        <TextBox
          label={this.props.label}
          value={this.state.proposedValue}
<<<<<<< HEAD
          autoFocus={this.props.autoFocus}
          ref={this.textBoxRef}
=======
>>>>>>> 48bf6704
          onValueChanged={this.onValueChange}
          onBlur={this.onBlur}
        />

        {this.renderRefValueWarning()}
      </div>
    )
  }

  /**
   * Programmatically moves keyboard focus to the inner text input element if it can be focused
   * (i.e. if it's not disabled explicitly or implicitly through for example a fieldset).
   */
  public focus() {
    if (this.textBoxRef.current !== null) {
      this.textBoxRef.current.focus()
    }
  }

  private onValueChange = (proposedValue: string) => {
    const sanitizedValue = sanitizedRefName(proposedValue)
    const previousSanitizedValue = this.state.sanitizedValue

    this.setState({ proposedValue, sanitizedValue })

    if (sanitizedValue === previousSanitizedValue) {
      return
    }

    if (this.props.onValueChange === undefined) {
      return
    }

    this.props.onValueChange(sanitizedValue)
  }

  private onBlur = (proposedValue: string) => {
    if (this.props.onBlur !== undefined) {
      // It's possible (although rare) that we receive the onBlur
      // event before the sanitized value has been committed to the
      // state so we need to use the value received from the onBlur
      // event instead of the one stored in state.
      this.props.onBlur(sanitizedRefName(proposedValue))
    }
  }

  private renderRefValueWarning() {
    const { proposedValue, sanitizedValue } = this.state

    if (proposedValue === sanitizedValue) {
      return null
    }

    const renderWarningMessage =
      this.props.renderWarningMessage ?? this.defaultRenderWarningMessage

    return (
      <div className="warning-helper-text">
        <Octicon symbol={OcticonSymbol.alert} />

        <p>{renderWarningMessage(sanitizedValue, proposedValue)}</p>
      </div>
    )
  }

  private defaultRenderWarningMessage(
    sanitizedValue: string,
    proposedValue: string
  ) {
    // If the proposed value ends up being sanitized as
    // an empty string we show a message saying that the
    // proposed value is invalid.
    if (sanitizedValue.length === 0) {
      return (
        <>
          <Ref>{proposedValue}</Ref> is not a valid name.
        </>
      )
    }

    return (
      <>
        Will be created as <Ref>{sanitizedValue}</Ref>.
      </>
    )
  }
}<|MERGE_RESOLUTION|>--- conflicted
+++ resolved
@@ -82,11 +82,7 @@
         <TextBox
           label={this.props.label}
           value={this.state.proposedValue}
-<<<<<<< HEAD
-          autoFocus={this.props.autoFocus}
           ref={this.textBoxRef}
-=======
->>>>>>> 48bf6704
           onValueChanged={this.onValueChange}
           onBlur={this.onBlur}
         />
