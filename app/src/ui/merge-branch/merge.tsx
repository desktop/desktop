--- conflicted
+++ resolved
@@ -265,18 +265,6 @@
       40
     )
     return (
-<<<<<<< HEAD
-      <Dialog id="merge" onDismissed={this.onDismissed} onSubmit={this.merge}>
-        <DialogHeader
-          title={
-            <div className="merge-dialog-header">
-              Merge into <b>{currentBranchName}</b>
-            </div>
-          }
-          dismissable={true}
-          onDismissed={this.props.onDismissed}
-        />
-=======
       <Dialog
         id="merge"
         onDismissed={this.props.onDismissed}
@@ -287,7 +275,6 @@
           </>
         }
       >
->>>>>>> 50b9a95d
         <DialogContent>
           <BranchList
             allBranches={this.props.allBranches}
