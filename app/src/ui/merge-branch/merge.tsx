import * as React from 'react'

import { getAheadBehind, mergeTree } from '../../lib/git'
import { Dispatcher } from '../dispatcher'

import { Branch } from '../../models/branch'
import { Repository } from '../../models/repository'
import { IMatches } from '../../models/filter-list'

import {
  Dialog,
  DialogContent,
  DialogFooter,
  OkCancelButtonGroup,
} from '../dialog'
import { BranchList, IBranchListItem, renderDefaultBranch } from '../branches'
import { revSymmetricDifference } from '../../lib/git'
<<<<<<< HEAD
import { IMatches } from '../../lib/fuzzy-find'
import { MergeTreeResult } from '../../models/merge'
import { ComputedAction } from '../../models/computed-action'
import { ActionStatusIcon } from '../lib/action-status-icon'
import { promiseWithMinimumTimeout } from '../../lib/promise'
import { truncateWithEllipsis } from '../../lib/truncate-with-ellipsis'
import { ClickSource } from '../lib/list'
=======
>>>>>>> 569e86e2

interface IMergeProps {
  readonly dispatcher: Dispatcher
  readonly repository: Repository

  /**
   * See IBranchesState.defaultBranch
   */
  readonly defaultBranch: Branch | null

  /**
   * The currently checked out branch
   */
  readonly currentBranch: Branch

  /**
   * See IBranchesState.allBranches
   */
  readonly allBranches: ReadonlyArray<Branch>

  /**
   * See IBranchesState.recentBranches
   */
  readonly recentBranches: ReadonlyArray<Branch>

  /**
   * The branch to select when the merge dialog is opened
   */
  readonly initialBranch?: Branch

  /**
   * A function that's called when the dialog is dismissed by the user in the
   * ways described in the Dialog component's dismissable prop.
   */
  readonly onDismissed: () => void
}

interface IMergeState {
  /** The currently selected branch. */
  readonly selectedBranch: Branch | null

  /** The merge result of comparing the selected branch to the current branch */
  readonly mergeStatus: MergeTreeResult | null

  /**
   * The number of commits that would be brought in by the merge.
   * undefined if no branch is selected or still calculating the
   * number of commits.
   */
  readonly commitCount?: number

  /** The filter text to use in the branch selector */
  readonly filterText: string
}

/** A component for merging a branch into the current branch. */
export class Merge extends React.Component<IMergeProps, IMergeState> {
  public constructor(props: IMergeProps) {
    super(props)

    const selectedBranch = this.resolveSelectedBranch()

    this.state = {
      selectedBranch,
      commitCount: undefined,
      filterText: '',
      mergeStatus: null,
    }
  }

  public componentDidMount() {
    const branch = this.state.selectedBranch
    if (!branch) {
      return
    }

    this.updateMergeStatus(branch)
  }

  private onFilterTextChanged = (filterText: string) => {
    this.setState({ filterText })
  }

  private onItemClick = (branch: Branch, source: ClickSource) => {
    if (source.kind !== 'keyboard' || source.event.key !== 'Enter') {
      return
    }

    source.event.preventDefault()
    const { selectedBranch } = this.state

    if (selectedBranch !== null && selectedBranch.name === branch.name) {
      this.merge()
    }
  }

  private onSelectionChanged = async (selectedBranch: Branch | null) => {
    if (selectedBranch != null) {
      this.setState({ selectedBranch })
      await this.updateMergeStatus(selectedBranch)
    } else {
      this.setState({ selectedBranch, commitCount: 0, mergeStatus: null })
    }
  }

  private renderMergeInfo() {
    const { currentBranch } = this.props
    const { selectedBranch, mergeStatus, commitCount } = this.state

    if (
      mergeStatus == null ||
      currentBranch == null ||
      selectedBranch == null ||
      currentBranch.name === selectedBranch.name ||
      commitCount == null
    ) {
      return null
    }

    return (
      <div className="merge-status-component">
        <ActionStatusIcon
          status={this.state.mergeStatus}
          classNamePrefix="merge-status"
        />
        <p className="merge-info">
          {this.renderMergeStatusMessage(
            mergeStatus,
            selectedBranch,
            currentBranch,
            commitCount
          )}
        </p>
      </div>
    )
  }

  private renderMergeStatusMessage(
    mergeStatus: MergeTreeResult,
    branch: Branch,
    currentBranch: Branch,
    commitCount: number
  ): JSX.Element {
    if (mergeStatus.kind === ComputedAction.Loading) {
      return this.renderLoadingMergeMessage()
    }

    if (mergeStatus.kind === ComputedAction.Clean) {
      return this.renderCleanMergeMessage(branch, currentBranch, commitCount)
    }

    if (mergeStatus.kind === ComputedAction.Invalid) {
      return this.renderInvalidMergeMessage()
    }

    return this.renderConflictedMergeMessage(
      branch,
      currentBranch,
      mergeStatus.conflictedFiles
    )
  }

  private renderLoadingMergeMessage() {
    return (
      <React.Fragment>
        Checking for ability to merge automatically...
      </React.Fragment>
    )
  }

  private renderCleanMergeMessage(
    branch: Branch,
    currentBranch: Branch,
    commitCount: number
  ) {
    if (commitCount === 0) {
      return (
        <React.Fragment>
          {`This branch is up to date with `}
          <strong>{branch.name}</strong>
        </React.Fragment>
      )
    }

    const pluralized = commitCount === 1 ? 'commit' : 'commits'
    return (
      <React.Fragment>
        This will merge
        <strong>{` ${commitCount} ${pluralized}`}</strong>
        {` from `}
        <strong>{branch.name}</strong>
        {` into `}
        <strong>{currentBranch.name}</strong>
      </React.Fragment>
    )
  }

  private renderInvalidMergeMessage() {
    return (
      <React.Fragment>
        Unable to merge unrelated histories in this repository
      </React.Fragment>
    )
  }

  private renderConflictedMergeMessage(
    branch: Branch,
    currentBranch: Branch,
    count: number
  ) {
    const pluralized = count === 1 ? 'file' : 'files'
    return (
      <React.Fragment>
        There will be
        <strong>{` ${count} conflicted ${pluralized}`}</strong>
        {` when merging `}
        <strong>{branch.name}</strong>
        {` into `}
        <strong>{currentBranch.name}</strong>
      </React.Fragment>
    )
  }

  private renderBranch = (item: IBranchListItem, matches: IMatches) => {
    return renderDefaultBranch(item, matches, this.props.currentBranch)
  }

  private canMergeSelectedBranch() {
    const selectedBranch = this.state.selectedBranch
    const currentBranch = this.props.currentBranch

    const selectedBranchIsCurrentBranch =
      selectedBranch !== null &&
      currentBranch !== null &&
      selectedBranch.name === currentBranch.name

    const isBehind =
      this.state.commitCount !== undefined && this.state.commitCount > 0

    const canMergeBranch =
      this.state.mergeStatus === null ||
      this.state.mergeStatus.kind !== ComputedAction.Invalid

    return (
      selectedBranch !== null &&
      !selectedBranchIsCurrentBranch &&
      isBehind &&
      canMergeBranch
    )
  }

  public render() {
    const selectedBranch = this.state.selectedBranch
    const currentBranch = this.props.currentBranch
    const disabled = !this.canMergeSelectedBranch()

    // the amount of characters to allow before we truncate was chosen arbitrarily
    const currentBranchName = truncateWithEllipsis(
      this.props.currentBranch.name,
      40
    )
    return (
      <Dialog
        id="merge"
        onDismissed={this.props.onDismissed}
        onSubmit={this.merge}
        title={
          <>
            Merge into <strong>{currentBranchName}</strong>
          </>
        }
      >
        <DialogContent>
          <BranchList
            allBranches={this.props.allBranches}
            currentBranch={currentBranch}
            defaultBranch={this.props.defaultBranch}
            recentBranches={this.props.recentBranches}
            filterText={this.state.filterText}
            onFilterTextChanged={this.onFilterTextChanged}
            selectedBranch={selectedBranch}
            onSelectionChanged={this.onSelectionChanged}
            canCreateNewBranch={false}
            renderBranch={this.renderBranch}
            onItemClick={this.onItemClick}
          />
        </DialogContent>
        <DialogFooter>
          {this.renderMergeInfo()}
          <OkCancelButtonGroup
            okButtonText={
              <>
                Merge{' '}
                <strong>{selectedBranch ? selectedBranch.name : ''}</strong>{' '}
                into <strong>{currentBranch ? currentBranch.name : ''}</strong>
              </>
            }
            okButtonDisabled={disabled}
            cancelButtonVisible={false}
          />
        </DialogFooter>
      </Dialog>
    )
  }

  private async updateMergeStatus(branch: Branch) {
    this.setState({ mergeStatus: { kind: ComputedAction.Loading } })

    const { currentBranch } = this.props

    if (currentBranch != null) {
      const mergeStatus = await promiseWithMinimumTimeout(
        () => mergeTree(this.props.repository, currentBranch, branch),
        500
      )

      this.setState({ mergeStatus })
    }

    const range = revSymmetricDifference('', branch.name)
    const aheadBehind = await getAheadBehind(this.props.repository, range)
    const commitCount = aheadBehind ? aheadBehind.behind : 0

    if (this.state.selectedBranch !== branch) {
      // The branch changed while we were waiting on the result of `getAheadBehind`.
      this.setState({ commitCount: undefined })
    } else {
      this.setState({ commitCount })
    }
  }

  private merge = () => {
    if (!this.canMergeSelectedBranch()) {
      return
    }

    const branch = this.state.selectedBranch
    if (!branch) {
      return
    }

    this.props.dispatcher.mergeBranch(
      this.props.repository,
      branch.name,
      this.state.mergeStatus
    )
    this.props.onDismissed()
  }

  /**
   * Returns the branch to use as the selected branch
   *
   * The initial branch is used if passed
   * otherwise, the default branch will be used iff it's
   * not the currently checked out branch
   */
  private resolveSelectedBranch() {
    const { currentBranch, defaultBranch, initialBranch } = this.props

    if (initialBranch !== undefined) {
      return initialBranch
    }

    return currentBranch === defaultBranch ? null : defaultBranch
  }
}<|MERGE_RESOLUTION|>--- conflicted
+++ resolved
@@ -1,30 +1,18 @@
 import * as React from 'react'
 
-import { getAheadBehind, mergeTree } from '../../lib/git'
-import { Dispatcher } from '../dispatcher'
+import { getAheadBehind } from '../../lib/git'
+import { Dispatcher } from '../../lib/dispatcher'
 
 import { Branch } from '../../models/branch'
 import { Repository } from '../../models/repository'
 import { IMatches } from '../../models/filter-list'
 
-import {
-  Dialog,
-  DialogContent,
-  DialogFooter,
-  OkCancelButtonGroup,
-} from '../dialog'
+import { Button } from '../lib/button'
+import { ButtonGroup } from '../lib/button-group'
+
+import { Dialog, DialogContent, DialogFooter } from '../dialog'
 import { BranchList, IBranchListItem, renderDefaultBranch } from '../branches'
 import { revSymmetricDifference } from '../../lib/git'
-<<<<<<< HEAD
-import { IMatches } from '../../lib/fuzzy-find'
-import { MergeTreeResult } from '../../models/merge'
-import { ComputedAction } from '../../models/computed-action'
-import { ActionStatusIcon } from '../lib/action-status-icon'
-import { promiseWithMinimumTimeout } from '../../lib/promise'
-import { truncateWithEllipsis } from '../../lib/truncate-with-ellipsis'
-import { ClickSource } from '../lib/list'
-=======
->>>>>>> 569e86e2
 
 interface IMergeProps {
   readonly dispatcher: Dispatcher
@@ -36,9 +24,9 @@
   readonly defaultBranch: Branch | null
 
   /**
-   * The currently checked out branch
-   */
-  readonly currentBranch: Branch
+   * The currently checked out branch or null if HEAD is detached
+   */
+  readonly currentBranch: Branch | null
 
   /**
    * See IBranchesState.allBranches
@@ -49,11 +37,6 @@
    * See IBranchesState.recentBranches
    */
   readonly recentBranches: ReadonlyArray<Branch>
-
-  /**
-   * The branch to select when the merge dialog is opened
-   */
-  readonly initialBranch?: Branch
 
   /**
    * A function that's called when the dialog is dismissed by the user in the
@@ -65,9 +48,6 @@
 interface IMergeState {
   /** The currently selected branch. */
   readonly selectedBranch: Branch | null
-
-  /** The merge result of comparing the selected branch to the current branch */
-  readonly mergeStatus: MergeTreeResult | null
 
   /**
    * The number of commits that would be brought in by the merge.
@@ -85,13 +65,14 @@
   public constructor(props: IMergeProps) {
     super(props)
 
-    const selectedBranch = this.resolveSelectedBranch()
+    const currentBranch = props.currentBranch
+    const defaultBranch = props.defaultBranch
 
     this.state = {
-      selectedBranch,
+      // Select the default branch unless that's currently checked out
+      selectedBranch: currentBranch === defaultBranch ? null : defaultBranch,
       commitCount: undefined,
       filterText: '',
-      mergeStatus: null,
     }
   }
 
@@ -101,201 +82,78 @@
       return
     }
 
-    this.updateMergeStatus(branch)
+    this.updateCommitCount(branch)
   }
 
   private onFilterTextChanged = (filterText: string) => {
     this.setState({ filterText })
   }
 
-  private onItemClick = (branch: Branch, source: ClickSource) => {
-    if (source.kind !== 'keyboard' || source.event.key !== 'Enter') {
-      return
-    }
-
-    source.event.preventDefault()
-    const { selectedBranch } = this.state
-
-    if (selectedBranch !== null && selectedBranch.name === branch.name) {
-      this.merge()
-    }
-  }
-
   private onSelectionChanged = async (selectedBranch: Branch | null) => {
-    if (selectedBranch != null) {
+    if (selectedBranch) {
       this.setState({ selectedBranch })
-      await this.updateMergeStatus(selectedBranch)
+      await this.updateCommitCount(selectedBranch)
     } else {
-      this.setState({ selectedBranch, commitCount: 0, mergeStatus: null })
+      this.setState({ selectedBranch, commitCount: 0 })
     }
   }
 
   private renderMergeInfo() {
-    const { currentBranch } = this.props
-    const { selectedBranch, mergeStatus, commitCount } = this.state
+    const commitCount = this.state.commitCount
+    const selectedBranch = this.state.selectedBranch
+    const currentBranch = this.props.currentBranch
 
     if (
-      mergeStatus == null ||
-      currentBranch == null ||
-      selectedBranch == null ||
-      currentBranch.name === selectedBranch.name ||
-      commitCount == null
+      selectedBranch === null ||
+      currentBranch === null ||
+      currentBranch.name === selectedBranch.name
     ) {
       return null
     }
 
+    if (commitCount === 0) {
+      return <p className="merge-info">Nothing to merge</p>
+    }
+
+    const countPlural = commitCount === 1 ? 'commit' : 'commits'
+    const countText =
+      commitCount === undefined ? (
+        'commits'
+      ) : (
+        <strong>
+          {commitCount} {countPlural}
+        </strong>
+      )
+
     return (
-      <div className="merge-status-component">
-        <ActionStatusIcon
-          status={this.state.mergeStatus}
-          classNamePrefix="merge-status"
-        />
-        <p className="merge-info">
-          {this.renderMergeStatusMessage(
-            mergeStatus,
-            selectedBranch,
-            currentBranch,
-            commitCount
-          )}
-        </p>
-      </div>
-    )
-  }
-
-  private renderMergeStatusMessage(
-    mergeStatus: MergeTreeResult,
-    branch: Branch,
-    currentBranch: Branch,
-    commitCount: number
-  ): JSX.Element {
-    if (mergeStatus.kind === ComputedAction.Loading) {
-      return this.renderLoadingMergeMessage()
-    }
-
-    if (mergeStatus.kind === ComputedAction.Clean) {
-      return this.renderCleanMergeMessage(branch, currentBranch, commitCount)
-    }
-
-    if (mergeStatus.kind === ComputedAction.Invalid) {
-      return this.renderInvalidMergeMessage()
-    }
-
-    return this.renderConflictedMergeMessage(
-      branch,
-      currentBranch,
-      mergeStatus.conflictedFiles
-    )
-  }
-
-  private renderLoadingMergeMessage() {
-    return (
-      <React.Fragment>
-        Checking for ability to merge automatically...
-      </React.Fragment>
-    )
-  }
-
-  private renderCleanMergeMessage(
-    branch: Branch,
-    currentBranch: Branch,
-    commitCount: number
-  ) {
-    if (commitCount === 0) {
-      return (
-        <React.Fragment>
-          {`This branch is up to date with `}
-          <strong>{branch.name}</strong>
-        </React.Fragment>
-      )
-    }
-
-    const pluralized = commitCount === 1 ? 'commit' : 'commits'
-    return (
-      <React.Fragment>
-        This will merge
-        <strong>{` ${commitCount} ${pluralized}`}</strong>
-        {` from `}
-        <strong>{branch.name}</strong>
-        {` into `}
-        <strong>{currentBranch.name}</strong>
-      </React.Fragment>
-    )
-  }
-
-  private renderInvalidMergeMessage() {
-    return (
-      <React.Fragment>
-        Unable to merge unrelated histories in this repository
-      </React.Fragment>
-    )
-  }
-
-  private renderConflictedMergeMessage(
-    branch: Branch,
-    currentBranch: Branch,
-    count: number
-  ) {
-    const pluralized = count === 1 ? 'file' : 'files'
-    return (
-      <React.Fragment>
-        There will be
-        <strong>{` ${count} conflicted ${pluralized}`}</strong>
-        {` when merging `}
-        <strong>{branch.name}</strong>
-        {` into `}
-        <strong>{currentBranch.name}</strong>
-      </React.Fragment>
+      <p className="merge-info">
+        This will bring in {countText}
+        {' from '}
+        <strong>{selectedBranch ? selectedBranch.name : 'HEAD'}</strong>
+      </p>
     )
   }
 
   private renderBranch = (item: IBranchListItem, matches: IMatches) => {
     return renderDefaultBranch(item, matches, this.props.currentBranch)
-  }
-
-  private canMergeSelectedBranch() {
-    const selectedBranch = this.state.selectedBranch
-    const currentBranch = this.props.currentBranch
-
-    const selectedBranchIsCurrentBranch =
-      selectedBranch !== null &&
-      currentBranch !== null &&
-      selectedBranch.name === currentBranch.name
-
-    const isBehind =
-      this.state.commitCount !== undefined && this.state.commitCount > 0
-
-    const canMergeBranch =
-      this.state.mergeStatus === null ||
-      this.state.mergeStatus.kind !== ComputedAction.Invalid
-
-    return (
-      selectedBranch !== null &&
-      !selectedBranchIsCurrentBranch &&
-      isBehind &&
-      canMergeBranch
-    )
   }
 
   public render() {
     const selectedBranch = this.state.selectedBranch
     const currentBranch = this.props.currentBranch
-    const disabled = !this.canMergeSelectedBranch()
-
-    // the amount of characters to allow before we truncate was chosen arbitrarily
-    const currentBranchName = truncateWithEllipsis(
-      this.props.currentBranch.name,
-      40
-    )
+
+    const disabled =
+      selectedBranch === null ||
+      currentBranch === null ||
+      currentBranch.name === selectedBranch.name ||
+      this.state.commitCount === 0
+
     return (
       <Dialog
         id="merge"
+        title={__DARWIN__ ? 'Merge Branch' : 'Merge branch'}
         onDismissed={this.props.onDismissed}
         onSubmit={this.merge}
-        title={
-          <>
-            Merge into <strong>{currentBranchName}</strong>
-          </>
-        }
       >
         <DialogContent>
           <BranchList
@@ -309,41 +167,22 @@
             onSelectionChanged={this.onSelectionChanged}
             canCreateNewBranch={false}
             renderBranch={this.renderBranch}
-            onItemClick={this.onItemClick}
           />
         </DialogContent>
         <DialogFooter>
+          <ButtonGroup>
+            <Button type="submit" disabled={disabled}>
+              Merge into{' '}
+              <strong>{currentBranch ? currentBranch.name : ''}</strong>
+            </Button>
+          </ButtonGroup>
           {this.renderMergeInfo()}
-          <OkCancelButtonGroup
-            okButtonText={
-              <>
-                Merge{' '}
-                <strong>{selectedBranch ? selectedBranch.name : ''}</strong>{' '}
-                into <strong>{currentBranch ? currentBranch.name : ''}</strong>
-              </>
-            }
-            okButtonDisabled={disabled}
-            cancelButtonVisible={false}
-          />
         </DialogFooter>
       </Dialog>
     )
   }
 
-  private async updateMergeStatus(branch: Branch) {
-    this.setState({ mergeStatus: { kind: ComputedAction.Loading } })
-
-    const { currentBranch } = this.props
-
-    if (currentBranch != null) {
-      const mergeStatus = await promiseWithMinimumTimeout(
-        () => mergeTree(this.props.repository, currentBranch, branch),
-        500
-      )
-
-      this.setState({ mergeStatus })
-    }
-
+  private async updateCommitCount(branch: Branch) {
     const range = revSymmetricDifference('', branch.name)
     const aheadBehind = await getAheadBehind(this.props.repository, range)
     const commitCount = aheadBehind ? aheadBehind.behind : 0
@@ -357,37 +196,12 @@
   }
 
   private merge = () => {
-    if (!this.canMergeSelectedBranch()) {
-      return
-    }
-
     const branch = this.state.selectedBranch
     if (!branch) {
       return
     }
 
-    this.props.dispatcher.mergeBranch(
-      this.props.repository,
-      branch.name,
-      this.state.mergeStatus
-    )
-    this.props.onDismissed()
-  }
-
-  /**
-   * Returns the branch to use as the selected branch
-   *
-   * The initial branch is used if passed
-   * otherwise, the default branch will be used iff it's
-   * not the currently checked out branch
-   */
-  private resolveSelectedBranch() {
-    const { currentBranch, defaultBranch, initialBranch } = this.props
-
-    if (initialBranch !== undefined) {
-      return initialBranch
-    }
-
-    return currentBranch === defaultBranch ? null : defaultBranch
+    this.props.dispatcher.mergeBranch(this.props.repository, branch.name)
+    this.props.dispatcher.closePopup()
   }
 }