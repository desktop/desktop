--- conflicted
+++ resolved
@@ -87,11 +87,8 @@
         renderFooterContent={this.renderFooterContent}
         onSubmit={onSubmit}
         onDismissed={onDismissed}
-<<<<<<< HEAD
         underlineLinks={this.props.underlineLinks}
-=======
         accounts={this.props.accounts}
->>>>>>> b92c9466
       />
     )
   }
