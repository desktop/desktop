--- conflicted
+++ resolved
@@ -69,16 +69,10 @@
       committerEmail: '',
       disallowedCharactersMessage: null,
       availableEditors: [],
-<<<<<<< HEAD
       optOutOfUsageTracking: props.optOutOfUsageTracking,
       confirmRepositoryRemoval: props.confirmRepositoryRemoval,
       confirmDiscardChanges: props.confirmDiscardChanges,
-=======
-      optOutOfUsageTracking: false,
-      confirmRepositoryRemoval: false,
-      confirmDiscardChanges: false,
       automaticallySwitchTheme: false,
->>>>>>> 1cf334bc
       selectedExternalEditor: this.props.selectedExternalEditor,
       availableShells: [],
       selectedShell: this.props.selectedShell,
