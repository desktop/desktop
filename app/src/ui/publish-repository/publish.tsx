--- conflicted
+++ resolved
@@ -311,17 +311,6 @@
   private onTabClicked = (index: PublishTab) => {
     const isTabChanging = index !== this.state.currentTab
     if (isTabChanging) {
-<<<<<<< HEAD
-      // Clear the selected org since dot com and Enterprise will have a different
-      // set of orgs.
-      const settings = { ...this.state.publishSettings, org: null }
-      this.setState({ currentTab: index, publishSettings: settings })
-      // Swap the current stored error from the active tab with the error from
-      // the inactive tab. So that each tab saves and displays their own error.
-      const temporaryError: Error | null = this.state.error
-      this.setState(prevState => ({ error: prevState.inactiveTabError }))
-      this.setState({ inactiveTabError: temporaryError })
-=======
       this.setState({ currentTab: index })
     }
   }
@@ -336,7 +325,6 @@
       this.setState({ enterpriseTabState: state })
     } else {
       this.setState({ dotcomTabState: state })
->>>>>>> 1cf334bc
     }
   }
 
