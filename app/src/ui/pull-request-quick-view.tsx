import * as React from 'react'
import { clamp } from '../lib/clamp'
import { PullRequest } from '../models/pull-request'
import { PullRequestBadge } from './branches'
import { Dispatcher } from './dispatcher'
import { Button } from './lib/button'
import { SandboxedMarkdown } from './lib/sandboxed-markdown'
import { Octicon } from './octicons'
import * as octicons from './octicons/octicons.generated'
import classNames from 'classnames'

/**
 * The max height of the visible quick view card is 556 (500 for scrollable
 * body and 56 for header)
 */
const maxQuickViewHeight = 556
/**
 * This is currently statically defined so not bothering to attain it from dom
 * searching.
 */
const heightPRListItem = 47

interface IPullRequestQuickViewProps {
  readonly dispatcher: Dispatcher
  readonly pullRequest: PullRequest

  readonly pullRequestItemTop: number

  /** When mouse leaves the PR quick view */
  readonly onMouseEnter: () => void

  /** When mouse leaves the PR quick view */
  readonly onMouseLeave: () => void

  /** Map from the emoji shortcut (e.g., :+1:) to the image's local path. */
  readonly emoji: Map<string, string>

  readonly underlineLinks: boolean
}

interface IPullRequestQuickViewState {
  readonly top: number
}

export class PullRequestQuickView extends React.Component<
  IPullRequestQuickViewProps,
  IPullRequestQuickViewState
> {
  private quickViewRef = React.createRef<HTMLDivElement>()

  private get quickViewHeight(): number {
    return this.quickViewRef.current?.clientHeight ?? maxQuickViewHeight
  }

  public constructor(props: IPullRequestQuickViewProps) {
    super(props)

    this.state = {
      top: this.calculatePosition(
        props.pullRequestItemTop,
        this.quickViewHeight
      ),
    }
  }

  public componentDidUpdate = (prevProps: IPullRequestQuickViewProps) => {
    if (
      prevProps.pullRequest.pullRequestNumber ===
      this.props.pullRequest.pullRequestNumber
    ) {
      return
    }

    this.updateQuickViewPosition()
  }

  private updateQuickViewPosition = () => {
    this.setState({
      top: this.calculatePosition(
        this.props.pullRequestItemTop,
        this.quickViewHeight
      ),
    })
  }

  private onMarkdownParsed = () => {
    this.updateQuickViewPosition()
  }

  private onViewInBrowser = () => {
    this.props.dispatcher.showPullRequestByPR(this.props.pullRequest)
  }

  private onMouseLeave = () => {
    this.props.onMouseLeave()
  }

  /**
   * Important to retrieve as it changes for maximization on macOS and quick
   * view is relative to the top of branch container = foldout-container. But if
   * we can't find it (unlikely) we can atleast compensate for the toolbar being
   * 50px
   */
  private getTopPRList(): number {
    return (
      document.getElementById('foldout-container')?.getBoundingClientRect()
        .top ?? 50
    )
  }

  private calculatePosition(
    prListItemTop: number,
    quickViewHeight: number
  ): number {
    const topOfPRList = this.getTopPRList()

    // We want to make sure that the quick view is always visible and highest
    // being aligned to top of branch/pr dropdown (which is 0 since this is a
    // child element of the branch dropdown)
    const minTop = 0
    const maxTop = window.innerHeight - topOfPRList - quickViewHeight

    // Check if it has room to display aligned to top (likely top half of list)
    if (window.innerHeight - prListItemTop > quickViewHeight) {
      const alignedTop = prListItemTop - topOfPRList
      return clamp(alignedTop, minTop, maxTop)
    }

    // Can't align to top -> likely bottom half of list check if has room to display aligned to bottom.
    if (prListItemTop - quickViewHeight > 0) {
      const alignedTop = prListItemTop - topOfPRList
      const alignedBottom = alignedTop - quickViewHeight + heightPRListItem
      return clamp(alignedBottom, minTop, maxTop)
    }

    // If not enough room to display aligned top or bottom, attempt to center on
    // list item. For short height screens with max height quick views, this
    // will likely end up being clamped so will be anchored to top or bottom
    // depending on position in list.
    const middlePrListItem = prListItemTop + heightPRListItem / 2
    const middleQuickView = quickViewHeight / 2
    const alignedMiddle = middlePrListItem - middleQuickView
    return clamp(alignedMiddle, minTop, maxTop)
  }

  private getPointerPosition(top: number): React.CSSProperties {
    const prListItemTopWRTQuickViewTopZero =
      this.props.pullRequestItemTop - this.getTopPRList()
    const prListItemPositionWRToQuickViewTop =
      prListItemTopWRTQuickViewTopZero - top
    const centerPointOnListItem =
      prListItemPositionWRToQuickViewTop + heightPRListItem / 2
    return { top: centerPointOnListItem }
  }

  private onMarkdownLinkClicked = (url: string) => {
    this.props.dispatcher.openInBrowser(url)
  }

  private renderHeader = (): JSX.Element => {
    return (
      <header className="header">
        <Octicon symbol={octicons.listUnordered} />
        <div className="action-needed">Review requested</div>
<<<<<<< HEAD
        <Button className="button-with-icon" onClick={this.onViewInBrowser}>
=======
        <Button
          className="button-with-icon"
          onClick={this.onViewOnGitHub}
          role="link"
        >
>>>>>>> 3d1957a5
          View on GitHub
          <Octicon symbol={octicons.linkExternal} />
        </Button>
      </header>
    )
  }

  private renderPRStatus(isDraft: boolean) {
    return (
      <div className={classNames('status', { draft: isDraft })}>
        <Octicon
          className="icon"
          symbol={
            isDraft ? octicons.gitPullRequestDraft : octicons.gitPullRequest
          }
        />
        <span className="state">{isDraft ? 'Draft' : 'Open'}</span>
      </div>
    )
  }

  private renderPR = () => {
    const { title, pullRequestNumber, base, body, draft } =
      this.props.pullRequest
    const displayBody =
      body !== undefined && body !== null && body.trim() !== ''
        ? body
        : '_No description provided._'

    return (
      <div className="pull-request">
        {this.renderPRStatus(draft)}
        <div className="title">
          <h2>{title}</h2>
          <PullRequestBadge
            number={pullRequestNumber}
            dispatcher={this.props.dispatcher}
            repository={base.gitHubRepository}
          />
        </div>
        <SandboxedMarkdown
          markdown={displayBody}
          emoji={this.props.emoji}
          baseHref={base.gitHubRepository.htmlURL ?? undefined}
          repository={base.gitHubRepository}
          markdownContext={'PullRequest'}
          onMarkdownLinkClicked={this.onMarkdownLinkClicked}
          onMarkdownParsed={this.onMarkdownParsed}
          underlineLinks={this.props.underlineLinks}
          ariaLabel="Pull request markdown body"
        />
      </div>
    )
  }

  public render() {
    const { top } = this.state
    return (
      <div
        className="pull-request-quick-view"
        onMouseEnter={this.props.onMouseEnter}
        onMouseLeave={this.onMouseLeave}
        style={{ top }}
        ref={this.quickViewRef}
      >
        <div className="pull-request-quick-view-contents">
          {this.renderHeader()}
          {this.renderPR()}
        </div>
        <div
          className="pull-request-pointer"
          style={this.getPointerPosition(top)}
        ></div>
      </div>
    )
  }
}<|MERGE_RESOLUTION|>--- conflicted
+++ resolved
@@ -162,15 +162,11 @@
       <header className="header">
         <Octicon symbol={octicons.listUnordered} />
         <div className="action-needed">Review requested</div>
-<<<<<<< HEAD
-        <Button className="button-with-icon" onClick={this.onViewInBrowser}>
-=======
         <Button
           className="button-with-icon"
-          onClick={this.onViewOnGitHub}
+          onClick={this.onViewInBrowser}
           role="link"
         >
->>>>>>> 3d1957a5
           View on GitHub
           <Octicon symbol={octicons.linkExternal} />
         </Button>
