--- conflicted
+++ resolved
@@ -1,22 +1,12 @@
 import * as React from 'react'
-
-<<<<<<< HEAD
-import {default as Repo} from '../models/repository'
-=======
-import User from '../models/user'
 import { default as Repo } from '../models/repository'
->>>>>>> 79d3b1bb
 import Toolbar from './toolbar'
 import { Changes } from './changes'
 import History from './history'
 import ComparisonGraph from './comparison-graph'
-<<<<<<< HEAD
-import {TabBarTab} from './toolbar/tab-bar'
+import { TabBarTab } from './toolbar/tab-bar'
 import { IHistoryState } from '../lib/app-state'
 import { Dispatcher } from '../lib/dispatcher'
-=======
-import { TabBarTab } from './toolbar/tab-bar'
->>>>>>> 79d3b1bb
 
 interface IRepositoryProps {
   repository: Repo
@@ -71,18 +61,10 @@
   }
 
   private onTabClicked(tab: TabBarTab) {
-<<<<<<< HEAD
-    this.setState(Object.assign({}, this.state, {selectedTab: tab}))
+    this.setState(Object.assign({}, this.state, { selectedTab: tab }))
 
     if (tab === TabBarTab.History) {
       this.props.dispatcher.loadHistory(this.props.repository)
     }
-=======
-    this.setState(Object.assign({}, this.state, { selectedTab: tab }))
-  }
-
-  private repositoryChanged() {
-    this.setState(Object.assign({}, this.state, { selectedTab: TabBarTab.Changes }))
->>>>>>> 79d3b1bb
   }
 }