--- conflicted
+++ resolved
@@ -5,10 +5,6 @@
   SignInStep,
   IEndpointEntryState,
   IAuthenticationState,
-<<<<<<< HEAD
-  ITwoFactorAuthenticationState,
-=======
->>>>>>> 5a700425
   IExistingAccountWarning,
 } from '../../lib/stores'
 import { assertNever } from '../../lib/fatal-error'
@@ -97,19 +93,6 @@
         this.props.dispatcher
           .removeAccount(state.existingAccount)
           .then(() => this.props.dispatcher.setSignInEndpoint(state.endpoint))
-<<<<<<< HEAD
-        break
-      case SignInStep.Authentication:
-        if (!state.supportsBasicAuth) {
-          this.props.dispatcher.requestBrowserAuthentication()
-        } else {
-          this.props.dispatcher.setSignInCredentials(
-            this.state.username,
-            this.state.password
-          )
-        }
-=======
->>>>>>> 5a700425
         break
       case SignInStep.Authentication:
         this.props.dispatcher.requestBrowserAuthentication()
@@ -147,32 +130,10 @@
         primaryButtonText = 'Continue'
         break
       case SignInStep.ExistingAccountWarning:
-<<<<<<< HEAD
-        primaryButtonText = state.supportsBasicAuth
-          ? 'Continue'
-          : continueWithBrowserLabel
-        break
-      case SignInStep.TwoFactorAuthentication:
-        // ensure user has entered non-whitespace characters
-        const codeProvided = /\S+/.test(this.state.otpToken)
-        disableSubmit = !codeProvided
-        primaryButtonText = 'Sign in'
-        break
-      case SignInStep.Authentication:
-        if (!state.supportsBasicAuth) {
-          primaryButtonText = continueWithBrowserLabel
-        } else {
-          const validUserName = this.state.username.length > 0
-          const validPassword = this.state.password.length > 0
-          disableSubmit = !validUserName || !validPassword
-          primaryButtonText = 'Sign in'
-        }
-=======
         primaryButtonText = continueWithBrowserLabel
         break
       case SignInStep.Authentication:
         primaryButtonText = continueWithBrowserLabel
->>>>>>> 5a700425
         break
       default:
         return assertNever(state, `Unknown sign in step ${stepKind}`)
@@ -198,11 +159,7 @@
           <Ref>{state.existingAccount.login}</Ref>. If you continue, you will
           first be signed out.
         </p>
-<<<<<<< HEAD
-        {!state.supportsBasicAuth && browserSignInInfoContent}
-=======
         {browserSignInInfoContent}
->>>>>>> 5a700425
       </DialogContent>
     )
   }
@@ -231,20 +188,6 @@
         </p>
       ) : undefined
 
-<<<<<<< HEAD
-    if (!state.supportsBasicAuth) {
-      return (
-        <DialogContent>
-          {credentialHelperInfo}
-          {browserSignInInfoContent}
-        </DialogContent>
-      )
-    }
-
-    const disableSubmit = state.loading
-
-=======
->>>>>>> 5a700425
     return (
       <DialogContent>
         {credentialHelperInfo}
