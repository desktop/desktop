import * as React from 'react'

import { Progress } from '../../models/progress'
import { Repository } from '../../models/repository'
import { IAheadBehind } from '../../models/branch'
import { TipState } from '../../models/tip'
import { FetchType } from '../../models/fetch'

<<<<<<< HEAD
import { Dispatcher } from '../dispatcher'
import { Octicon, OcticonSymbol, syncClockwise } from '../octicons'
import { RelativeTime } from '../relative-time'

import { ToolbarButton, ToolbarButtonStyle } from './button'
import classNames from 'classnames'
=======
import { enablePullWithRebase } from '../../lib/feature-flag'
>>>>>>> 5b5fe30f

import { Dispatcher } from '../dispatcher'
import { Octicon, OcticonSymbol } from '../octicons'
import { RelativeTime } from '../relative-time'

import { ToolbarButton, ToolbarButtonStyle } from './button'

interface IPushPullButtonProps {
  /**
   * The ahead/behind count for the current branch. If null, it indicates the
   * branch doesn't have an upstream.
   */
  readonly aheadBehind: IAheadBehind | null

  /** The name of the remote. */
  readonly remoteName: string | null

  /** Is a push/pull/fetch in progress? */
  readonly networkActionInProgress: boolean

  /** The date of the last fetch. */
  readonly lastFetched: Date | null

  /** Progress information associated with the current operation */
  readonly progress: Progress | null

  /** The global dispatcher, to invoke repository operations. */
  readonly dispatcher: Dispatcher

  /** The current repository */
  readonly repository: Repository

  /**
   * Indicate whether the current branch is valid, unborn or detached HEAD
   *
   * Used for setting the enabled/disabled and the description text.
   */
  readonly tipState: TipState

  /** Has the user configured pull.rebase to anything? */
  readonly pullWithRebase?: boolean

  /** Is the detached HEAD state related to a rebase or not? */
  readonly rebaseInProgress: boolean

  /** If the current branch has been rebased, the user is permitted to force-push */
  readonly isForcePush: boolean

  /** Whether this component should show its onboarding tutorial nudge arrow */
  readonly shouldNudge: boolean

  /**
   * The number of tags that would get pushed if the user performed a push.
   */
  readonly numTagsToPush: number
}

<<<<<<< HEAD
function renderAheadBehind(aheadBehind: IAheadBehind, numTagsToPush: number) {
  const { ahead, behind } = aheadBehind
  if (ahead === 0 && behind === 0 && numTagsToPush === 0) {
=======
function renderAheadBehind(aheadBehind: IAheadBehind) {
  const { ahead, behind } = aheadBehind
  if (ahead === 0 && behind === 0) {
>>>>>>> 5b5fe30f
    return null
  }

  const content = new Array<JSX.Element>()
<<<<<<< HEAD
  if (ahead > 0 || numTagsToPush > 0) {
    content.push(
      <span key="ahead">
        {ahead + numTagsToPush}
        <Octicon symbol={OcticonSymbol.arrowUp} />
=======
  if (ahead > 0) {
    content.push(
      <span key="ahead">
        {ahead}
        <Octicon symbol={OcticonSymbol.arrowSmallUp} />
>>>>>>> 5b5fe30f
      </span>
    )
  }

  if (behind > 0) {
    content.push(
      <span key="behind">
        {behind}
<<<<<<< HEAD
        <Octicon symbol={OcticonSymbol.arrowDown} />
      </span>
    )
  }

  return <div className="ahead-behind">{content}</div>
}

function renderLastFetched(lastFetched: Date | null): JSX.Element | string {
  if (lastFetched) {
    return (
      <span>
        Last fetched <RelativeTime date={lastFetched} />
      </span>
    )
  } else {
    return 'Never fetched'
  }
}

/** The common props for all button states */
const defaultProps = {
  className: 'push-pull-button',
  style: ToolbarButtonStyle.Subtitle,
}

function progressButton(progress: Progress, networkActionInProgress: boolean) {
  return (
    <ToolbarButton
      {...defaultProps}
      title={progress.title}
      description={progress.description || 'Hang on…'}
      progressValue={progress.value}
      icon={syncClockwise}
      iconClassName={networkActionInProgress ? 'spin' : ''}
      tooltip={progress.description}
      disabled={true}
    />
  )
}

function publishRepositoryButton(onClick: () => void) {
  return (
    <ToolbarButton
      {...defaultProps}
      title="Publish repository"
      description="Publish this repository to GitHub"
      className="push-pull-button"
      icon={OcticonSymbol.upload}
      style={ToolbarButtonStyle.Subtitle}
      onClick={onClick}
    />
  )
}

function unbornRepositoryButton() {
=======
        <Octicon symbol={OcticonSymbol.arrowSmallDown} />
      </span>
    )
  }

  return <div className="ahead-behind">{content}</div>
}

function renderLastFetched(lastFetched: Date | null): JSX.Element | string {
  if (lastFetched) {
    return (
      <span>
        Last fetched <RelativeTime date={lastFetched} />
      </span>
    )
  } else {
    return 'Never fetched'
  }
}

/** The common props for all button states */
const defaultProps = {
  className: 'push-pull-button',
  style: ToolbarButtonStyle.Subtitle,
}

function progressButton(progress: Progress, networkActionInProgress: boolean) {
  return (
    <ToolbarButton
      {...defaultProps}
      title={progress.title}
      description={progress.description || 'Hang on…'}
      progressValue={progress.value}
      icon={OcticonSymbol.sync}
      iconClassName={networkActionInProgress ? 'spin' : ''}
      tooltip={progress.description}
      disabled={true}
    />
  )
}

function publishRepositoryButton(onClick: () => void) {
  return (
    <ToolbarButton
      {...defaultProps}
      title="Publish repository"
      description="Publish this repository to GitHub"
      className="push-pull-button"
      icon={OcticonSymbol.cloudUpload}
      style={ToolbarButtonStyle.Subtitle}
      onClick={onClick}
    />
  )
}

function unbornRepositoryButton() {
  return (
    <ToolbarButton
      {...defaultProps}
      title="Publish branch"
      description="Cannot publish unborn HEAD"
      icon={OcticonSymbol.cloudUpload}
      disabled={true}
    />
  )
}

function detachedHeadButton(rebaseInProgress: boolean) {
  const description = rebaseInProgress
    ? 'Rebase in progress'
    : 'Cannot publish detached HEAD'

>>>>>>> 5b5fe30f
  return (
    <ToolbarButton
      {...defaultProps}
      title="Publish branch"
<<<<<<< HEAD
      description="Cannot publish unborn HEAD"
      icon={OcticonSymbol.upload}
=======
      description={description}
      icon={OcticonSymbol.cloudUpload}
>>>>>>> 5b5fe30f
      disabled={true}
    />
  )
}

<<<<<<< HEAD
function detachedHeadButton(rebaseInProgress: boolean) {
  const description = rebaseInProgress
    ? 'Rebase in progress'
    : 'Cannot publish detached HEAD'
=======
function publishBranchButton(isGitHub: boolean, onClick: () => void) {
  const description = isGitHub
    ? 'Publish this branch to GitHub'
    : 'Publish this branch to the remote'
>>>>>>> 5b5fe30f

  return (
    <ToolbarButton
      {...defaultProps}
      title="Publish branch"
      description={description}
<<<<<<< HEAD
      icon={OcticonSymbol.upload}
      disabled={true}
    />
  )
}

function publishBranchButton(
  isGitHub: boolean,
  onClick: () => void,
  shouldNudge: boolean
) {
  const description = isGitHub
    ? 'Publish this branch to GitHub'
    : 'Publish this branch to the remote'

  const className = classNames(defaultProps.className, 'nudge-arrow', {
    'nudge-arrow-up': shouldNudge,
  })

  return (
    <ToolbarButton
      {...defaultProps}
      title="Publish branch"
      description={description}
      icon={OcticonSymbol.upload}
      onClick={onClick}
      className={className}
    />
  )
}

function fetchButton(
  remoteName: string,
  aheadBehind: IAheadBehind,
  numTagsToPush: number,
  lastFetched: Date | null,
  onClick: () => void
) {
  const title = `Fetch ${remoteName}`
  return (
    <ToolbarButton
      {...defaultProps}
      title={title}
      description={renderLastFetched(lastFetched)}
      icon={syncClockwise}
      onClick={onClick}
    >
      {renderAheadBehind(aheadBehind, numTagsToPush)}
    </ToolbarButton>
  )
}

function pullButton(
  remoteName: string,
  aheadBehind: IAheadBehind,
  numTagsToPush: number,
  lastFetched: Date | null,
  pullWithRebase: boolean,
  onClick: () => void
) {
  const title = pullWithRebase
    ? `Pull ${remoteName} with rebase`
    : `Pull ${remoteName}`

=======
      icon={OcticonSymbol.cloudUpload}
      onClick={onClick}
    />
  )
}

function fetchButton(
  remoteName: string,
  aheadBehind: IAheadBehind,
  lastFetched: Date | null,
  onClick: () => void
) {
  const title = `Fetch ${remoteName}`
  return (
    <ToolbarButton
      {...defaultProps}
      title={title}
      description={renderLastFetched(lastFetched)}
      icon={OcticonSymbol.sync}
      onClick={onClick}
    >
      {renderAheadBehind(aheadBehind)}
    </ToolbarButton>
  )
}

function pullButton(
  remoteName: string,
  aheadBehind: IAheadBehind,
  lastFetched: Date | null,
  pullWithRebase: boolean,
  onClick: () => void
) {
  const title =
    pullWithRebase && enablePullWithRebase()
      ? `Pull ${remoteName} with rebase`
      : `Pull ${remoteName}`

>>>>>>> 5b5fe30f
  return (
    <ToolbarButton
      {...defaultProps}
      title={title}
      description={renderLastFetched(lastFetched)}
      icon={OcticonSymbol.arrowDown}
      onClick={onClick}
    >
<<<<<<< HEAD
      {renderAheadBehind(aheadBehind, numTagsToPush)}
=======
      {renderAheadBehind(aheadBehind)}
>>>>>>> 5b5fe30f
    </ToolbarButton>
  )
}

function pushButton(
  remoteName: string,
  aheadBehind: IAheadBehind,
<<<<<<< HEAD
  numTagsToPush: number,
=======
>>>>>>> 5b5fe30f
  lastFetched: Date | null,
  onClick: () => void
) {
  return (
    <ToolbarButton
      {...defaultProps}
      title={`Push ${remoteName}`}
      description={renderLastFetched(lastFetched)}
      icon={OcticonSymbol.arrowUp}
      onClick={onClick}
    >
<<<<<<< HEAD
      {renderAheadBehind(aheadBehind, numTagsToPush)}
=======
      {renderAheadBehind(aheadBehind)}
>>>>>>> 5b5fe30f
    </ToolbarButton>
  )
}

/**
 * This represents the "double arrow" icon used to show a force-push, and is a
 * less complicated icon than the generated Octicon from the `octicons` package.
 */
const forcePushIcon = new OcticonSymbol(
  10,
  16,
<<<<<<< HEAD
  'M0 6a.75.75 0 0 0 .974.714L4.469 3.22a.75.75 0 0 1 1.06 0l3.478 3.478a.75.75 ' +
    '0 0 0 .772-1.228L5.53 1.22a.75.75 0 0 0-1.06 0L.22 5.47A.75.75 0 0 0 0 6zm0 ' +
    '3a.75.75 0 0 0 1.28.53l2.97-2.97V14a.75.75 0 1 0 1.5 0V6.56l2.97 2.97a.75.75 ' +
    '0 0 0 1.06-1.06L5.53 4.22a.75.75 0 0 0-1.06 0L.22 8.47A.75.75 0 0 0 0 9z',
  'evenodd'
=======
  'M3 11H0l5-6 5 6H7v4H3v-4zM5 1l5 6H8.33L5 3 1.662 7H0l5-6z'
>>>>>>> 5b5fe30f
)

function forcePushButton(
  remoteName: string,
  aheadBehind: IAheadBehind,
<<<<<<< HEAD
  numTagsToPush: number,
=======
>>>>>>> 5b5fe30f
  lastFetched: Date | null,
  onClick: () => void
) {
  return (
    <ToolbarButton
      {...defaultProps}
      title={`Force push ${remoteName}`}
      description={renderLastFetched(lastFetched)}
      icon={forcePushIcon}
      onClick={onClick}
    >
<<<<<<< HEAD
      {renderAheadBehind(aheadBehind, numTagsToPush)}
=======
      {renderAheadBehind(aheadBehind)}
>>>>>>> 5b5fe30f
    </ToolbarButton>
  )
}

/**
 * A button which pushes, pulls, or updates depending on the state of the
 * repository.
 */
export class PushPullButton extends React.Component<IPushPullButtonProps, {}> {
  private push = () => {
    this.props.dispatcher.push(this.props.repository)
  }

  private forcePushWithLease = () => {
<<<<<<< HEAD
    this.props.dispatcher.confirmOrForcePush(this.props.repository)
=======
    this.props.dispatcher.push(this.props.repository, { forceWithLease: true })
>>>>>>> 5b5fe30f
  }

  private pull = () => {
    this.props.dispatcher.pull(this.props.repository)
  }

  private fetch = () => {
    this.props.dispatcher.fetch(
      this.props.repository,
      FetchType.UserInitiatedTask
    )
  }

  public render() {
    const {
      progress,
      networkActionInProgress,
      aheadBehind,
<<<<<<< HEAD
      numTagsToPush,
=======
>>>>>>> 5b5fe30f
      remoteName,
      repository,
      tipState,
      rebaseInProgress,
      lastFetched,
      pullWithRebase,
<<<<<<< HEAD
      isForcePush,
=======
      branchWasRebased,
>>>>>>> 5b5fe30f
    } = this.props

    if (progress !== null) {
      return progressButton(progress, networkActionInProgress)
    }

    if (remoteName === null) {
      return publishRepositoryButton(this.push)
    }

    if (tipState === TipState.Unborn) {
      return unbornRepositoryButton()
    }

    if (tipState === TipState.Detached) {
      return detachedHeadButton(rebaseInProgress)
    }

    if (aheadBehind === null) {
      const isGitHubRepository = repository.gitHubRepository !== null
<<<<<<< HEAD
      return publishBranchButton(
        isGitHubRepository,
        this.push,
        this.props.shouldNudge
      )
    }

    const { ahead, behind } = aheadBehind

    if (ahead === 0 && behind === 0 && numTagsToPush === 0) {
      return fetchButton(
        remoteName,
        aheadBehind,
        numTagsToPush,
        lastFetched,
        this.fetch
      )
    }

    if (isForcePush) {
      return forcePushButton(
        remoteName,
        aheadBehind,
        numTagsToPush,
        lastFetched,
        this.forcePushWithLease
      )
    }

    if (behind > 0) {
      return pullButton(
        remoteName,
        aheadBehind,
        numTagsToPush,
        lastFetched,
        pullWithRebase || false,
        this.pull
      )
    }

    return pushButton(
      remoteName,
      aheadBehind,
      numTagsToPush,
      lastFetched,
      this.push
    )
=======
      return publishBranchButton(isGitHubRepository, this.push)
    }

    const { ahead, behind } = aheadBehind

    if (ahead === 0 && behind === 0) {
      return fetchButton(remoteName, aheadBehind, lastFetched, this.fetch)
    }

    if (branchWasRebased && aheadBehind.behind > 0 && aheadBehind.ahead > 0) {
      return forcePushButton(
        remoteName,
        aheadBehind,
        lastFetched,
        this.forcePushWithLease
      )
    }

    if (behind > 0) {
      return pullButton(
        remoteName,
        aheadBehind,
        lastFetched,
        pullWithRebase || false,
        this.pull
      )
    }

    return pushButton(remoteName, aheadBehind, lastFetched, this.push)
>>>>>>> 5b5fe30f
  }
}<|MERGE_RESOLUTION|>--- conflicted
+++ resolved
@@ -6,16 +6,7 @@
 import { TipState } from '../../models/tip'
 import { FetchType } from '../../models/fetch'
 
-<<<<<<< HEAD
-import { Dispatcher } from '../dispatcher'
-import { Octicon, OcticonSymbol, syncClockwise } from '../octicons'
-import { RelativeTime } from '../relative-time'
-
-import { ToolbarButton, ToolbarButtonStyle } from './button'
-import classNames from 'classnames'
-=======
 import { enablePullWithRebase } from '../../lib/feature-flag'
->>>>>>> 5b5fe30f
 
 import { Dispatcher } from '../dispatcher'
 import { Octicon, OcticonSymbol } from '../octicons'
@@ -62,43 +53,21 @@
   readonly rebaseInProgress: boolean
 
   /** If the current branch has been rebased, the user is permitted to force-push */
-  readonly isForcePush: boolean
-
-  /** Whether this component should show its onboarding tutorial nudge arrow */
-  readonly shouldNudge: boolean
-
-  /**
-   * The number of tags that would get pushed if the user performed a push.
-   */
-  readonly numTagsToPush: number
-}
-
-<<<<<<< HEAD
-function renderAheadBehind(aheadBehind: IAheadBehind, numTagsToPush: number) {
-  const { ahead, behind } = aheadBehind
-  if (ahead === 0 && behind === 0 && numTagsToPush === 0) {
-=======
+  readonly branchWasRebased: boolean
+}
+
 function renderAheadBehind(aheadBehind: IAheadBehind) {
   const { ahead, behind } = aheadBehind
   if (ahead === 0 && behind === 0) {
->>>>>>> 5b5fe30f
     return null
   }
 
   const content = new Array<JSX.Element>()
-<<<<<<< HEAD
-  if (ahead > 0 || numTagsToPush > 0) {
-    content.push(
-      <span key="ahead">
-        {ahead + numTagsToPush}
-        <Octicon symbol={OcticonSymbol.arrowUp} />
-=======
   if (ahead > 0) {
     content.push(
       <span key="ahead">
         {ahead}
         <Octicon symbol={OcticonSymbol.arrowSmallUp} />
->>>>>>> 5b5fe30f
       </span>
     )
   }
@@ -107,8 +76,7 @@
     content.push(
       <span key="behind">
         {behind}
-<<<<<<< HEAD
-        <Octicon symbol={OcticonSymbol.arrowDown} />
+        <Octicon symbol={OcticonSymbol.arrowSmallDown} />
       </span>
     )
   }
@@ -141,63 +109,6 @@
       title={progress.title}
       description={progress.description || 'Hang on…'}
       progressValue={progress.value}
-      icon={syncClockwise}
-      iconClassName={networkActionInProgress ? 'spin' : ''}
-      tooltip={progress.description}
-      disabled={true}
-    />
-  )
-}
-
-function publishRepositoryButton(onClick: () => void) {
-  return (
-    <ToolbarButton
-      {...defaultProps}
-      title="Publish repository"
-      description="Publish this repository to GitHub"
-      className="push-pull-button"
-      icon={OcticonSymbol.upload}
-      style={ToolbarButtonStyle.Subtitle}
-      onClick={onClick}
-    />
-  )
-}
-
-function unbornRepositoryButton() {
-=======
-        <Octicon symbol={OcticonSymbol.arrowSmallDown} />
-      </span>
-    )
-  }
-
-  return <div className="ahead-behind">{content}</div>
-}
-
-function renderLastFetched(lastFetched: Date | null): JSX.Element | string {
-  if (lastFetched) {
-    return (
-      <span>
-        Last fetched <RelativeTime date={lastFetched} />
-      </span>
-    )
-  } else {
-    return 'Never fetched'
-  }
-}
-
-/** The common props for all button states */
-const defaultProps = {
-  className: 'push-pull-button',
-  style: ToolbarButtonStyle.Subtitle,
-}
-
-function progressButton(progress: Progress, networkActionInProgress: boolean) {
-  return (
-    <ToolbarButton
-      {...defaultProps}
-      title={progress.title}
-      description={progress.description || 'Hang on…'}
-      progressValue={progress.value}
       icon={OcticonSymbol.sync}
       iconClassName={networkActionInProgress ? 'spin' : ''}
       tooltip={progress.description}
@@ -237,106 +148,27 @@
     ? 'Rebase in progress'
     : 'Cannot publish detached HEAD'
 
->>>>>>> 5b5fe30f
   return (
     <ToolbarButton
       {...defaultProps}
       title="Publish branch"
-<<<<<<< HEAD
-      description="Cannot publish unborn HEAD"
-      icon={OcticonSymbol.upload}
-=======
       description={description}
       icon={OcticonSymbol.cloudUpload}
->>>>>>> 5b5fe30f
       disabled={true}
     />
   )
 }
 
-<<<<<<< HEAD
-function detachedHeadButton(rebaseInProgress: boolean) {
-  const description = rebaseInProgress
-    ? 'Rebase in progress'
-    : 'Cannot publish detached HEAD'
-=======
 function publishBranchButton(isGitHub: boolean, onClick: () => void) {
   const description = isGitHub
     ? 'Publish this branch to GitHub'
     : 'Publish this branch to the remote'
->>>>>>> 5b5fe30f
 
   return (
     <ToolbarButton
       {...defaultProps}
       title="Publish branch"
       description={description}
-<<<<<<< HEAD
-      icon={OcticonSymbol.upload}
-      disabled={true}
-    />
-  )
-}
-
-function publishBranchButton(
-  isGitHub: boolean,
-  onClick: () => void,
-  shouldNudge: boolean
-) {
-  const description = isGitHub
-    ? 'Publish this branch to GitHub'
-    : 'Publish this branch to the remote'
-
-  const className = classNames(defaultProps.className, 'nudge-arrow', {
-    'nudge-arrow-up': shouldNudge,
-  })
-
-  return (
-    <ToolbarButton
-      {...defaultProps}
-      title="Publish branch"
-      description={description}
-      icon={OcticonSymbol.upload}
-      onClick={onClick}
-      className={className}
-    />
-  )
-}
-
-function fetchButton(
-  remoteName: string,
-  aheadBehind: IAheadBehind,
-  numTagsToPush: number,
-  lastFetched: Date | null,
-  onClick: () => void
-) {
-  const title = `Fetch ${remoteName}`
-  return (
-    <ToolbarButton
-      {...defaultProps}
-      title={title}
-      description={renderLastFetched(lastFetched)}
-      icon={syncClockwise}
-      onClick={onClick}
-    >
-      {renderAheadBehind(aheadBehind, numTagsToPush)}
-    </ToolbarButton>
-  )
-}
-
-function pullButton(
-  remoteName: string,
-  aheadBehind: IAheadBehind,
-  numTagsToPush: number,
-  lastFetched: Date | null,
-  pullWithRebase: boolean,
-  onClick: () => void
-) {
-  const title = pullWithRebase
-    ? `Pull ${remoteName} with rebase`
-    : `Pull ${remoteName}`
-
-=======
       icon={OcticonSymbol.cloudUpload}
       onClick={onClick}
     />
@@ -375,7 +207,6 @@
       ? `Pull ${remoteName} with rebase`
       : `Pull ${remoteName}`
 
->>>>>>> 5b5fe30f
   return (
     <ToolbarButton
       {...defaultProps}
@@ -384,11 +215,7 @@
       icon={OcticonSymbol.arrowDown}
       onClick={onClick}
     >
-<<<<<<< HEAD
-      {renderAheadBehind(aheadBehind, numTagsToPush)}
-=======
       {renderAheadBehind(aheadBehind)}
->>>>>>> 5b5fe30f
     </ToolbarButton>
   )
 }
@@ -396,10 +223,6 @@
 function pushButton(
   remoteName: string,
   aheadBehind: IAheadBehind,
-<<<<<<< HEAD
-  numTagsToPush: number,
-=======
->>>>>>> 5b5fe30f
   lastFetched: Date | null,
   onClick: () => void
 ) {
@@ -411,11 +234,7 @@
       icon={OcticonSymbol.arrowUp}
       onClick={onClick}
     >
-<<<<<<< HEAD
-      {renderAheadBehind(aheadBehind, numTagsToPush)}
-=======
       {renderAheadBehind(aheadBehind)}
->>>>>>> 5b5fe30f
     </ToolbarButton>
   )
 }
@@ -427,24 +246,12 @@
 const forcePushIcon = new OcticonSymbol(
   10,
   16,
-<<<<<<< HEAD
-  'M0 6a.75.75 0 0 0 .974.714L4.469 3.22a.75.75 0 0 1 1.06 0l3.478 3.478a.75.75 ' +
-    '0 0 0 .772-1.228L5.53 1.22a.75.75 0 0 0-1.06 0L.22 5.47A.75.75 0 0 0 0 6zm0 ' +
-    '3a.75.75 0 0 0 1.28.53l2.97-2.97V14a.75.75 0 1 0 1.5 0V6.56l2.97 2.97a.75.75 ' +
-    '0 0 0 1.06-1.06L5.53 4.22a.75.75 0 0 0-1.06 0L.22 8.47A.75.75 0 0 0 0 9z',
-  'evenodd'
-=======
   'M3 11H0l5-6 5 6H7v4H3v-4zM5 1l5 6H8.33L5 3 1.662 7H0l5-6z'
->>>>>>> 5b5fe30f
 )
 
 function forcePushButton(
   remoteName: string,
   aheadBehind: IAheadBehind,
-<<<<<<< HEAD
-  numTagsToPush: number,
-=======
->>>>>>> 5b5fe30f
   lastFetched: Date | null,
   onClick: () => void
 ) {
@@ -456,11 +263,7 @@
       icon={forcePushIcon}
       onClick={onClick}
     >
-<<<<<<< HEAD
-      {renderAheadBehind(aheadBehind, numTagsToPush)}
-=======
       {renderAheadBehind(aheadBehind)}
->>>>>>> 5b5fe30f
     </ToolbarButton>
   )
 }
@@ -475,11 +278,7 @@
   }
 
   private forcePushWithLease = () => {
-<<<<<<< HEAD
-    this.props.dispatcher.confirmOrForcePush(this.props.repository)
-=======
     this.props.dispatcher.push(this.props.repository, { forceWithLease: true })
->>>>>>> 5b5fe30f
   }
 
   private pull = () => {
@@ -498,21 +297,13 @@
       progress,
       networkActionInProgress,
       aheadBehind,
-<<<<<<< HEAD
-      numTagsToPush,
-=======
->>>>>>> 5b5fe30f
       remoteName,
       repository,
       tipState,
       rebaseInProgress,
       lastFetched,
       pullWithRebase,
-<<<<<<< HEAD
-      isForcePush,
-=======
       branchWasRebased,
->>>>>>> 5b5fe30f
     } = this.props
 
     if (progress !== null) {
@@ -533,55 +324,6 @@
 
     if (aheadBehind === null) {
       const isGitHubRepository = repository.gitHubRepository !== null
-<<<<<<< HEAD
-      return publishBranchButton(
-        isGitHubRepository,
-        this.push,
-        this.props.shouldNudge
-      )
-    }
-
-    const { ahead, behind } = aheadBehind
-
-    if (ahead === 0 && behind === 0 && numTagsToPush === 0) {
-      return fetchButton(
-        remoteName,
-        aheadBehind,
-        numTagsToPush,
-        lastFetched,
-        this.fetch
-      )
-    }
-
-    if (isForcePush) {
-      return forcePushButton(
-        remoteName,
-        aheadBehind,
-        numTagsToPush,
-        lastFetched,
-        this.forcePushWithLease
-      )
-    }
-
-    if (behind > 0) {
-      return pullButton(
-        remoteName,
-        aheadBehind,
-        numTagsToPush,
-        lastFetched,
-        pullWithRebase || false,
-        this.pull
-      )
-    }
-
-    return pushButton(
-      remoteName,
-      aheadBehind,
-      numTagsToPush,
-      lastFetched,
-      this.push
-    )
-=======
       return publishBranchButton(isGitHubRepository, this.push)
     }
 
@@ -611,6 +353,5 @@
     }
 
     return pushButton(remoteName, aheadBehind, lastFetched, this.push)
->>>>>>> 5b5fe30f
   }
 }