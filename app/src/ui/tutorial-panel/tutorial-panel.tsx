--- conflicted
+++ resolved
@@ -6,20 +6,17 @@
 import { Repository } from '../../models/repository'
 import { Dispatcher } from '../dispatcher'
 import { Octicon, OcticonSymbol } from '../octicons'
-<<<<<<< HEAD
 import {
   ValidTutorialStep,
   TutorialStep,
   orderedTutorialSteps,
 } from '../../models/tutorial-step'
-=======
 import { encodePathAsUrl } from '../../lib/path'
 
 const TutorialPanelImage = encodePathAsUrl(
   __dirname,
   'static/required-status-check.svg'
 )
->>>>>>> 9046d636
 
 interface ITutorialPanelProps {
   readonly dispatcher: Dispatcher
@@ -78,6 +75,10 @@
     )
   }
 
+  private isStepNextTodo = (step: ValidTutorialStep) => {
+    return step === this.props.currentTutorialStep
+  }
+
   public componentWillReceiveProps(nextProps: ITutorialPanelProps) {
     if (this.props.currentTutorialStep !== nextProps.currentTutorialStep) {
       this.setState({
@@ -87,39 +88,23 @@
   }
 
   public render() {
-    const currentSectionId = 'step-3'
     return (
       <div className="tutorial-panel-component panel">
         <div className="titleArea">
-<<<<<<< HEAD
-          <h1>Get started</h1>
-          <Octicon symbol={OcticonSymbol.bell} />
-=======
           <h3>Get started</h3>
           <img src={TutorialPanelImage} />
->>>>>>> 9046d636
         </div>
         <ol>
           <TutorialListItem
-            stepNumber={1}
             summaryText="Install a text editor"
-<<<<<<< HEAD
-            isComplete={this.isStepComplete}
+            isComplete={this.isStepComplete}
+            isNextStepTodo={this.isStepNextTodo}
             sectionId={TutorialStep.PickEditor}
-=======
-            sectionId="step-1"
-            completed={true}
-            currentSectionId={currentSectionId}
->>>>>>> 9046d636
             currentlyOpenSectionId={this.state.currentlyOpenSectionId}
             skipLinkButton={<SkipLinkButton onClick={this.skipEditorInstall} />}
             onClick={this.handleToggle}
           >
-<<<<<<< HEAD
-            <div className="description">
-=======
-            <p className="description">
->>>>>>> 9046d636
+            <p className="description">
               It doesn’t look like you have a text editor installed. We can
               recommend{' '}
               <LinkButton uri="https://atom.io" title="Open the Atom website">
@@ -137,32 +122,16 @@
             <div className="action">
               <LinkButton>I have an editor</LinkButton>
             </div>
-<<<<<<< HEAD
-            <LinkButton onClick={this.skipEditorInstall}>
-              I have an editor
-            </LinkButton>
-=======
->>>>>>> 9046d636
-          </TutorialListItem>
-          <TutorialListItem
-            stepNumber={2}
-            completed={true}
+          </TutorialListItem>
+          <TutorialListItem
             summaryText="Make a branch"
-<<<<<<< HEAD
-            isComplete={this.isStepComplete}
+            isComplete={this.isStepComplete}
+            isNextStepTodo={this.isStepNextTodo}
             sectionId={TutorialStep.CreateBranch}
             currentlyOpenSectionId={this.state.currentlyOpenSectionId}
             onClick={this.handleToggle}
           >
-            <div className="description">
-=======
-            sectionId="step-2"
-            currentSectionId={currentSectionId}
-            currentlyOpenSectionId={this.state.currentlyOpenSectionId}
-            onClick={this.handleToggle}
-          >
-            <p className="description">
->>>>>>> 9046d636
+            <p className="description">
               {`Create a branch by going into the branch menu in the top bar and
               clicking "${__DARWIN__ ? 'New Branch' : 'New branch'}".`}
             </p>
@@ -171,36 +140,12 @@
               <kbd>⌘</kbd>
               <kbd>N</kbd>
             </div>
-<<<<<<< HEAD
-            <span className="shortcut">⇧⌘N</span>
-=======
->>>>>>> 9046d636
-          </TutorialListItem>
-          <TutorialListItem
-            stepNumber={3}
+          </TutorialListItem>
+          <TutorialListItem
             summaryText="Edit a file"
-<<<<<<< HEAD
-            isComplete={this.isStepComplete}
+            isComplete={this.isStepComplete}
+            isNextStepTodo={this.isStepNextTodo}
             sectionId={TutorialStep.EditFile}
-            currentlyOpenSectionId={this.state.currentlyOpenSectionId}
-            onClick={this.handleToggle}
-          >
-            <div className="description">
-              Open this repository in your preferred text editor. Edit the{' '}
-              <Monospaced>README.md</Monospaced> file, save it, and come back.
-            </div>
-            {this.props.externalEditorLabel ? (
-              <>
-                <Button onClick={this.openTutorialFileInEditor}>
-                  {__DARWIN__ ? 'Open Editor' : 'Open editor'}
-                </Button>
-                <span className="shortcut">⇧⌘A</span>
-              </>
-            ) : null}
-=======
-            sectionId="step-3"
-            completed={false}
-            currentSectionId={currentSectionId}
             currentlyOpenSectionId={this.state.currentlyOpenSectionId}
             onClick={this.handleToggle}
           >
@@ -211,39 +156,29 @@
               {` `}
               file, save it, and come back.
             </p>
-            <div className="action">
-              <Button
-                onClick={this.openTutorialFileInEditor}
-                disabled={!this.props.externalEditorLabel}
-              >
-                {__DARWIN__ ? 'Open Editor' : 'Open editor'}
-              </Button>
-
-              <kbd>⇧</kbd>
-              <kbd>⌘</kbd>
-              <kbd>R</kbd>
-            </div>
->>>>>>> 9046d636
-          </TutorialListItem>
-          <TutorialListItem
-            stepNumber={4}
+            {this.props.externalEditorLabel && (
+              <div className="action">
+                <Button
+                  onClick={this.openTutorialFileInEditor}
+                  disabled={!this.props.externalEditorLabel}
+                >
+                  {__DARWIN__ ? 'Open Editor' : 'Open editor'}
+                </Button>
+                <kbd>⇧</kbd>
+                <kbd>⌘</kbd>
+                <kbd>R</kbd>
+              </div>
+            )}
+          </TutorialListItem>
+          <TutorialListItem
             summaryText="Make a commit"
-<<<<<<< HEAD
-            isComplete={this.isStepComplete}
+            isComplete={this.isStepComplete}
+            isNextStepTodo={this.isStepNextTodo}
             sectionId={TutorialStep.MakeCommit}
             currentlyOpenSectionId={this.state.currentlyOpenSectionId}
             onClick={this.handleToggle}
           >
-            <div className="description">
-=======
-            completed={false}
-            sectionId="step-4"
-            currentSectionId={currentSectionId}
-            currentlyOpenSectionId={this.state.currentlyOpenSectionId}
-            onClick={this.handleToggle}
-          >
-            <p className="description">
->>>>>>> 9046d636
+            <p className="description">
               Write a message that describes the changes you made. When you’re
               done, click the commit button to finish.
             </p>
@@ -251,30 +186,16 @@
               <kbd>⌘</kbd>
               <kbd>Enter</kbd>
             </div>
-<<<<<<< HEAD
-            <span className="shortcut">⌘ Enter</span>
-=======
->>>>>>> 9046d636
-          </TutorialListItem>
-          <TutorialListItem
-            stepNumber={5}
+          </TutorialListItem>
+          <TutorialListItem
             summaryText="Push to GitHub"
-<<<<<<< HEAD
-            isComplete={this.isStepComplete}
+            isComplete={this.isStepComplete}
+            isNextStepTodo={this.isStepNextTodo}
             sectionId={TutorialStep.PushBranch}
             currentlyOpenSectionId={this.state.currentlyOpenSectionId}
             onClick={this.handleToggle}
           >
-            <div className="description">
-=======
-            completed={false}
-            sectionId="step-5"
-            currentSectionId={currentSectionId}
-            currentlyOpenSectionId={this.state.currentlyOpenSectionId}
-            onClick={this.handleToggle}
-          >
-            <p className="description">
->>>>>>> 9046d636
+            <p className="description">
               Pushing your commits updates the repository on GitHub with any
               commits made on your computer to a branch.
             </p>
@@ -282,31 +203,17 @@
               <kbd>⌘</kbd>
               <kbd>P</kbd>
             </div>
-<<<<<<< HEAD
-            <span className="shortcut">⌘P</span>
-=======
->>>>>>> 9046d636
-          </TutorialListItem>
-          <TutorialListItem
-            stepNumber={6}
+          </TutorialListItem>
+          <TutorialListItem
             summaryText="Open a pull request"
-<<<<<<< HEAD
-            isComplete={this.isStepComplete}
+            isComplete={this.isStepComplete}
+            isNextStepTodo={this.isStepNextTodo}
             sectionId={TutorialStep.OpenPullRequest}
-=======
-            completed={false}
-            sectionId="step-6"
-            currentSectionId={currentSectionId}
->>>>>>> 9046d636
             currentlyOpenSectionId={this.state.currentlyOpenSectionId}
             skipLinkButton={<SkipLinkButton onClick={this.skipCreatePR} />}
             onClick={this.handleToggle}
           >
-<<<<<<< HEAD
-            <div className="description">
-=======
-            <p className="description">
->>>>>>> 9046d636
+            <p className="description">
               Pull Requests are how you propose changes. By opening one, you’re
               requesting that someone review and merge them.
             </p>
@@ -317,13 +224,6 @@
               <kbd>⌘</kbd>
               <kbd>R</kbd>
             </div>
-<<<<<<< HEAD
-            <Button onClick={this.openPullRequest}>
-              {__DARWIN__ ? 'Open Pull Request' : 'Open pull request'}
-            </Button>
-            <span className="shortcut">⌘R</span>
-=======
->>>>>>> 9046d636
           </TutorialListItem>
         </ol>
       </div>
@@ -339,21 +239,12 @@
 class TutorialListItem extends React.PureComponent<{
   /** Text displayed to summarize this step */
   readonly summaryText: string
-<<<<<<< HEAD
   /** Used to find out if this step has been completed */
   readonly isComplete: (step: ValidTutorialStep) => boolean
   /** The step for this section */
   readonly sectionId: ValidTutorialStep
-=======
-  /** Where in the order of steps is this one? (1-6) */
-  readonly stepNumber: number
-  /** has this step been completed by the user already? */
-  readonly completed: boolean
-  /** The next step for the user to complete in the tutorial */
-  readonly currentSectionId: string
-  /** ID for this section */
-  readonly sectionId: string
->>>>>>> 9046d636
+  /** Used to find out if this is the next step for the user to complete */
+  readonly isNextStepTodo: (step: ValidTutorialStep) => boolean
 
   /** ID of the currently expanded tutorial step
    * (used to determine if this step is expanded)
@@ -374,10 +265,7 @@
         >
           {this.renderSummary()}
           <div className="contents">{this.props.children}</div>
-<<<<<<< HEAD
           {this.props.skipLinkButton !== undefined && this.props.skipLinkButton}
-=======
->>>>>>> 9046d636
         </details>
       </li>
     )
@@ -385,23 +273,14 @@
 
   private renderSummary = () => (
     <summary>
-<<<<<<< HEAD
-      {renderTutorialStepIcon(
-        this.props.isComplete(this.props.sectionId),
-        this.props.sectionId
-      )}
-=======
       {this.renderTutorialStepIcon()}
->>>>>>> 9046d636
       <span className="summary-text">{this.props.summaryText}</span>
       <Octicon className="chevron-icon" symbol={OcticonSymbol.chevronDown} />
     </summary>
   )
 
-<<<<<<< HEAD
-=======
   private renderTutorialStepIcon() {
-    if (this.props.completed) {
+    if (this.props.isComplete(this.props.sectionId)) {
       return (
         <div className="green-circle">
           <Octicon symbol={OcticonSymbol.check} />
@@ -409,14 +288,15 @@
       )
     }
 
-    return this.props.currentSectionId === this.props.sectionId ? (
-      <div className="blue-circle">{this.props.stepNumber}</div>
+    // ugh zero-indexing
+    const stepNumber = orderedTutorialSteps.indexOf(this.props.sectionId) + 1
+    return this.props.isNextStepTodo(this.props.sectionId) ? (
+      <div className="blue-circle">{stepNumber}</div>
     ) : (
-      <div className="empty-circle">{this.props.stepNumber}</div>
-    )
-  }
-
->>>>>>> 9046d636
+      <div className="empty-circle">{stepNumber}</div>
+    )
+  }
+
   private onClick = (e: React.MouseEvent<HTMLElement>) => {
     // prevents the default behavior of toggling on a `details` html element
     // so we don't have to fight it with our react state
@@ -427,21 +307,6 @@
   }
 }
 
-function renderTutorialStepIcon(
-  completed: boolean,
-  sectionId: ValidTutorialStep
-) {
-  return completed ? (
-    <div className="green-circle">
-      <Octicon symbol={OcticonSymbol.check} />
-    </div>
-  ) : (
-    <div className="blue-circle">
-      {orderedTutorialSteps.indexOf(sectionId) + 1 /* ugh, zero-indexing */}
-    </div>
-  )
-}
-
 const SkipLinkButton: React.SFC<{ onClick: () => void }> = props => (
   <>
     <br />
