import * as React from 'react'
import { WelcomeStep } from './welcome'
import { Button } from '../lib/button'
import { SignIn } from '../lib/sign-in'
import { User } from '../../models/user'
import { Dispatcher } from '../../lib/dispatcher'

interface ISignInEnterpriseProps {
  readonly dispatcher: Dispatcher
  readonly advance: (step: WelcomeStep) => void
}

/** The Welcome flow step to login to an Enterprise instance. */
export class SignInEnterprise extends React.Component<ISignInEnterpriseProps, void> {
  public render() {
    return (
      <div id='sign-in-enterprise'>
        <h1 className='welcome-title'>Sign in to your GitHub Enterprise server</h1>
        <p className='welcome-text'>Get started by signing into GitHub Enterprise</p>

        <SignIn onDidSignIn={this.onDidSignIn}>
          <Button className='secondary-button' key='cancel' onClick={this.cancel}>Cancel</Button>
        </SignIn>
      </div>
    )
  }

<<<<<<< HEAD
=======
  private renderStep() {
    const step = this.state.step
    if (step.kind === SignInStep.ServerEntry) {
      return <EnterpriseServerEntry onContinue={this.onServerEntry}/>
    } else if (step.kind === SignInStep.Authentication) {
      return <SignIn
        endpoint={step.endpoint}
        supportsBasicAuth={step.authMethods.has(AuthenticationMethods.BasicAuth)}
        additionalButtons={[
          <Button key='cancel' onClick={this.cancel}>Cancel</Button>,
        ]}
        onDidSignIn={this.onDidSignIn}/>
    } else {
      return assertNever(step, `Unknown sign-in step: ${step}`)
    }
  }

  private onServerEntry = (endpoint: string, authMethods: Set<AuthenticationMethods>) => {
    this.setState({
      step: { kind: SignInStep.Authentication, endpoint, authMethods },
    })
  }

>>>>>>> d205ce43
  private cancel = () => {
    this.props.advance(WelcomeStep.Start)
  }

  private onDidSignIn = async (user: User) => {
    await this.props.dispatcher.addUser(user)

    this.props.advance(WelcomeStep.ConfigureGit)
  }
}<|MERGE_RESOLUTION|>--- conflicted
+++ resolved
@@ -19,38 +19,12 @@
         <p className='welcome-text'>Get started by signing into GitHub Enterprise</p>
 
         <SignIn onDidSignIn={this.onDidSignIn}>
-          <Button className='secondary-button' key='cancel' onClick={this.cancel}>Cancel</Button>
+          <Button onClick={this.cancel}>Cancel</Button>
         </SignIn>
       </div>
     )
   }
 
-<<<<<<< HEAD
-=======
-  private renderStep() {
-    const step = this.state.step
-    if (step.kind === SignInStep.ServerEntry) {
-      return <EnterpriseServerEntry onContinue={this.onServerEntry}/>
-    } else if (step.kind === SignInStep.Authentication) {
-      return <SignIn
-        endpoint={step.endpoint}
-        supportsBasicAuth={step.authMethods.has(AuthenticationMethods.BasicAuth)}
-        additionalButtons={[
-          <Button key='cancel' onClick={this.cancel}>Cancel</Button>,
-        ]}
-        onDidSignIn={this.onDidSignIn}/>
-    } else {
-      return assertNever(step, `Unknown sign-in step: ${step}`)
-    }
-  }
-
-  private onServerEntry = (endpoint: string, authMethods: Set<AuthenticationMethods>) => {
-    this.setState({
-      step: { kind: SignInStep.Authentication, endpoint, authMethods },
-    })
-  }
-
->>>>>>> d205ce43
   private cancel = () => {
     this.props.advance(WelcomeStep.Start)
   }
