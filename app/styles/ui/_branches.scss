--- conflicted
+++ resolved
@@ -4,30 +4,14 @@
   height: 100%;
   display: flex;
   flex-direction: column;
-  width: 365px;
+  width: 300px;
 
   & > .tab-bar {
     border-top: var(--base-border);
   }
 
   .branches-list {
-    width: 365px;
-    min-height: 0;
-  }
-
-  .branches-list-item {
-    height: 100%;
-
-    // While dragging we don't want tooltips from the underlying item to show
-    &.drop-target * {
-      pointer-events: none;
-    }
-
-    &.new-branch-drop {
-      margin-top: var(--spacing-half);
-      height: 30px;
-      flex-grow: revert;
-    }
+    width: 300px;
   }
 }
 
@@ -40,8 +24,8 @@
   .count {
     display: flex;
 
-    background: var(--tab-bar-count-background-color);
-    color: var(--tab-bar-count-color);
+    background: $gray-200;
+    color: var(--text-color);
 
     margin-left: var(--spacing-half);
 
@@ -65,8 +49,6 @@
   }
 }
 
-<<<<<<< HEAD
-=======
 #pr-transition-div {
   display: flex;
   flex: 1;
@@ -91,15 +73,15 @@
   }
 }
 
->>>>>>> d28da2ee
 .pull-request-list {
+  position: absolute;
   height: 100%;
   width: 100%;
 
-  &.filter-list .filter-field-row {
+  .filter-list-filter-field {
     // The rows have built-in margin to their content so
     // we only need half a spacer here
-    margin-bottom: var(--spacing-half);
+    padding-bottom: var(--spacing-half);
   }
 
   .list-item.selected:focus {
@@ -115,12 +97,6 @@
     align-items: center;
     min-width: 0;
     flex-grow: 1;
-    height: 100%;
-
-    // While dragging we don't want tooltips from the underlying item to show
-    &.drop-target div {
-      pointer-events: none;
-    }
 
     .icon {
       margin-left: var(--spacing-half);
@@ -130,13 +106,6 @@
       // Align the icon baseline with the title text
       align-self: flex-start;
       margin-top: 2px;
-    }
-
-    &.open .icon {
-      color: var(--pr-open-icon-color);
-    }
-    &.draft .icon {
-      color: var(--pr-draft-icon-color);
     }
 
     .info {
@@ -144,7 +113,7 @@
       flex-direction: column;
       min-width: 0;
       flex-grow: 1;
-      margin-right: var(--spacing-half);
+      margin-right: var(--spacing);
 
       .title {
         @include ellipsis;
@@ -161,16 +130,61 @@
       }
     }
 
-    .ci-status-container {
-      margin-right: var(--spacing-half);
-      min-width: 16px;
-      text-align: center;
-      flex-shrink: 0;
-    }
-  }
-
-  .filter-list-group-header {
-    @include ellipsis;
+    .ci-status {
+      margin-right: var(--spacing-half);
+    }
+
+    &.loading {
+      .icon {
+        color: var(--box-skeleton-background-color);
+      }
+
+      .info {
+        .title,
+        .subtitle {
+          background-color: var(--box-skeleton-background-color);
+          // The title with text in it is 18px (1em = 12px and with 1.5 x
+          // line height we'll get 18) but we don't want to fill the entire
+          // box because then we'll end up with one big slab of gray rather
+          // than two fake gray text lines. So we'll split the difference
+          // between 1em and 1.5em between the top and bottom margin so that
+          // it looks nicely positioned with the text that'll fade in later.
+          height: 1em;
+          margin-top: 0.2em;
+          margin-bottom: 0.3em;
+
+          border-radius: 1px;
+        }
+      }
+
+      .ci-status {
+        color: var(--box-skeleton-background-color);
+      }
+
+      &::after {
+        background: -webkit-linear-gradient(
+          left,
+          rgba(255, 255, 255, 0) 0%,
+          rgba(255, 255, 255, 0.5) 50%,
+          rgba(255, 255, 255, 0) 100%
+        );
+        content: '';
+        display: block;
+        height: 100%;
+        width: 100%;
+        position: absolute;
+        animation: loading-pulse 1.5s ease-in-out infinite;
+      }
+    }
+  }
+}
+
+@keyframes loading-pulse {
+  from {
+    transform: translate(-100%, 0);
+  }
+  to {
+    transform: translate(200%, 0);
   }
 }
 
@@ -216,10 +230,21 @@
       white-space: nowrap;
     }
   }
+
+  .filter-list-filter-field {
+    padding-right: 0;
+  }
+
+  // We need to beat Row's style at the specificity game :|
+  button.new-branch-button {
+    align-self: center;
+    margin-right: var(--spacing);
+    width: 60px;
+  }
 }
 
 .no-pull-requests {
-  width: 365px;
+  width: 300px;
   display: flex;
   flex-direction: column;
 
@@ -227,6 +252,11 @@
   text-align: center;
   padding: var(--spacing);
 
+  .blankslate-image {
+    width: 257px;
+    min-width: 0;
+  }
+
   .title {
     font-weight: var(--font-weight-semibold);
   }
@@ -237,8 +267,5 @@
 
   .call-to-action {
     font-size: var(--font-size-sm);
-    .link-button-component {
-      display: unset;
-    }
   }
 }