@import '../mixins';

.notification-banner + .compare-form {
  border-top: var(--base-border);
}

.notification-banner {
  background: var(--notification-banner-background);
  border: var(--base-border);
  border-color: var(--notification-banner-border-color);
  border-radius: var(--border-radius);
  padding: var(--spacing);
  position: relative;

  .notification-icon {
    margin-right: var(--spacing-half);
  }

  &-content {
    display: flex;

    p {
      flex-grow: 1;
      font-size: var(--font-size-sm);
      margin: 0;
      padding-right: var(--spacing-double); // Extra space for the close button
    }
  }

  @include close-button;

  .ref-component {
    background: var(--notification-ref-background);
    word-break: normal;
  }

  .close {
    position: absolute;
    margin: 0;
    top: var(--spacing);
    right: var(--spacing);
    text-align: center;

    .octicon {
      height: 12px;
    }
  }
}

.diverge-banner {
<<<<<<< HEAD
  p {
    margin-top: 0;
=======
  margin: var(--spacing-half);
  overflow: hidden;

  &-enter {
    max-height: 0;

    &-active {
      max-height: 200px;
      transition: max-height var(--undo-animation-duration) ease-in;
    }
  }

  &-leave {
    max-height: 200px;

    &-active {
      max-height: 0;
      transition: max-height 0.5s ease-out;

      .diverge-banner {
        transform: translateX(-100%);
        transition: transform 0.25s ease-in-out;
      }
    }
  }

  &-wrapper {
    overflow: hidden;
    border-bottom: var(--base-border);
>>>>>>> d3afd930
  }

  .button-group {
    display: flex;
  }

  .button-component {
    flex: 1;
    margin-right: var(--spacing-half);


    &:last-of-type {
      margin-right: 0;
    }
  }
}<|MERGE_RESOLUTION|>--- conflicted
+++ resolved
@@ -48,10 +48,6 @@
 }
 
 .diverge-banner {
-<<<<<<< HEAD
-  p {
-    margin-top: 0;
-=======
   margin: var(--spacing-half);
   overflow: hidden;
 
@@ -81,18 +77,17 @@
   &-wrapper {
     overflow: hidden;
     border-bottom: var(--base-border);
->>>>>>> d3afd930
   }
 
   .button-group {
     display: flex;
+    margin-top: var(--spacing-half);
   }
 
   .button-component {
     flex: 1;
     margin-right: var(--spacing-half);
 
-
     &:last-of-type {
       margin-right: 0;
     }
