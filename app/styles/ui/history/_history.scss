--- conflicted
+++ resolved
@@ -5,82 +5,67 @@
   display: flex;
   flex-direction: column;
   flex: 1;
-  max-height: 100%;
 
   // Necessary so that the diff doesn't expand
   // beyond the width of the history
   min-width: 0;
+
+  &.expanded {
+    #commit-details {
+      display: none;
+    }
+  }
 }
 
 #commit-summary-container {
   flex-grow: 0;
 }
 
+#commit-details {
+  display: flex;
+  flex-direction: row;
+  flex: 1;
+
+  .fill-window {
+    // necessary for "no files in commit" view to
+    // look right alongside blank diff
+    border-right: var(--base-border);
+  }
+
+  .panel {
+    display: flex;
+    flex: 1;
+
+    &.empty,
+    &.renamed,
+    &.binary {
+      justify-content: center;
+      align-items: center;
+    }
+    &.large-diff {
+      margin: var(--spacing-double);
+      text-align: center;
+      justify-content: initial;
+    }
+  }
+}
+
 #compare-view {
   display: flex;
   flex-direction: column;
   flex: 1;
-  min-height: 0;
-
-  .filter-list .filter-field-row {
-    margin: 0;
-  }
 
   .compare-form {
-    position: relative;
     background: var(--box-alt-background-color);
     flex: initial;
     padding: var(--spacing-half);
-<<<<<<< HEAD
-    border-bottom: var(--base-border);
-
-    .clear-filter {
-      position: absolute;
-      top: 0;
-      right: 0;
-      bottom: 0;
-      margin: var(--spacing-half);
-      padding: var(--spacing-half);
-      display: flex;
-      flex-direction: column;
-      justify-content: center;
-    }
-=======
->>>>>>> d3afd930
   }
 
   .compare-commit-list {
     flex: 1;
     display: flex;
     flex-direction: column;
-<<<<<<< HEAD
-    min-height: 0;
-  }
-
-  .merge-status {
-    background: var(--background-color);
-    border-width: 0 var(--spacing-half);
-    border: solid transparent;
-    box-sizing: content-box;
-    position: relative;
-    z-index: 1;
-  }
-
-  .merge-message {
-    max-height: 500px;
-    transition: max-height 750ms ease;
-
-    &-loading {
-      max-height: 40px;
-    }
-  }
-
-  // this style can be removed once we enable the merge hint for everyone
-  .merge-message-legacy {
-    margin-top: var(--spacing);
-=======
     border-top: var(--base-border);
->>>>>>> d3afd930
   }
 
   .merge-cta {
@@ -90,6 +75,10 @@
     font-size: var(--font-size-sm);
     text-align: center;
     padding: var(--spacing);
+  }
+
+  .merge-message {
+    margin-top: var(--spacing);
   }
 
   .no-branches {
@@ -131,7 +120,7 @@
 
     &-item {
       box-shadow: none;
-      background: var(--tab-bar-background-color);
+      background: white;
       border: var(--base-border);
 
       &:first-of-type {
