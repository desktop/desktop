--- conflicted
+++ resolved
@@ -92,14 +92,12 @@
       margin-left: var(--spacer-2);
     }
 
+    // We're using arrowSmallUp and arrowSmallDown which are
+    // both exactly 6px wide. Let's use that so that spacing
+    // gets easier to reason about.
     .octicon {
-<<<<<<< HEAD
-      width: 10px;
-      margin-left: var(--spacing-third);
-=======
       width: 6px;
       margin-left: var(--spacer-1);
->>>>>>> 84f0ced8
     }
   }
 }