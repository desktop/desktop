.toast-notification-container {
  pointer-events: none;

  display: flex;
  justify-content: center;
  align-items: center;

  position: absolute;
  width: 100%;
  height: 100%;
  top: 0;
  left: 0;

  .toast-notification {
    padding: var(--spacing) var(--spacing-double);
    min-width: 100px;
    background: var(--toast-notification-background-color);
    color: var(--toast-notification-color);
    text-align: center;
    border-radius: 100px;
    font-size: var(--font-size-md);
    font-weight: var(--font-weight-semibold);

    // This is so sad but CodeMirror uses z-indexes like crazy
    // and we need to make sure we stay above all of that.
    z-index: 20;
  }

  kbd {
    padding: var(--spacing-half);
    border-color: $gray-300;
  }
}

.toast-animation {
  &-appear {
    transform: scale(0.25);
    opacity: 0.1;
  }
  &-appear-active {
    transform: scale(1);
    opacity: 1;
    transition: all 100ms ease-out;
  }

<<<<<<< HEAD
  &-exit-active {
    opacity: 0;
    transition: all 250ms ease-out;
  }
=======
  &-exit-active { opacity: 0; transition: all 250ms ease-out; }
>>>>>>> d28da2ee
}<|MERGE_RESOLUTION|>--- conflicted
+++ resolved
@@ -14,8 +14,8 @@
   .toast-notification {
     padding: var(--spacing) var(--spacing-double);
     min-width: 100px;
-    background: var(--toast-notification-background-color);
-    color: var(--toast-notification-color);
+    background: rgba($gray-900, 0.6);
+    color: $gray-000;
     text-align: center;
     border-radius: 100px;
     font-size: var(--font-size-md);
@@ -27,28 +27,22 @@
   }
 
   kbd {
+    border-radius: var(--border-radius);
+    border: var(--base-border);
+    display: inline-block;
+    font-family: var(--font-family-monospace);
     padding: var(--spacing-half);
-    border-color: $gray-300;
+    line-height: 1;
   }
 }
 
 .toast-animation {
-  &-appear {
-    transform: scale(0.25);
-    opacity: 0.1;
-  }
+  &-appear { transform: scale(0.25); opacity: 0.1; }
   &-appear-active {
     transform: scale(1);
     opacity: 1;
     transition: all 100ms ease-out;
   }
 
-<<<<<<< HEAD
-  &-exit-active {
-    opacity: 0;
-    transition: all 250ms ease-out;
-  }
-=======
   &-exit-active { opacity: 0; transition: all 250ms ease-out; }
->>>>>>> d28da2ee
 }