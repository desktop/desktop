import * as chai from 'chai'
const expect = chai.expect

import * as React from 'react'
import * as ReactDOM from 'react-dom'
import * as TestUtils from 'react-addons-test-utils'

import App from '../src/ui/app'
<<<<<<< HEAD
import { Dispatcher, AppStore, CloningRepositoriesStore } from '../src/lib/dispatcher'
=======
import { Dispatcher, AppStore, GitUserStore } from '../src/lib/dispatcher'
>>>>>>> 81038846
import InMemoryDispatcher from './in-memory-dispatcher'
import TestGitHubUserDatabase from './test-github-user-database'

describe('App', () => {
  let appStore: AppStore | null = null
  let dispatcher: Dispatcher | null = null

  beforeEach(async () => {
    appStore = new AppStore()

    const db = new TestGitHubUserDatabase()
    await db.reset()

<<<<<<< HEAD
    dispatcher = new InMemoryDispatcher(appStore, new CloningRepositoriesStore())
=======
    gitUserStore = new GitUserStore(db)
    dispatcher = new InMemoryDispatcher(appStore, gitUserStore)
>>>>>>> 81038846
  })

  it('renders', () => {
    const app = TestUtils.renderIntoDocument(
<<<<<<< HEAD
      <App dispatcher={dispatcher!} appStore={appStore!} cloningRepositoriesStore={new CloningRepositoriesStore()}/>
=======
      <App dispatcher={dispatcher!} appStore={appStore!} gitUserStore={gitUserStore!}/>
>>>>>>> 81038846
    ) as React.Component<any, any>
    const node = ReactDOM.findDOMNode(app)
    expect(node).not.to.equal(null)
  })
})<|MERGE_RESOLUTION|>--- conflicted
+++ resolved
@@ -6,11 +6,7 @@
 import * as TestUtils from 'react-addons-test-utils'
 
 import App from '../src/ui/app'
-<<<<<<< HEAD
-import { Dispatcher, AppStore, CloningRepositoriesStore } from '../src/lib/dispatcher'
-=======
-import { Dispatcher, AppStore, GitUserStore } from '../src/lib/dispatcher'
->>>>>>> 81038846
+import { Dispatcher, AppStore, GitUserStore, CloningRepositoriesStore } from '../src/lib/dispatcher'
 import InMemoryDispatcher from './in-memory-dispatcher'
 import TestGitHubUserDatabase from './test-github-user-database'
 
@@ -24,21 +20,12 @@
     const db = new TestGitHubUserDatabase()
     await db.reset()
 
-<<<<<<< HEAD
-    dispatcher = new InMemoryDispatcher(appStore, new CloningRepositoriesStore())
-=======
-    gitUserStore = new GitUserStore(db)
-    dispatcher = new InMemoryDispatcher(appStore, gitUserStore)
->>>>>>> 81038846
+    dispatcher = new InMemoryDispatcher(appStore)
   })
 
   it('renders', () => {
     const app = TestUtils.renderIntoDocument(
-<<<<<<< HEAD
-      <App dispatcher={dispatcher!} appStore={appStore!} cloningRepositoriesStore={new CloningRepositoriesStore()}/>
-=======
-      <App dispatcher={dispatcher!} appStore={appStore!} gitUserStore={gitUserStore!}/>
->>>>>>> 81038846
+      <App dispatcher={dispatcher!} appStore={appStore!}/>
     ) as React.Component<any, any>
     const node = ReactDOM.findDOMNode(app)
     expect(node).not.to.equal(null)
