import { setupEmptyRepository } from './repositories'
import { makeCommit, switchTo } from './repository-scaffolding'
import { GitProcess } from 'dugite'
import { RepositoriesStore, GitStore } from '../../src/lib/stores'
import { RepositoryStateCache } from '../../src/lib/stores/repository-state-cache'
import { Repository } from '../../src/models/repository'
import { IAPIRepository } from '../../src/lib/api'
import { shell } from './test-app-shell'
import { StatsStore, StatsDatabase } from '../../src/lib/stats'
import { UiActivityMonitor } from '../../src/ui/lib/ui-activity-monitor'

export async function createRepository() {
  const repo = await setupEmptyRepository()

  const firstCommit = {
    entries: [
      { path: 'foo', contents: '' },
      { path: 'perlin', contents: 'perlin' },
    ],
  }

  await makeCommit(repo, firstCommit)

  // creating the new branch before switching so that we have distinct changes
  // on both branches and also to ensure a merge commit is needed
  await GitProcess.exec(['branch', 'other-branch'], repo.path)

  const secondCommit = {
    entries: [{ path: 'foo', contents: 'b1' }],
  }

  await makeCommit(repo, secondCommit)

  await switchTo(repo, 'other-branch')

  const thirdCommit = {
    entries: [{ path: 'bar', contents: 'b2' }],
  }
  await makeCommit(repo, thirdCommit)

  const fourthCommit = {
    entries: [{ path: 'baz', contents: 'very much more words' }],
  }
  await makeCommit(repo, fourthCommit)

  await switchTo(repo, 'master')

  // ensure the merge operation always creates a merge commit
  await GitProcess.exec(['merge', 'other-branch', '--no-ff'], repo.path)

  // clear reflog of all entries, so any branches are considered candidates for pruning
  await GitProcess.exec(
    ['reflog', 'expire', '--expire=now', '--expire-unreachable=now', '--all'],
    repo.path
  )

  return repo.path
}

export async function setupRepository(
  path: string,
  repositoriesStore: RepositoriesStore,
  repositoriesStateCache: RepositoryStateCache,
  includesGhRepo: boolean,
  defaultBranchName: string,
  lastPruneDate?: Date
) {
  let repository = await repositoriesStore.addRepository(path)
  if (includesGhRepo) {
    const ghAPIResult: IAPIRepository = {
      clone_url: 'string',
      ssh_url: 'string',
      html_url: 'string',
      name: 'string',
      owner: {
        id: 0,
        url: '',
        login: '',
        avatar_url: '',
        type: 'User',
      },
      private: false,
      fork: false,
      default_branch: defaultBranchName,
      pushed_at: 'string',
<<<<<<< HEAD
      has_issues: true,
      archived: false,
=======
      parent: null,
>>>>>>> bb731ec6
      permissions: {
        pull: true,
        push: true,
        admin: false,
      },
    }

    repository = await repositoriesStore.updateGitHubRepository(
      repository,
      '',
      ghAPIResult
    )
  }
  await primeCaches(repository, repositoriesStateCache)

  if (lastPruneDate) {
    repositoriesStore.updateLastPruneDate(repository, lastPruneDate.getTime())
  }

  return repository
}

/**
 * Setup state correctly without having to expose
 * the internals of the GitStore and caches
 */
async function primeCaches(
  repository: Repository,
  repositoriesStateCache: RepositoryStateCache
) {
  const gitStore = new GitStore(
    repository,
    shell,
    new StatsStore(
      new StatsDatabase('test-StatsDatabase'),
      new UiActivityMonitor()
    )
  )

  // rather than re-create the branches and stuff as objects, these calls
  // will run the underlying Git operations and update the GitStore state
  await gitStore.loadRemotes()
  await gitStore.loadBranches()
  await gitStore.loadStatus()

  // once that is done, we can populate the repository state in the same way
  // that AppStore does for the sake of this test
  repositoriesStateCache.updateBranchesState(repository, () => ({
    tip: gitStore.tip,
    defaultBranch: gitStore.defaultBranch,
    allBranches: gitStore.allBranches,
    recentBranches: gitStore.recentBranches,
  }))
}<|MERGE_RESOLUTION|>--- conflicted
+++ resolved
@@ -6,8 +6,6 @@
 import { Repository } from '../../src/models/repository'
 import { IAPIRepository } from '../../src/lib/api'
 import { shell } from './test-app-shell'
-import { StatsStore, StatsDatabase } from '../../src/lib/stats'
-import { UiActivityMonitor } from '../../src/ui/lib/ui-activity-monitor'
 
 export async function createRepository() {
   const repo = await setupEmptyRepository()
@@ -83,12 +81,7 @@
       fork: false,
       default_branch: defaultBranchName,
       pushed_at: 'string',
-<<<<<<< HEAD
-      has_issues: true,
-      archived: false,
-=======
       parent: null,
->>>>>>> bb731ec6
       permissions: {
         pull: true,
         push: true,
@@ -119,14 +112,7 @@
   repository: Repository,
   repositoriesStateCache: RepositoryStateCache
 ) {
-  const gitStore = new GitStore(
-    repository,
-    shell,
-    new StatsStore(
-      new StatsDatabase('test-StatsDatabase'),
-      new UiActivityMonitor()
-    )
-  )
+  const gitStore = new GitStore(repository, shell)
 
   // rather than re-create the branches and stuff as objects, these calls
   // will run the underlying Git operations and update the GitStore state
