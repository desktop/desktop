<<<<<<< HEAD
import * as Path from 'path'
import { writeFile } from 'fs-extra'

import {
  setupFixtureRepository,
  setupEmptyRepository,
} from '../../helpers/repositories'
import { Repository } from '../../../src/models/repository'
import { GitProcess } from 'dugite'
import {
  isUsingLFS,
  isTrackedByLFS,
  filesNotTrackedByLFS,
} from '../../../src/lib/git/lfs'
=======
import { setupFixtureRepository } from '../../helpers/repositories'
import { Repository } from '../../../src/models/repository'
import { GitProcess } from 'dugite'
import { isUsingLFS, getLFSPaths } from '../../../src/lib/git/lfs'
>>>>>>> 48c859b3

describe('git-lfs', () => {
  describe('isUsingLFS', () => {
    it('returns false for repository not using LFS', async () => {
      const path = await setupFixtureRepository('test-repo')
      const repository = new Repository(path, -1, null, false)

      const usingLFS = await isUsingLFS(repository)
      expect(usingLFS).toBe(false)
    })

    it('returns true if LFS is tracking a path', async () => {
      const path = await setupFixtureRepository('test-repo')
      const repository = new Repository(path, -1, null, false)

      await GitProcess.exec(['lfs', 'track', '*.psd'], repository.path)

      const usingLFS = await isUsingLFS(repository)
      expect(usingLFS).toBe(true)
    })
  })

<<<<<<< HEAD
  describe('isTrackedByLFS', () => {
    it('returns false for repository not using LFS', async () => {
      const repository = await setupEmptyRepository()

      const file = 'README.md'
      const readme = Path.join(repository.path, file)
      await writeFile(readme, 'Hello world!')

      const found = await isTrackedByLFS(repository, file)
      expect(found).toBe(false)
    })

    it('returns true after tracking file in Git LFS', async () => {
      const repository = await setupEmptyRepository()

      const file = 'README.md'
      const readme = Path.join(repository.path, file)
      await writeFile(readme, 'Hello world!')

      await GitProcess.exec(['lfs', 'track', '*.md'], repository.path)

      const found = await isTrackedByLFS(repository, file)
      expect(found).toBe(true)
    })

    it('returns true after tracking file with character issues in Git LFS', async () => {
      const repository = await setupEmptyRepository()

      const file =
        'Top Ten Worst Repositories to host on GitHub - Carlos Martín Nieto.md'
      const readme = Path.join(repository.path, file)
      await writeFile(readme, 'Hello world!')

      await GitProcess.exec(['lfs', 'track', '*.md'], repository.path)

      const found = await isTrackedByLFS(repository, file)
      expect(found).toBe(true)
    })
  })

  describe('filesNotTrackedByLFS', () => {
    it('returns files not listed in Git LFS', async () => {
      const repository = await setupEmptyRepository()
      await GitProcess.exec(['lfs', 'track', '*.md'], repository.path)

      const videoFile = 'some-video-file.mp4'

      const notFound = await filesNotTrackedByLFS(repository, [videoFile])

      expect(notFound).toHaveLength(1)
      expect(notFound).toContain(videoFile)
    })

    it('skips files that are tracked by Git LFS', async () => {
      const repository = await setupEmptyRepository()
      await GitProcess.exec(['lfs', 'track', '*.png'], repository.path)

      const photoFile = 'some-cool-photo.png'

      const notFound = await filesNotTrackedByLFS(repository, [photoFile])

      expect(notFound).toHaveLength(0)
    })

    it('skips files in a subfolder that are tracked', async () => {
      const repository = await setupEmptyRepository()
      await GitProcess.exec(['lfs', 'track', '*.png'], repository.path)

      const photoFileInDirectory = 'app/src/some-cool-photo.png'
      const notFound = await filesNotTrackedByLFS(repository, [
        photoFileInDirectory,
      ])

      expect(notFound).toHaveLength(0)
    })

    it('skips files in a subfolder where the rule only covers the subdirectory', async () => {
      const repository = await setupEmptyRepository()
      await GitProcess.exec(['lfs', 'track', 'app/src/*.png'], repository.path)

      const photoFileInDirectory = 'app/src/some-cool-photo.png'
      const notFound = await filesNotTrackedByLFS(repository, [
        photoFileInDirectory,
      ])

      expect(notFound).toHaveLength(0)
=======
  describe('getLFSPaths', () => {
    it('returns empty array for repository not using LFS', async () => {
      const path = await setupFixtureRepository('test-repo')
      const repository = new Repository(path, -1, null, false)

      const paths = await getLFSPaths(repository)
      expect(paths).toHaveLength(0)
    })

    it('returns all paths array for repository not using LFS', async () => {
      const path = await setupFixtureRepository('test-repo')
      const repository = new Repository(path, -1, null, false)

      await GitProcess.exec(['lfs', 'track', '*.psd'], repository.path)
      await GitProcess.exec(['lfs', 'track', '*.png'], repository.path)
      await GitProcess.exec(['lfs', 'track', 'app/*.iso'], repository.path)

      const paths = await getLFSPaths(repository)
      expect(paths).toHaveLength(3)

      expect(paths).toContain('*.psd')
      expect(paths).toContain('*.png')
      expect(paths).toContain('app/*.iso')
>>>>>>> 48c859b3
    })
  })
})<|MERGE_RESOLUTION|>--- conflicted
+++ resolved
@@ -1,24 +1,7 @@
-<<<<<<< HEAD
-import * as Path from 'path'
-import { writeFile } from 'fs-extra'
-
-import {
-  setupFixtureRepository,
-  setupEmptyRepository,
-} from '../../helpers/repositories'
-import { Repository } from '../../../src/models/repository'
-import { GitProcess } from 'dugite'
-import {
-  isUsingLFS,
-  isTrackedByLFS,
-  filesNotTrackedByLFS,
-} from '../../../src/lib/git/lfs'
-=======
 import { setupFixtureRepository } from '../../helpers/repositories'
 import { Repository } from '../../../src/models/repository'
 import { GitProcess } from 'dugite'
 import { isUsingLFS, getLFSPaths } from '../../../src/lib/git/lfs'
->>>>>>> 48c859b3
 
 describe('git-lfs', () => {
   describe('isUsingLFS', () => {
@@ -41,94 +24,6 @@
     })
   })
 
-<<<<<<< HEAD
-  describe('isTrackedByLFS', () => {
-    it('returns false for repository not using LFS', async () => {
-      const repository = await setupEmptyRepository()
-
-      const file = 'README.md'
-      const readme = Path.join(repository.path, file)
-      await writeFile(readme, 'Hello world!')
-
-      const found = await isTrackedByLFS(repository, file)
-      expect(found).toBe(false)
-    })
-
-    it('returns true after tracking file in Git LFS', async () => {
-      const repository = await setupEmptyRepository()
-
-      const file = 'README.md'
-      const readme = Path.join(repository.path, file)
-      await writeFile(readme, 'Hello world!')
-
-      await GitProcess.exec(['lfs', 'track', '*.md'], repository.path)
-
-      const found = await isTrackedByLFS(repository, file)
-      expect(found).toBe(true)
-    })
-
-    it('returns true after tracking file with character issues in Git LFS', async () => {
-      const repository = await setupEmptyRepository()
-
-      const file =
-        'Top Ten Worst Repositories to host on GitHub - Carlos Martín Nieto.md'
-      const readme = Path.join(repository.path, file)
-      await writeFile(readme, 'Hello world!')
-
-      await GitProcess.exec(['lfs', 'track', '*.md'], repository.path)
-
-      const found = await isTrackedByLFS(repository, file)
-      expect(found).toBe(true)
-    })
-  })
-
-  describe('filesNotTrackedByLFS', () => {
-    it('returns files not listed in Git LFS', async () => {
-      const repository = await setupEmptyRepository()
-      await GitProcess.exec(['lfs', 'track', '*.md'], repository.path)
-
-      const videoFile = 'some-video-file.mp4'
-
-      const notFound = await filesNotTrackedByLFS(repository, [videoFile])
-
-      expect(notFound).toHaveLength(1)
-      expect(notFound).toContain(videoFile)
-    })
-
-    it('skips files that are tracked by Git LFS', async () => {
-      const repository = await setupEmptyRepository()
-      await GitProcess.exec(['lfs', 'track', '*.png'], repository.path)
-
-      const photoFile = 'some-cool-photo.png'
-
-      const notFound = await filesNotTrackedByLFS(repository, [photoFile])
-
-      expect(notFound).toHaveLength(0)
-    })
-
-    it('skips files in a subfolder that are tracked', async () => {
-      const repository = await setupEmptyRepository()
-      await GitProcess.exec(['lfs', 'track', '*.png'], repository.path)
-
-      const photoFileInDirectory = 'app/src/some-cool-photo.png'
-      const notFound = await filesNotTrackedByLFS(repository, [
-        photoFileInDirectory,
-      ])
-
-      expect(notFound).toHaveLength(0)
-    })
-
-    it('skips files in a subfolder where the rule only covers the subdirectory', async () => {
-      const repository = await setupEmptyRepository()
-      await GitProcess.exec(['lfs', 'track', 'app/src/*.png'], repository.path)
-
-      const photoFileInDirectory = 'app/src/some-cool-photo.png'
-      const notFound = await filesNotTrackedByLFS(repository, [
-        photoFileInDirectory,
-      ])
-
-      expect(notFound).toHaveLength(0)
-=======
   describe('getLFSPaths', () => {
     it('returns empty array for repository not using LFS', async () => {
       const path = await setupFixtureRepository('test-repo')
@@ -152,7 +47,6 @@
       expect(paths).toContain('*.psd')
       expect(paths).toContain('*.png')
       expect(paths).toContain('app/*.iso')
->>>>>>> 48c859b3
     })
   })
 })