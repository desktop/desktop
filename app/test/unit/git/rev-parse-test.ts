/* tslint:disable:no-sync-functions */

import * as path from 'path'
import * as Fs from 'fs'
import * as os from 'os'
import { expect } from 'chai'

import { Repository } from '../../../src/models/repository'
import { isGitRepository, getTopLevelWorkingDirectory } from '../../../src/lib/git/rev-parse'
import { git } from '../../../src/lib/git/core'
import { setupFixtureRepository } from '../../fixture-helper'

const temp = require('temp').track()

describe('git/rev-parse', () => {

  let repository: Repository | null = null

  beforeEach(async () => {
    const testRepoPath = setupFixtureRepository('test-repo')

    repository = new Repository(testRepoPath, -1, null, false)
  })

  after(() => {
    temp.cleanupSync()
  })

  describe('isGitRepository', () => {
    it('should return true for a repository', async () => {
      const result = await isGitRepository(repository!.path)
      expect(result).to.equal(true)
    })

    it('should return false for a directory', async () => {
      const result = await isGitRepository(path.dirname(repository!.path))
      expect(result).to.equal(false)
    })
  })

  describe('getTopLevelWorkingDirectory', () => {
    it('should return an absolute path when run inside a working directory', async () => {
      const result = await getTopLevelWorkingDirectory(repository!.path)
      expect(result).to.equal(repository!.path)

      const subdirPath = path.join(repository!.path, 'subdir')

      await new Promise<void>((resolve, reject) => {
        Fs.mkdir(subdirPath, e => e ? reject(e) : resolve())
      })

      const subDirResult = await getTopLevelWorkingDirectory(repository!.path)
      expect(subDirResult).to.equal(repository!.path)
    })

    it('should return null when not run inside a working directory', async () => {
      const result = await getTopLevelWorkingDirectory(os.tmpdir())
      expect(result).to.be.null
    })

    it('should resolve top level directory run inside the .git folder', async () => {
      const p = path.join(repository!.path, '.git')
      const result = await getTopLevelWorkingDirectory(p)
      expect(result).to.equal(p)
    })


    it('should return correct path for submodules', async () => {

      const fixturePath = temp.mkdirSync('get-top-level-working-directory-test-')

      const firstRepoPath = path.join(fixturePath, 'repo1')
      const secondRepoPath = path.join(fixturePath, 'repo2')

      await git([ 'init', 'repo1' ], fixturePath, '')

      await git([ 'init', 'repo2' ], fixturePath, '')
<<<<<<< HEAD
      await git([ 'config' , 'user.name', 'Lucas Ding' ], secondRepoPath, '')
      await git([ 'config' , 'user.email', 'lucas.ding@not-a-real-site.com' ], secondRepoPath, '')
=======
      await git([ 'config' , 'user.name', 'Cai Hsu' ], secondRepoPath, '')
      await git([ 'config' , 'user.email', 'cai.hsu@not-a-real-site.com' ], secondRepoPath, '')
>>>>>>> 4223d762

      await git([ 'commit', '--allow-empty', '-m', 'Initial commit' ], secondRepoPath, '')
      await git([ 'submodule', 'add', '../repo2' ], firstRepoPath, '')

      let result = await getTopLevelWorkingDirectory(firstRepoPath)
      expect(result).to.equal(firstRepoPath)

      const subModulePath = path.join(firstRepoPath, 'repo2')
      result = await getTopLevelWorkingDirectory(subModulePath)
      expect(result).to.equal(subModulePath)
    })
  })
})<|MERGE_RESOLUTION|>--- conflicted
+++ resolved
@@ -75,13 +75,8 @@
       await git([ 'init', 'repo1' ], fixturePath, '')
 
       await git([ 'init', 'repo2' ], fixturePath, '')
-<<<<<<< HEAD
-      await git([ 'config' , 'user.name', 'Lucas Ding' ], secondRepoPath, '')
-      await git([ 'config' , 'user.email', 'lucas.ding@not-a-real-site.com' ], secondRepoPath, '')
-=======
       await git([ 'config' , 'user.name', 'Cai Hsu' ], secondRepoPath, '')
       await git([ 'config' , 'user.email', 'cai.hsu@not-a-real-site.com' ], secondRepoPath, '')
->>>>>>> 4223d762
 
       await git([ 'commit', '--allow-empty', '-m', 'Initial commit' ], secondRepoPath, '')
       await git([ 'submodule', 'add', '../repo2' ], firstRepoPath, '')
