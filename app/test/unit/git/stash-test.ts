--- conflicted
+++ resolved
@@ -74,6 +74,41 @@
     })
   })
 
+  describe('getLastDesktopStashEntry', () => {
+    let repository: Repository
+    let readme: string
+
+    beforeEach(async () => {
+      repository = await setupEmptyRepository()
+      readme = path.join(repository.path, 'README.md')
+      await FSE.writeFile(readme, '')
+      await GitProcess.exec(['add', 'README.md'], repository.path)
+      await GitProcess.exec(['commit', '-m', 'initial commit'], repository.path)
+    })
+
+    it('returns null when no stash entries exist for branch', async () => {
+      await generateTestStashEntry(repository, 'some-other-branch', true)
+
+      const entry = await getLastDesktopStashEntry(repository, 'master')
+
+      expect(entry).toBeNull()
+    })
+
+    it('returns last entry made for branch', async () => {
+      const branchName = 'master'
+      await generateTestStashEntry(repository, branchName, true)
+      const lastEntry = await generateTestStashEntry(
+        repository,
+        branchName,
+        true
+      )
+
+      const actual = await getLastDesktopStashEntry(repository, branchName)
+
+      expect(actual!.stashSha).toBe(lastEntry)
+    })
+  })
+
   describe('dropDesktopStashEntry', () => {
     let repository: Repository
     let readme: string
@@ -105,49 +140,13 @@
 
       await dropDesktopStashEntry(repository, stashToDelete)
 
-<<<<<<< HEAD
       // using this function to get stashSha since it parses
       // the output from git into easy to use objects
       const entries = await getDesktopStashEntries(repository)
 
       expect(entries).toHaveLength(1)
       expect(entries[0].stashSha).not.toEqual(stashToDelete)
-=======
-      expect(actual).not.toBeNull()
-      expect(actual!.stashSha).toBe(lastEntry)
->>>>>>> a61292d4
     })
-  })
-})
-
-describe('getLastDesktopStashEntry', () => {
-  let repository: Repository
-  let readme: string
-
-  beforeEach(async () => {
-    repository = await setupEmptyRepository()
-    readme = path.join(repository.path, 'README.md')
-    await FSE.writeFile(readme, '')
-    await GitProcess.exec(['add', 'README.md'], repository.path)
-    await GitProcess.exec(['commit', '-m', 'initial commit'], repository.path)
-  })
-
-  it('returns null when no stash entries exist for branch', async () => {
-    await generateTestStashEntry(repository, 'some-other-branch', true)
-
-    const entry = await getLastDesktopStashEntry(repository, 'master')
-
-    expect(entry).toBeNull()
-  })
-
-  it('returns last entry made for branch', async () => {
-    const branchName = 'master'
-    await generateTestStashEntry(repository, branchName, true)
-    const lastEntry = await generateTestStashEntry(repository, branchName, true)
-
-    const actual = await getLastDesktopStashEntry(repository, branchName)
-
-    expect(actual!.stashSha).toBe(lastEntry)
   })
 })
 
