--- conflicted
+++ resolved
@@ -7,11 +7,8 @@
   getDesktopStashEntries,
   createDesktopStashMessage,
   createDesktopStashEntry,
-<<<<<<< HEAD
   getLastDesktopStashEntry,
-=======
   DesktopStashEntryMarker,
->>>>>>> df10c173
 } from '../../../src/lib/git/stash'
 import { getTipOrError } from '../../helpers/tip'
 
@@ -66,29 +63,20 @@
     })
 
     it('creates a stash entry', async () => {
-<<<<<<< HEAD
+      const { sha } = await getTipOrError(repository)
+      const branchName = 'master'
       await FSE.appendFile(readme, 'just testing stuff')
-      const { sha } = await getTipOrError(repository)
-
-      await createDesktopStashEntry(repository, 'master', sha)
-=======
-      const branchName = 'master'
-      await await FSE.appendFile(readme, 'just testing stuff')
-      const tipCommit = await getTipOrError(repository)
-
-      await createDesktopStashEntry(repository, branchName, tipCommit.sha)
->>>>>>> df10c173
+      await createDesktopStashEntry(repository, branchName, sha)
 
       const result = await GitProcess.exec(['stash', 'list'], repository.path)
       const entries = result.stdout.trim().split('\n')
       expect(entries).toHaveLength(1)
       expect(entries[0]).toContain(
-        `${DesktopStashEntryMarker}<${branchName}@${tipCommit.sha}`
+        `${DesktopStashEntryMarker}<${branchName}@${sha}`
       )
     })
   })
 
-<<<<<<< HEAD
   describe('getLastDesktopStashEntry', () => {
     let repository: Repository
     let readme: string
@@ -138,21 +126,13 @@
   // can assert against it.
   const result = await GitProcess.exec(['stash', 'create'], repository.path)
   const objectId = result.stdout.trim()
-=======
-async function stash(repository: Repository, message?: string) {
-  const tipCommit = await getTipOrError(repository)
->>>>>>> df10c173
   await GitProcess.exec(
     [
       'stash',
       'store',
       '-m',
-<<<<<<< HEAD
       message || createDesktopStashMessage(branchName, tip.sha),
       objectId,
-=======
-      message || createDesktopStashMessage('master', tipCommit.sha),
->>>>>>> df10c173
     ],
     repository.path
   )
