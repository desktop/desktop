{
  "releases": {
<<<<<<< HEAD
    "3.0.5": [
=======
    "3.0.5-beta1": [
>>>>>>> 37a31832
      "[Fixed] Surface again Git's warning about unsafe directories and provide a way to trust repositories not owned by the current user"
    ],
    "3.0.4": ["[Improved] Upgrade embedded Git to 2.35.4"],
    "3.0.4-beta1": ["[Improved] Upgrade embedded Git to 2.35.4"],
    "3.0.3": [
      "[Added] Add Aptana Studio support - #14669. Thanks @tsvetilian-ty!",
      "[Fixed] Fix crash when user's locale is unsupported by the spellchecker - #14817. Thanks @tsvetilian-ty!",
      "[Fixed] On Windows, remember the app's zoom level on update - #5315",
      "[Fixed] Fix Markdown syntax highlighting - #14710",
      "[Improved] Add context menu option to copy repository paths - #14785. Thanks @novialriptide!",
      "[Improved] Allow copying paths when multiple files are selected - #14638. Thanks @tsvetilian-ty!",
      "[Improved] Add support for SSH password prompts when accessing repositories - #14676"
    ],
    "3.0.3-beta1": [
      "[Added] Add Aptana Studio support - #14669. Thanks @tsvetilian-ty!",
      "[Fixed] Fix crash when user's locale is unsupported by the spellchecker - #14817. Thanks @tsvetilian-ty!",
      "[Fixed] On Windows, remember the apps zoom level on update - #5315",
      "[Fixed] Fix Markdown syntax highlighting - #14710",
      "[Improved] Add context menu option to copy repository paths - #14785. Thanks @novialriptide!",
      "[Improved] Allow copying paths when multiple files are selected - #14638. Thanks @tsvetilian-ty!",
      "[Improved] Add support for SSH password prompts when accessing repositories - #14676",
      "[Improved] Upgrade to Electron v19.0.0 - #14813"
    ],
    "3.0.2": [
      "[Fixed] Fix crash launching the app on macOS High Sierra - #14712",
      "[Fixed] Terminate all GitHub Desktop processes on Windows when the app is closed - #14733. Thanks @tsvetilian-ty!"
    ],
    "3.0.2-beta4": [
      "[Improved] Add support for SSH password prompts when accessing repositories - #14676",
      "[Fixed] Fix Markdown syntax highlighting - #14710",
      "[Fixed] Fix issue with some repositories not being properly persisted - #14748"
    ],
    "3.0.2-beta3": [
      "[Fixed] Terminate all GitHub Desktop processes on Windows when the app is closed - #14733. Thanks @tsvetilian-ty!"
    ],
    "3.0.2-beta2": [
      "[Fixed] Fix crash launching the app on macOS High Sierra - #14712"
    ],
    "3.0.2-beta1": [
      "[Added] Add support for Aptana Studio - #14669. Thanks @tsvetilian-ty!"
    ],
    "3.0.1": [
      "[Added] Add support for PyCharm Community Edition on Windows - #14411. Thanks @tsvetilian-ty!",
      "[Added] Add support for highlighting .mjs/.cjs/.mts/.cts files as JavaScript/TypeScript - #14481. Thanks @j-f1!",
      "[Fixed] Prevent crash when encountering a large number of conflicts while checking for ability to merge branch - #14485",
      "[Fixed] Url encode branch names when 'Viewing Branch in Github' is selected - #14631. Thanks @tsvetilian-ty!",
      "[Fixed] Fix opening files with Android Studio - #14519",
      "[Fixed] Checks popover summary correctly reflects a successful conclusion when skipped or neutral checks are present - #14508",
      "[Fixed] Long lists of conflicted files to commit or files to discard can be scrolled - #14468",
      "[Fixed] Fix random crashes when external apps probe GitHub Desktop trampoline port - #14471",
      "[Improved] Display a banner when we have a pretext release note to highlight the new feature - #14620",
      "[Improved] Enable interactions with notifications from previous app sessions - #14496",
      "[Improved] Improve feedback about user permission to display notifications - #14496",
      "[Improved] Add ability to have showcasing of features through release notes - #14488",
      "[Improved] User can see all releases notes between their current version and the latest update - #14458",
      "[Removed] Outdated new drag and drop and split diff new feature callouts removed - #14463"
    ],
    "3.0.1-beta2": [
      "[Fixed] Prevent crash when encountering a large number of conflicts while checking for ability to merge branch - #14485",
      "[Fixed] Url encode branch names when 'Viewing Branch in Github' is selected - #14631. Thanks @tsvetilian-ty!"
    ],
    "3.0.1-beta1": [
      "[Added] Add support for PyCharm Community Edition on Windows - #14411. Thanks @tsvetilian-ty!",
      "[Added] Add support for highlighting .mjs/.cjs/.mts/.cts files as JavaScript/TypeScript - #14481. Thanks @j-f1!",
      "[Fixed] Fix opening files with Android Studio - #14519",
      "[Fixed] Checks popover summary correctly reflects a successful conclusion when skipped or neutral checks are present - #14508",
      "[Fixed] Long lists of conflicted files to commit or files to discard can be scrolled - #14468",
      "[Fixed] Fix random crashes when external apps probe GitHub Desktop trampoline port - #14471",
      "[Improved] Display a banner when we have a pretext release note to highlight the new feature - #14620",
      "[Improved] Enable interactions with notifications from previous app sessions - #14496",
      "[Improved] Improve feedback about user permission to display notifications - #14496",
      "[Improved] Add ability to have showcasing of features through release notes - #14488",
      "[Improved] User can see all releases notes between their current version and the latest update - #14458",
      "[Removed] Outdated new drag and drop and split diff new feature callouts removed - #14463"
    ],
    "3.0.0": [
      "[New] Get notified when your pull requests are reviewed - #14175",
      "[Fixed] Default to merging when pulling without a configured preference between merge or rebase - #14431",
      "[Improved] Add ability to re-run individual and failed GitHub Action checks - #14310"
    ],
    "2.9.16-beta2": [
      "[Fixed] Use fast-forward flag as default for pulling divergent paths - #14431"
    ],
    "2.9.16-beta1": [
      "[Improved] Add ability to re-run individual and failed GitHub Action checks - #14310"
    ],
    "2.9.15": [
      "[Fixed] Support trusting repositories on network shares (Windows) - #14368",
      "[Improved] Redesigned dialog for re-running checks - #14322"
    ],
    "2.9.15-beta2": [
      "[Improved] Show progress indicator when trusting a repository directory - #14410",
      "[Improved] Reduced noise on the rerun dialog user interface - #14322",
      "[Improved] Upgrade embedded Git LFS to 3.1.4 - #14415"
    ],
    "2.9.15-beta1": [
      "[Improved] Add UNC path prefix before adding to safe directory list - #14368",
      "[Improved] Upgrade embedded Git to v2.35.3 on macOS, v2.35.3.windows.1 on Windows, and Git LFS to v3.1.2"
    ],
    "2.9.14": [
      "[Improved] Surface Git's warning about unsafe directories and provide a way to trust repositories not owned by the current user - #14336"
    ],
    "2.9.14-beta1": [
      "[Improved] Surface Git's warning about unsafe directories and provide a way to trust repositories not owned by the current user - #14336"
    ],
    "2.9.13": [
      "[Added] Add ability to include or exclude multiple selected files for a commit from the context menu - #7790. Thanks @tsvetilian-ty!",
      "[Added] Add \"View Branch on GitHub\" to the branches menu - #14224. Thanks @tsvetilian-ty!",
      "[Fixed] Fix CI check status popover not closing when clicking on PR badge - #14256",
      "[Fixed] Fix checks list overflow handling on re-run checks dialog - #14246",
      "[Fixed] Pull requests adhere to temporal laws again - #14238",
      "[Fixed] Fix repository group header overflow when text is too long - #14233. Thanks @tsvetilian-ty!",
      "[Fixed] Clone dialog \"Choose\" button uses an open dialog for directory selection on Windows - #12812",
      "[Improved] Add a link under \"Enable notifications\" settings to the user's OS system notification settings - #14288"
    ],
    "2.9.13-beta2": [
      "[Added] Add ability to include or exclude multiple selected files for a commit from the context menu - #7790. Thanks @tsvetilian-ty!",
      "[Added] Add \"View Branch on GitHub\" to the branches menu - #14224. Thanks @tsvetilian-ty!",
      "[Fixed] Fix relative time of pull request review notification dialogs - #14261",
      "[Fixed] Fix CI check status popover not closing when clicking on PR badge - #14256",
      "[Fixed] Fix checks list overflow handling on re-run checks dialog - #14246",
      "[Improved] Close keywords are now formatted and have informational tooltips in markdown - #14253",
      "[Improved] Commit mentions in markdown are now formatted and linked - #14282",
      "[Improved] Add a link under \"Enable notifications\" settings to the user's OS system notification settings - #14288"
    ],
    "2.9.13-beta1": [
      "[New] Add support for notifications of pull request reviews - #14175",
      "[Fixed] Pull requests adhere to temporal laws again - #14238",
      "[Fixed] Fix repository group header overflow when text is too long - #14233. Thanks @tsvetilian-ty!",
      "[Fixed] Clone dialog \"Choose\" button uses an open dialog for directory selection on Windows - #12812"
    ],
    "2.9.12": [
      "[Added] Add support for Brackets Editor on Windows - #14069. Thanks @tsvetilian-ty!",
      "[Added] Add support for JetBrains RubyMine on Windows - #14068. Thanks @tsvetilian-ty!",
      "[Added] Add support for JetBrains GoLand on Windows - #14085. Thanks @tsvetilian-ty!",
      "[Added] Add support for Android Studio on Windows - #14054. Thanks @detherminal!",
      "[Fixed] Escape special characters when adding a file to .gitignore - #10253. Thanks @uttiya10!",
      "[Fixed] Show warning when attempting to commit files exceeding 100 MiB - #14164",
      "[Fixed] Allow selecting emojis in commit text - #14111",
      "[Fixed] Merge dialog options dropdown does not cause dialog scrolling - #13944",
      "[Fixed] Usernames displayed in repository list respect username casing - #9890",
      "[Fixed] Coauthor doesn't steal input focus while inputting commit message in squashing dialog - #13850",
      "[Fixed] Repository path validation for adding a repository doesn't erase keystrokes - #13901",
      "[Fixed] Command Line Tool ignores command aliases set by user on macOS - #13935",
      "[Improved] Relative time formatting consistent with dotcom - #14149",
      "[Improved] Prompt to initialize Git LFS cannot be dismissed by clicking outside of it - #14131",
      "[Improved] Add link to open fork settings when creating new branch on a forked repository - #12534. Thanks @geophilusd!",
      "[Improved] Render native elements such as scrollbars and checkboxes as dark when using a dark theme - #11174. Thanks @rakleed!"
    ],
    "2.9.12-beta3": [
      "[Fixed] Escape special characters when adding a file to .gitignore - #10253. Thanks @uttiya10!",
      "[Fixed] Dismiss \"initialize LFS\" dialog when clicking `Not Now` button - #14187"
    ],
    "2.9.12-beta2": [
      "[Fixed] Show warning when attempting to commit files exceeding 100 MiB - #14164",
      "[Fixed] Allow selecting emojis in commit text - #14111",
      "[Fixed] Merge dialog options dropdown does not cause dialog scrolling - #13944",
      "[Improved] Relative time formatting consistent with dotcom - #14149",
      "[Improved] Prompt to initialize Git LFS cannot be dismissed by clicking outside of it - #14131",
      "[Improved] Add link to open fork settings when creating new branch on a forked repository - #12534. Thanks @geophilusd!",
      "[Improved] Render native elements such as scrollbars and checkboxes as dark when using a dark theme - #11174. Thanks @rakleed!"
    ],
    "2.9.12-beta1": [
      "[Added] Add support for Brackets Editor on Windows - #14069. Thanks @tsvetilian-ty!",
      "[Added] Add support for JetBrains RubyMine on Windows - #14068. Thanks @tsvetilian-ty!",
      "[Added] Add support for JetBrains GoLand on Windows - #14085. Thanks @tsvetilian-ty!",
      "[Added] Add support for Android Studio on Windows - #14054. Thanks @detherminal!",
      "[Fixed] Usernames displayed in repository list respect username casing - #9890",
      "[Fixed] Coauthor doesn't steal input focus while inputting commit message in squashing dialog - #13850",
      "[Fixed] Repository path validation for adding a repository doesn't erase keystrokes - #13901",
      "[Fixed] Command Line Tool ignores command aliases set by user on macOS - #13935",
      "[Improved] Improves added and deleted line borders for high contrast mode - #12922"
    ],
    "2.9.11": [
      "[Added] Add tooltip to show types of file changes in a commit - #13957. Thanks @uttiya10!",
      "[Fixed] Discarding submodules with spaces in their relative path now correctly updates the submodule instead of moving it to Trash - #14024",
      "[Fixed] Prevent crash report dialog from appearing when launching on macOS Catalina or earlier - #13974",
      "[Fixed] Pre-fill clone path with repository name - #13971",
      "[Fixed] Allow discarding changes in scenarios where they cannot be moved to Trash - #13888",
      "[Fixed] \"Create New Repository\" dialog preserves the path set from \"Add Local Repository\" dialog - #13909",
      "[Fixed] Treat the old and new format of private email addresses equally when showing commit attribution warning - #13879",
      "[Fixed] Repositories containing untracked submodules no longer display a duplicated first character on Windows - #12314"
    ],
    "2.9.11-beta1": [
      "[Added] Add tooltip to show types of file changes in a commit - #13957. Thanks @uttiya10!",
      "[Fixed] Discarding submodules with spaces in their relative path now correctly updates the submodule instead of moving it to Trash - #14024",
      "[Fixed] Prevent crash report dialog from appearing when launching on macOS Catalina or earlier - #13974",
      "[Fixed] Pre-fill clone path with repository name - #13971",
      "[Fixed] Allow discarding changes in scenarios where they cannot be moved to Trash - #13888",
      "[Fixed] \"Create New Repository\" dialog preserves the path set from \"Add Local Repository\" dialog - #13909",
      "[Fixed] Treat the old and new format of private email addresses equally when showing commit attribution warning - #13879",
      "[Fixed] Repositories containing untracked submodules no longer display a duplicated first character on Windows - #12314"
    ],
    "2.9.10": [
      "[New] Initial support for system notifications when checks fail - #13655",
      "[Fixed] Unicode emoji on Windows are rendered in the correct position - #13958",
      "[Fixed] Fix crash logging under some circumstances - #13962"
    ],
    "2.9.10-beta2": [
      "[Fixed] Unicode emoji on Windows are rendered in the correct position - #13958",
      "[Fixed] Fix crash logging under some circumstances - #13962"
    ],
    "2.9.10-beta1": [
      "[Fixed] \"Create New Repository\" dialog preserves the path set from \"Add Local Repository\" dialog - #13928",
      "[Fixed] User guides now opens the correct page - #13920",
      "[Fixed] Fix duplicated first character on Windows when dealing with submodules or repos-within-repos - #12314",
      "[Fixed] Treat the old and new format of private email address equally when showing commit attribution warning - #13887",
      "[Fixed] Fixes crash on some Windows machines - #13930"
    ],
    "2.9.9": [
      "[Fixed] \"Create New Repository\" dialog preserves the path set from \"Add Local Repository\" dialog - #13928",
      "[Fixed] User guides now opens the correct page - #13920",
      "[Fixed] Fixes crash on some Windows machines - #13930",
      "[Fixed] App no longer crashes intermittently when running remote Git operations - #13916"
    ],
    "2.9.9-beta1": [
      "[Fixed] App no longer crashes intermittently when running remote Git operations - #13916",
      "[Fixed] Unicode emoji on Windows no longer render as monochrome outlines - #13914",
      "[Fixed] App no longer hangs when discarding changes in some scenarios - #13899",
      "[Fixed] App no longer crashes intermittently when rebasing and cherry-picking - #13889",
      "[Fixed] Fix crash when attempting to move the app to the /Applications folder on macOS - #13886",
      "[Fixed] App no longer crashes when checking for updates while the closing the window - #13892",
      "[Fixed] Restore application icon in \"Apps & Features\" on Windows - #13890",
      "[Improved] Relative dates in branch menu and commit history match - #13867"
    ],
    "2.9.8": [
      "[Fixed] Unicode emoji on Windows no longer render as monochrome outlines - #13914",
      "[Fixed] App no longer hangs when discarding changes in some scenarios - #13899",
      "[Fixed] App no longer crashes intermittently when rebasing and cherry-picking - #13889",
      "[Fixed] Fix crash when attempting to move the app to the /Applications folder on macOS - #13886",
      "[Fixed] App no longer crashes when checking for updates while the closing the window - #13892",
      "[Fixed] Restore application icon in \"Apps & Features\" on Windows - #13890",
      "[Improved] Relative dates in branch menu and commit history match - #13867"
    ],
    "2.9.7": [
      "[Added] Support pushing workflow files for GitHub Actions to GitHub Enterprise Server - #13640",
      "[Added] Support CLion as an external editor - #13739. Thanks @Pinzauti!",
      "[Fixed] Don't show web flow committer on GitHub Enterprise Server - #13848",
      "[Fixed] Cherry-pick success message always correctly reflects target branch - #13849",
      "[Fixed] Fix error managing remotes under some circumstances - #13837",
      "[Fixed] Add \"Copy Relative File Path\" option to changed files' context menu - #12589. Thanks @uttiya10!",
      "[Fixed] Fix CLI tool on macOS Monterey - #13764. Thanks @spotlightishere!",
      "[Fixed] Fix close button in full screen mode on macOS - #12838",
      "[Fixed] Commit message dialog background styles match dialog - #13606",
      "[Fixed] Ensure job steps on pull request check run list are always present - #13531",
      "[Improved] Changes within lines are presented the same way in side-by-side and unified diffs - #13838",
      "[Improved] Select integration tab automatically when changing default editor  - #13856. Thanks @uttiya10!",
      "[Improved] The check runs list for pull requests with multiple branches displays all actions workflow steps and headers - #13868",
      "[Improved] Check run group headers and checks stay in view while scrolling the sub checks or job steps. - #13532",
      "[Improved] Take aliases into account when sorting repositories - #13429",
      "[Improved] Support avatars on GitHub Enterprise Server - #13719",
      "[Improved] Fetch before trying to follow a URL link to a specific branch - #13641. Thanks @Bestra!",
      "[Improved] Add \"View on GitHub\" context menu option to repository list items - #13227. Thanks @lhvy!",
      "[Improved] Signal when a commit summary is getting long - #2055. Thanks @Twixes!",
      "[Improved] Remove unnecessary punctuation in appearance settings - #13715. Thanks @Pinzauti!"
    ],
    "2.9.7-beta3": [
      "[Fixed] Don't show web flow committer on GitHub Enterprise Server - #13848",
      "[Fixed] Cherry-pick success message always correctly reflects target branch - #13849",
      "[Fixed] Fix error managing remotes under some circumstances - #13837",
      "[Fixed] Add \"Copy Relative File Path\" option to changed files' context menu - #12589. Thanks @uttiya10!",
      "[Improved] Changes within lines are presented the same way in side-by-side and unified modes - #13838",
      "[Improved] Select integration tab automatically when changing default editor  - #13856. Thanks @uttiya10!",
      "[Improved] The check runs list for pull requests with multiple branches displays all actions workflow steps and headers - #13868"
    ],
    "2.9.7-beta2": [
      "[New] Initial support for system notifications when checks fail in Windows - #13655",
      "[Fixed] Fix CLI tool on macOS Monterey - #13764. Thanks @spotlightishere!",
      "[Improved] Upgrade to Electron v16.0.8 - #13814"
    ],
    "2.9.7-beta1": [
      "[New] Initial support for system notifications when checks fail in macOS - #13655",
      "[Added] Support pushing workflow files for GitHub Actions to GitHub Enterprise Server - #13640",
      "[Added] Support CLion as an external editor - #13739. Thanks @Pinzauti!",
      "[Fixed] Fix close button in full screen mode on macOS - #12838",
      "[Fixed] Commit message dialog background styles match dialog - #13606",
      "[Fixed] Ensure job steps on pull request check run list are always present - #13531",
      "[Improved] Take alias into account when sorting repositories - #13429",
      "[Improved] Upgrade to Electron v14.2.3 - #13689",
      "[Improved] Support avatars on GitHub Enterprise Server - #13719",
      "[Improved] Fetch before trying to follow a URL link to a specific branch - #13641. Thanks @Bestra!",
      "[Improved] Add \"View on GitHub\" context menu option to repository list items - #13227. Thanks @lhvy!",
      "[Improved] Signal when a commit summary is getting long - #2055. Thanks @Twixes!",
      "[Improved] Check run group headers and checks stay in view while scrolling the sub checks or job steps. - #13532",
      "[Improved] Remove unnecessary punctuation in appearance settings- #13715. Thanks @Pinzauti!"
    ],
    "2.9.6": [
      "[Added] View and re-run the check runs for the checked out pull request.",
      "[Fixed] Tooltip improvements and polish - #13452 #13449",
      "[Fixed] Stashing dialog no longer hangs when initiating cherry-pick in some circumstances - #13419",
      "[Fixed] Rebase no longer hangs after conflicts resolved when initiated through pull conflict error - #13204"
    ],
    "2.9.6-beta3": [
      "[Fixed] Tooltip improvements and polish - #13452 #13449",
      "[Improved] Add dynamic constraints for resizable components - #2745",
      "[Improved] Remove re-run button for repositories that cannot re-run checks. - #13460"
    ],
    "2.9.6-beta2": [
      "[Fixed] Stashing dialog no longer hangs when intiating cherry-pick - #13419",
      "[Fixed] Rebase no longer hangs after conflicts resolved when intiated through pull conflict error - #13204",
      "[Fixed] Discarding files and repositories successfully moves items to trash - #13433",
      "[Improved] Added check runs overall completeness indicator in check run popover header - #13423"
    ],
    "2.9.6-beta1": [
      "[Improved] Upgrade to Electron 13.6.2 - #12978",
      "[Improved] Allow amending pushed commits - #13384"
    ],
    "2.9.5": [
      "[Added] Add custom tooltips for quicker and more helpful information - #6384",
      "[Added] Support PyCharm as an external editor - #13270. Thanks @stevetaggart!",
      "[Fixed] Prevent inactive selected state from disappearing on lists - #13115",
      "[Fixed] Fix click area to select hunk on both sides of diff - #13325. Thanks @jwbth!",
      "[Fixed] Replace dialog animations with fade when user prefers reduced motion - #12976 #2768",
      "[Improved] Warn users when files contain bidirectional Unicode text - #13343",
      "[Improved] Change wording for default branch name option - #13223. Thanks @Rexogamer!"
    ],
    "2.9.5-beta4": [
      "[Fixed] Enable scroll in unified diff - #13393",
      "[Improved] Adds a re-run dialog to inform user which check runs will be re-run - #13369"
    ],
    "2.9.5-beta3": [
      "[Improved] Warn users when files contain bidirectional Unicode text - #13343",
      "[Improved] Group CI check runs by runner app and event - #13348, #13349, #13344"
    ],
    "2.9.5-beta2": [
      "[Added] View the check runs for the checked out pull request.",
      "[Fixed] Fix click area to select hunk on both sides of diff - #13325. Thanks @jwbth!"
    ],
    "2.9.5-beta1": [
      "[Added] Support PyCharm as an external editor - #13270. Thanks @stevetaggart!",
      "[Added] Add custom tooltips for quicker and more helpful information - #6384",
      "[Fixed] Replace dialog animations with fade when user prefers reduced motion - #12976 #2768",
      "[Fixed] Prevent inactive selected state from disappearing on lists - #13115",
      "[Improved] Change wording for default branch name option - #13223. Thanks @Rexogamer!"
    ],
    "2.9.4": [
      "[Added] Add syntax mapping for HAML - #13009. Thanks @alexanderadam!",
      "[Added] Add support for WezTerm on macOS - #12957. Thanks @theodore-s-beers!",
      "[Added] Add a menu item to view a committed file change on GitHub - #12492. Thanks @haykam821!",
      "[Fixed] Diffs are scrolled to the top when switching between files - #12980",
      "[Fixed] Fix SSH prompt for unknown hosts in some scenarios - #13050",
      "[Fixed] Apply syntax highlighting when viewing a small change for the first time - #13004",
      "[Fixed] Wrap long email addresses in the misattributed commit warning popover - #13044",
      "[Fixed] Refresh diffs when application receives focus - #12962",
      "[Fixed] Only consider tokens invalid when 401 error comes from GitHub Enterprise - #12943",
      "[Fixed] Show \"add repo\" dialog when opening repo from CLI - #12935",
      "[Fixed] Continue merge flow after merge conflicts are resolved with external conflict tool - #12881",
      "[Fixed] Prevent crash on successful merge after conflicts resolved - #12888",
      "[Fixed] Use same width for hunk expansion handles as we do for line numbers - #12887",
      "[Fixed] Use the correct icon for diff expansion - #12882",
      "[Improved] Add offending file name to the file exceeds size limit error - #10242. Thanks @ADustyOldMuffin!",
      "[Improved] Show a message explaining why line selection is disabled when hiding whitespace - #12979",
      "[Improved] Upgrade embedded Git to v2.32.0 on macOS, and to v2.32.0.windows.2 on Windows - #13000",
      "[Improved] Remove gaps in the commit message container revealing a different background - #12900. Thanks @haykam821!",
      "[Improved] Add clearer verbiage in the \"remove repository\" dialog - #12497. Thanks @fonsp!",
      "[Improved] Update grammar for \"repo deletion\" and \"couldn't find pull request\" error messages - #12902. Thanks @patrykmichalik!",
      "[Improved] Show confirmation dialog for SSH host key verification - #12894. Thanks @thsmdt!"
    ],
    "2.9.4-beta4": [
      "[Added] Add syntax mapping for HAML - #13009. Thanks @alexanderadam!",
      "[Fixed] Diffs are scrolled to the top when switching between files - #12980",
      "[Fixed] Fix SSH prompt for unknown hosts in some scenarios - #13050",
      "[Fixed] Apply syntax highlighting when viewing a small change for the first time - #13004",
      "[Fixed] Wrap long email addresses in the misattributed commit warning popover - #13044",
      "[Improved] Add offending file name to the file exceeds size limit error - #10242. Thanks @ADustyOldMuffin!",
      "[Improved] Show a message explaining why line selection is disabled when hiding whitespace - #12979",
      "[Improved] Show previous similar tags in the tag creation dialog - #12509. Thanks @mahezsh!"
    ],
    "2.9.4-beta3": [
      "[Fixed] Refresh diffs when application receives focus - #12962",
      "[Fixed] Tokens are not considered invalid when accessing GitHub Enterprise from outside of the company's VPN - #12943",
      "[Improved] Upgrade embedded Git to v2.32.0 on macOS, and to v2.32.0.windows.2 on Windows - #13000"
    ],
    "2.9.4-beta2": [
      "[Added] Add support for WezTerm on macOS - #12957. Thanks @theodore-s-beers!",
      "[Fixed] Remove high-contrast specific hover effects from light and dark theme - #12952",
      "[Fixed] Show \"add repo\" dialog when opening repo from CLI - #12935",
      "[Fixed] Continue merge flow after merge conflicts are resolved with exterior conflict tool - #12881",
      "[Fixed] Remove glitches when diffs are shown for the first time - #12903",
      "[Improved] Remove gaps in the commit message container revealing a different background - #12900. Thanks @haykam821!",
      "[Improved] Add clearer verbiage in the \"remove repository\" dialog - #12497. Thanks @fonsp!",
      "[Improved] Update grammar for \"repo deletion\" and \"couldn't find pull request\" error messages - #12902. Thanks @patrykmichalik!",
      "[Improved] Show confirmation dialog for SSH host key verification - #12894. Thanks @thsmdt!"
    ],
    "2.9.4-beta1": [
      "[Added] Add a menu item to view a committed file change on GitHub - #12492. Thanks @haykam821!",
      "[Added] Customizable high contrast theme - #12833",
      "[Fixed] App no longer crashes on successful merge after conflicts resolved - #12888",
      "[Fixed] Use same width for hunk expansion handles as we do for line numbers - #12887",
      "[Fixed] Use the correct icon for diff expansion - #12882"
    ],
    "2.9.3": [
      "[Fixed] Fix Notepad++ and RStudio integration on Windows - #12841",
      "[Fixed] Add minor version support for JetBrains IDEs on Windows - #12847. Thanks @tsvetilian-ty!"
    ],
    "2.9.3-beta2": [
      "[Fixed] Fix Notepad++ and RStudio integration on Windows - #12841",
      "[Fixed] Add minor version support for JetBrains IDEs on Windows - #12847. Thanks @tsvetilian-ty!"
    ],
    "2.9.3-beta1": [
      "[Added] Add syntax highlighting for dart - #12827. Thanks @say25!",
      "[Fixed] Fix scrolling performance issue for large diffs."
    ],
    "2.9.2": ["[Fixed] Fix scrolling performance issue for large diffs."],
    "2.9.1": [
      "[Added] Add Fluent Terminal shell support - #12305. Thanks @Idered!",
      "[Added] Add support for IntelliJ CE for macOS - #12748. Thanks @T41US!",
      "[Added] Show number of lines changed in a commit - #11656",
      "[Fixed] Enable 'Open in External Editor' for bat/cmd/sh/exe files - #6361. Thanks @AndreiMaga!",
      "[Fixed] Green circle in progress dialog remains round when commits have long descriptions - #12594. Thanks @litetex!",
      "[Fixed] History tab shows all commits as the user scrolls down - #12506 #3704",
      "[Fixed] Remove border of Repository and Branch foldouts in dark theme - #12478. Thanks @meJevin!",
      "[Fixed] Render links in commit messages when they are at the beginning of a line - #12105. Thanks @tsvetilian-ty!",
      "[Fixed] Show co-authors from undone commits - #12537",
      "[Fixed] Show SSH prompts (key passphrase, adding host, etc.) to users via dialog - #3457 #8761",
      "[Improved] Add support for more versions of JetBrains IDEs on Windows - #12778",
      "[Improved] Change the diff gutter width based on number of lines in diff - #2102. Thanks @ADustyOldMuffin!",
      "[Improved] Check invalidated tokens and prompt the user to sign in again - #12554",
      "[Improved] Double-click an option when switching branches to confirm how changed files are handled - #12522. Thanks @j-f1!",
      "[Improved] Improve auth error and prompt to suggest the user use a PAT instead of password - #12323",
      "[Improved] Increase visibility of misattributed commit warning in dark mode - #12210",
      "[Improved] Reduce time needed to make a commit - #12529",
      "[Improved] Use \"Recycle Bin\" name only on Windows - #12544. Thanks @shiftkey!",
      "[Improved] Windows users can use the system OpenSSH for their Git repositories - #5641"
    ],
    "2.9.1-beta7": [
      "[Fixed] Wrong SSH key passphrases are not stored after multiple failed attempts and then one successful - #12804"
    ],
    "2.9.1-beta6": [
      "[Fixed] Wrong SSH key passphrases are not stored - #12800",
      "[Fixed] Show SSH prompts (key passphrase, adding host, etc.) to macOS users via dialog - #12782"
    ],
    "2.9.1-beta5": [
      "[Fixed] Fixed authentication errors in some Git operations - #12796"
    ],
    "2.9.1-beta4": [
      "[Fixed] Show SSH prompts (key passphrase, adding host, etc.) to Windows users via dialog - #3457 #8761"
    ],
    "2.9.1-beta3": [
      "[Added] Add support for IntelliJ CE for macOS - #12748. Thanks @T41US!",
      "[Fixed] Render links in commit messages when they are at the beginning of a line - #12105. Thanks @tsvetilian-ty!",
      "[Improved] Added support for more versions of JetBrains IDEs on Windows - #12778",
      "[Improved] Windows users can use the system OpenSSH for their Git repositories - #5641"
    ],
    "2.9.1-beta2": [
      "[Added] Show number of lines changed in a commit - #11656",
      "[Improved] Increase visibility of misattributed commit warning in dark mode - #12210",
      "[Improved] Check invalidated tokens and prompt the user to sign in again - #12554",
      "[Improved] Improve auth error and prompt to suggest the user use a PAT instead of password - #12323"
    ],
    "2.9.1-beta1": [
      "[Added] Add Fluent Terminal shell support - #12305. Thanks @Idered!",
      "[Fixed] History tab shows all commits as the user scrolls down - #12506 #3704",
      "[Fixed] Show co-authors from undone commits - #12537",
      "[Fixed] Change the diff gutter width based on number of lines in diff - #2102. Thanks @ADustyOldMuffin!",
      "[Fixed] Enable 'Open in External Editor' for bat/cmd/sh/exe files - #6361. Thanks @AndreiMaga!",
      "[Fixed] Green circle in progress dialog remains round when commits have long descriptions - #12594. Thanks @litetex!",
      "[Fixed] Removed border of Repository and Branch foldouts in dark theme - #12478. Thanks @meJevin!",
      "[Improved] Double-click an option when switching branches to quickly confirm how you want changed files to be handled - #12522. Thanks @j-f1!",
      "[Improved] Use \"Recycle Bin\" name only on Windows - #12544. Thanks @shiftkey!",
      "[Improved] Reduced time needed to make a commit - #12529"
    ],
    "2.9.0": [
      "[New] Reorder commits with drag and drop in your commit history - #2507",
      "[New] Create a branch from any commit in your history - #3474",
      "[New] Amend the most recent commit on your branch - #1644",
      "[New] Squash commits in the history tab with drag and drop and a context menu - #2507",
      "[New] Squash and merge option available when merging branches - #2507",
      "[Added] Add support for Sublime Text 4 on Windows - #12124",
      "[Improved] Show warning before undoing commit if it potentially conflicts with changes in working directory - #4596 #9286 #5874 #6043",
      "[Fixed] Remove extra space in drag & drop tooltips - #12327"
    ],
    "2.8.4-beta5": [
      "[Improved] Scroll history to top after creating a branch from a commit - #12432"
    ],
    "2.8.4-beta4": [
      "[Added] Add support for Sublime Text 4 on Windows - #12124",
      "[Fixed] Fix rebase after a successful merge - #12429",
      "[Fixed] Only attempt to reorder commits when it's necessary - #12422"
    ],
    "2.8.4-beta3": [
      "[Fixed] Update from default branch now merges as expected - #12412",
      "[Improved] Create intros for the new drag and drop features :tada: - #12419",
      "[Improved] Squash merge and rebase options are available in comparison view - #12416",
      "[Removed] Remove cherry-picking drag prompt - #12410",
      "[Removed] Remove reset to a commit"
    ],
    "2.8.4-beta2": [
      "[New] Reorder commits with drag and drop in the history tab - #2507",
      "[New] Reset your branch to a previous commit up to the most recent pushed commit in your history - #12393",
      "[New] Amend the most recent commit on your branch - #1644",
      "[Add] Allow rebase, squashing, or merging when choosing how to update your current branch - #12396, #12382, 12362",
      "[Add] Add \"Undo Commit\" action to the context menu - #12344",
      "[Fixed] Show warning before undoing commit if it potentially conflicts with changes in working directory - #4596 #9286 #5874 #6043",
      "[Fixed] Fix coauthor styling in commit message dialog for squashing - #12356",
      "[Fixed] Selecting a coauthor and committing adds coauthor trailer - #12355",
      "[Fixed] Lists of commits, repositories or changes don't disappear after switching between apps",
      "[Improved] Add force-push warning to squash and reorder operations - #12403"
    ],
    "2.8.4-beta1": [
      "[New] Squash commits in the history tab - #2507",
      "[Fixed] Remove extra space in drag & drop tooltips - #12327",
      "[Removed] Remove taskbar progress indicator - #9489"
    ],
    "2.8.3": [
      "[Fixed] Renamed repositories no longer clash with new repositories of the same name - #3855",
      "[Fixed] Expanding files no longer shows duplicated lines - #12237",
      "[Fixed] Long emails are truncated in the Git config - #12159",
      "[Improved] Allow copying branch and repository names to clipboard - #12141. Thanks @tsvetilian-ty!",
      "[Improved] Allow creating a new branch from filtering by just hitting Enter - #12154. Thanks @tsvetilian-ty!"
    ],
    "2.8.3-beta1": [
      "[New] Create a branch from any commit in your history - #3474",
      "[Added] Add VS Code, VS Code Insiders and VSCodium to supported Windows ARM64 editors - #12174. Thanks @dennisameling!",
      "[Fixed] Long emails are truncated in the Git config - #12159",
      "[Fixed] Expanding files no longer shows duplicated lines - #12237",
      "[Improved] Upgrade to Electron 11.3.0 - #12279",
      "[Improved] Allow copying branch and repository names to clipboard - #12141. Thanks @tsvetilian-ty!",
      "[Improved] Allow creating a new branch from filtering by just hitting Enter - #12154. Thanks @tsvetilian-ty!"
    ],
    "2.8.2": [
      "[New] Add support for macOS on Apple silicon devices - #9691. Thanks @dennisameling!",
      "[Added] Thank external contributors for their work - #12137",
      "[Fixed] Disable partial change selection in split view while whitespace changes are hidden - #12129"
    ],
    "2.8.2-beta3": [],
    "2.8.2-beta2": [
      "[Fixed] Lists of commits, repositories or changes don't disappear after switching between apps",
      "[Improved] Thank you note language improved and retrieves all past release notes to retroactively thank all contributors"
    ],
    "2.8.2-beta1": [
      "[Added] Thank external contributors for their work - #12137",
      "[Fixed] Disable partial change selection in split view while whitespace changes are hidden - #12129",
      "[Improved] Show the build architecture in the About dialog - #12140",
      "[Improved] Upgrade to Electron 11.4.4 - #12139"
    ],
    "2.8.1": [
      "[Fixed] Disable partial change selection in split view while whitespace changes are hidden - #12129"
    ],
    "2.8.1-beta2": [
      "[Improved] Add complete support for macOS on Apple Silicon devices - #12091",
      "[Improved] From now on, macOS x64 builds running on Apple Silicon devices will auto update to arm64 builds"
    ],
    "2.8.1-beta1": [
      "[New] Preliminary support for macOS on Apple Silicon devices - #9691. Thanks @dennisameling!"
    ],
    "2.8.0": [
      "[New] Expand diffs to view more context around your changes - #7014",
      "[New] Create aliases for repositories you want to be displayed differently in the repository list - #7856",
      "[Added] Hide whitespace in diffs on Changes tab - #6818. Thanks @say25!",
      "[Fixed] Show correct state of remote branch when deleting local branches - #11923",
      "[Fixed] Display the full branch name in a tooltip when hovering over a branch in the branches list - #12008",
      "[Improved] Display full progress description when cloning a repository - #11375. Thanks @maifeeulasad!",
      "[Improved] Cherry-pick multiple non-sequential commits - #12030",
      "[Improved] Create a branch during cherry-picking via drag and drop - #12001",
      "[Improved] Show an alert when the app fails to move itself to the Applications folder on macOS - #11958",
      "[Improved] Use a save dialog when choosing where to clone a repo - #11949. Thanks @j-f1!"
    ],
    "2.7.3-beta4": [
      "[Fixed] On hover, show the full branch name in tooltip - #12008",
      "[Improved] During cloning progress and on hover, show full progress description - #11375. Thanks @maifeeulasad!",
      "[Improved] Cherry-pick multiple non sequential commits - #12030"
    ],
    "2.7.3-beta3": [
      "[New] Create aliases for repositories you want to be displayed differently in the repository list - #7856",
      "[Improved] Create a branch during cherry-picking via drag and drop - #12001"
    ],
    "2.7.3-beta2": [
      "[Fixed] Disable diff expansion for big files - #11988",
      "[Fixed] Expanding diffs now works as expected in unified view - #11972",
      "[Improved] Show an alert when the app fails to move itself to the Applications folder on macOS - #11958",
      "[Improved] Use a save dialog when choosing where to clone a repo - #11949. Thanks @j-f1!"
    ],
    "2.7.3-beta1": [
      "[New] Expand diffs to get more context about your changes - #11965",
      "[New] Preliminary support for Windows ARM64 - #9034. Thanks @dennisameling!",
      "[Added] Hide Whitespace in diffs on both Changes and History tabs - #6818. Thanks @say25!",
      "[Fixed] Show correct state of remote branch when deleting local branches - #11923"
    ],
    "2.7.2": [
      "[Added] Create branch during cherry-picking via the context menu - #11903",
      "[Added] Suggest macOS users move the app to `/Applications` to prevent issues - #11846",
      "[Fixed] Undo cherry-picking onto a remote branch now works as expected - #11921",
      "[Fixed] Dragging commits onto current branch no longer results in a broken state - #11915",
      "[Fixed] Get correct commit summary info in rebase - #11853",
      "[Improved] Cancel drag operation with escape key - #11925",
      "[Improved] Cherry-pick commits onto a pull request with drag and drop - #11922",
      "[Improved] Option to change the spellcheck language to English for Windows users whose system language is not English - #11589",
      "[Improved] Update how privacy and usage stats info is communicated - #11845",
      "[Improved] Remote Git operations are faster and less prone to errors on Windows - #11510"
    ],
    "2.7.2-beta2": [
      "[Fixed] Undo cherry-picking onto a remote branch now works as expected - #11921",
      "[Improved] Cancel drag operation with escape key - #11925",
      "[Improved] Cherry-pick commits onto a pull request with drag and drop - #11922",
      "[Improved] Option to change the spellcheck language to English for Windows users whose system language is not English - #11589"
    ],
    "2.7.2-beta1": [
      "[Improved] Update how privacy and usage stats info are provided to the user - #11845",
      "[Added] Create branch during cherry-picking via the context menu - #11903",
      "[Added] Suggest macOS users to move the app to `/Applications` to prevent issues - #11846",
      "[Fixed] Dragging commits onto current branch no longer results in a broken state - #11915",
      "[Fixed] Fix bug getting commit summary info in rebase - #11853"
    ],
    "2.7.1": [
      "[New] Cherry-picking is available! Copy commits from one branch to another using drag and drop or from a context menu - #1685"
    ],
    "2.7.0": [
      "[Added] Add support for RStudio Editor - #11690 #11386. Thanks @geophilusd!",
      "[Improved] Use system theme as default - #9959. Thanks @say25!"
    ],
    "2.7.0-beta6": [
      "[Added] Add ability to cherry-pick merge commits - #11877",
      "[Fixed] User can no longer get into a bad persistent cherry-picking drag state - #11875"
    ],
    "2.7.0-beta5": [
      "[Improved] Add ability for users to navigate branch menu tabs during cherry-pick - #11834",
      "[Improved] Add ability for scroll during a drag based on mouse position when over a scrollable element - #11849",
      "[Improved] Use conflict dialog to handle conflict for non-existent files during cherry-pick - #11866",
      "[Fixed] Theme settings correctly persist user selection - #11814. Thanks @say25!"
    ],
    "2.7.0-beta4": [
      "[Improved] Add support for RStudio for Windows - #11386",
      "[Improved] Give user more time to undo in the cherry-pick success banner - #11822",
      "[Improved] Improved cherry-picking drop target discoverability - #11827",
      "[Improved] Use Git language to describe cherry-pick - #11835",
      "[Fixed] After cherry-picking complete, show latest cherry-picked commit as selected in history - #11833",
      "[Fixed] Preserve and convert legacy theme setting - #11814. Thanks @say25!"
    ],
    "2.7.0-beta3": [
      "[Improved] Add support for RStudio Editor on MacOS - #11690. Thanks @geophilusd!",
      "[Improved] Use system theme as default - #9959. Thanks @say25!",
      "[Improved] Improve UX of cherry picking multiple commits with drag and drop - #11800"
    ],
    "2.7.0-beta2": [
      "[Fixed] Remote Git operations failed in some circumstances - #11696 #11701"
    ],
    "2.7.0-beta1": [
      "[New] Cherry picking! Copy commits from one branch to another - #1685"
    ],
    "2.6.7-beta1": [
      "[Improved] Upgrade embedded Git to v2.29.3 on macOS, and to v2.29.2.windows.4 on Windows - #11755"
    ],
    "2.6.6": [
      "[Fixed] Commit attribution warning is not shown for emails with different capitalization - #11711",
      "[Improved] Upgrade embedded Git to v2.29.3 on macOS, and to v2.29.2.windows.4 on Windows - #11755"
    ],
    "2.6.6-beta1": [
      "[Added] Add .avif image support - #11625. Thanks @brendonbarreto!",
      "[Fixed] Performing remote Git operations in rare cases displays an error message instead of crashing the app - #11694",
      "[Improved] Clicking on \"Add Co-Author\" moves the focus to the co-authors text field - #11621"
    ],
    "2.6.5": ["[Fixed] Performing remote Git operations could crash the app"],
    "2.6.4": [
      "[Added] Allow users to rename and delete branches via a new context menu on branches in the branches list - #5803 #10432",
      "[Fixed] Allow users to modify git config on a per repository basis - #9449. Thanks @say25!",
      "[Fixed] The app is not maximized on macOS every time the user clicks on the app's icon in the dock - #11590",
      "[Fixed] Always respect the default branch name chosen by the user - #11447",
      "[Fixed] Notepad++ does not close when GitHub Desktop closes - #11518",
      "[Improved] Update app icon for Windows - #11541",
      "[Improved] Suggest emails from GitHub accounts and warn about misattributed commits in the commit message area - #11591",
      "[Improved] Suggest emails from GitHub accounts and warn about misattributed commits in onboarding and preferences - #11561 #11566",
      "[Improved] Remote Git operations are faster and less prone to errors on Windows - #11510",
      "[Improved] Automatic branch fast-forwarding is now faster - #11463"
    ],
    "2.6.4-beta2": [
      "[Fixed] Allow users to modify git config on a per repository basis - #9449. Thanks @say25!",
      "[Fixed] The app is not maximized on macOS every time the user clicks on the app's icon in the Dock - #11590",
      "[Improved] Suggest emails from GitHub accounts and warn about misattributed commits in the commit message area - #11591",
      "[Improved] Remote Git operations are now faster and less prone to errors on Windows - #11510"
    ],
    "2.6.4-beta1": [
      "[Added] Add branch context menu with rename and delete to branch dropdown list - #5803 #10432",
      "[Fixed] Always respect the default branch name chosen by the user - #11447",
      "[Fixed] Notepad++ is not closed anymore when GitHub Desktop closes - #11518",
      "[Improved] Suggest emails from GitHub accounts and warn about misattributed commits in onboarding and Preferences - #11561 #11566",
      "[Improved] Update app icon for Windows - #11541",
      "[Improved] Automatic branch fast-forwarding is now faster - #11463"
    ],
    "2.6.3": [
      "[Improved] Upgrade embedded Git to v2.29.2 - #11369",
      "[Improved] Enable spellcheck on commit summary and description - #1597",
      "[Improved] Update app icon for macOS - #10855",
      "[Fixed] Remote Git operations (like cloning a repo) won't fail on old macOS versions - #11516",
      "[Fixed] Fast-forward all possible branches except the current branch when fetching - #11387"
    ],
    "2.6.3-beta3": [
      "[Fixed] Remote git operations (like cloning a repo) won't fail on old macOS versions - #11516",
      "[Fixed] Updated about modal dialog on macOS to match the new Big Sur icon - #11511"
    ],
    "2.6.3-beta2": ["[Improved] Update app icon for macOS Big Sur - #10855"],
    "2.6.3-beta1": [
      "[Fixed] Fast-forward all possible branches except the current branch when fetching - #11387",
      "[Improved] Enable spellcheck on commit summary and description - #1597",
      "[Improved] Upgrade embedded Git to v2.29.2 - #11369"
    ],
    "2.6.2": [
      "[Improved] Upgrade embedded Git LFS to 2.13.2 - #11394",
      "[Fixed] Pull requests no longer fail to update until the user switches repositories - #11241",
      "[Fixed] Fork behavior changes are now reflected in the app immediately - #11327",
      "[Fixed] Checking out a pull request from a fork for the first time now correctly identifies the remote branch to create the branch from - #11267",
      "[Fixed] Don't offer to stash changes when clicking on the currently checked out branch in the branch list - #11235",
      "[Fixed] Forked repository remotes are no longer removed when there are local branches tracking them - #11266",
      "[Fixed] Avoid bright flash for users of the dark theme when launching the app maximized - #5631. Thanks @AndreiMaga!",
      "[Fixed] VSCodium is now detected as an editor on Windows - #11252. Thanks @KallePM!"
    ],
    "2.6.2-beta4": [
      "[Improved] Show full output of Git hooks on errors - #6403",
      "[Improved] Keep focus in dropdown when pressing tab multiple times - #11278",
      "[Improved] Upgrade embedded Git LFS to 2.13.2 - #11394",
      "[Improved] Add detection of Sublime Text 4 and 2 as editor on macOS. - #11263. Thanks @yurikoles!",
      "[Fixed] Fork behavior changes are now reflected in the app immediately - #11327",
      "[Fixed] Commit message remains in text box until user chooses to commit - #7251"
    ],
    "2.6.2-beta3": ["[Removed] Release removed in favor of 2.6.2-beta4"],
    "2.6.2-beta2": [
      "[Fixed] Forked repository remotes are no longer removed when there's local branches tracking them - #11266",
      "[Fixed] Avoid bright flash for users of the dark theme when launching the app maximized - #5631. Thanks @AndreiMaga!",
      "[Fixed] Checking out a pull request from a fork for the first time now correctly identifies the remote branch to create the branch from - #11267",
      "[Fixed] VSCodium is now detected as an editor on Windows - #11252. Thanks @KallePM!"
    ],
    "2.6.2-beta1": [
      "[Fixed] Addressed an issue where pull requests could fail to update until the user switched repositories - #11241",
      "[Fixed] Don't offer to stash or move changes when clicking on the currently checked out branch in the branch list - #11235",
      "[Fixed] Checking out a pull request from a fork repeatedly now detects that there's already a branch that can be reused - #11238"
    ],
    "2.6.1": [
      "[Improved] Clearer menu label for reverting commits - #10515. Thanks @halitogunc!",
      "[Fixed] Refresh branches after creating a new branch - #11125",
      "[Fixed] Correct image diff swipe mode layout - #11120",
      "[Fixed] Very large text diffs could cause the app to crash when viewed in split diff mode - #11064",
      "[Fixed] Let the user know when a checkout fails due to use of assume-unchanged or skip-worktree - #9297",
      "[Fixed] Always show confirmation prompt before overwriting existing stash entry - #10956",
      "[Fixed] The fullscreen keyboard shortcut on macOS now works when using split diff mode - #11069"
    ],
    "2.6.1-beta3": [
      "[Fixed] Desktop would fail to launch for some users due to objects in the database using an old format - #11176",
      "[Fixed] Desktop would fail to launch for a small percentage of users that had several non-GitHub repositories in the app - #11192"
    ],
    "2.6.1-beta2": [
      "[Improved] Clearer menu label for reverting commits - #10515. Thanks @halitogunc!",
      "[Fixed] Refresh branches after creating a new branch - #11125",
      "[Fixed] Correct image diff swipe mode layout - #11120"
    ],
    "2.6.1-beta1": [
      "[Fixed] Very large text diffs could cause the app to crash when viewed in split diff mode - #11064",
      "[Fixed] Refactor checkout branch and stash logic - #9297 #10956 #8099 #7617",
      "[Fixed] Let the user know when a checkout fails due to use of assume-unchanged or skip-worktree - #9297",
      "[Fixed] Always show confirmation prompt before overwriting existing stash entry - #10956",
      "[Fixed] The fullscreen keyboard shortcut on macOS now works when using split diff mode - #11069"
    ],
    "2.6.0": [
      "[New] Split diffs! Toggle between viewing diffs in split or unified mode - #10617",
      "[Added] Use Page down, Page up, Home, and End keys to navigate and select items in lists - #10837",
      "[Added] Add `toml` syntax highlight - #10763. Thanks @samundra!",
      "[Added] Add support for Nova as external editor on macOS - #10645. Thanks @greystate!",
      "[Fixed] Restore Windows menu keyboard accessibility - #11007",
      "[Fixed] Actions in context menu of a non-selected file act on the chosen one instead of the previous one - #10743",
      "[Fixed] Correct title bar height on macOS Big Sur - #10980",
      "[Fixed] Fix broken issues links in release notes - #10977",
      "[Fixed] Fix overflow issues with long branch names - #5970. Thanks @juliarvalenti!",
      "[Fixed] Images fit correctly in the diff view when their sizes have changed - #2480 #9717",
      "[Fixed] Repository indicator refresh can no longer be manually triggered when disabled - #10905",
      "[Fixed] Resolving a conflicted file added in both the source and target branch no longer results in merge conflict markers appearing in the merge commit - #10820",
      "[Fixed] Small partial commit of very large text files no longer intermittently fails due to unexpected diff results - #10640",
      "[Fixed] Long commit message are scrollable again - #10815",
      "[Removed] Sign in to GitHub.com with username/password is no longer supported to improve account security"
    ],
    "2.6.0-beta1": [
      "[Fixed] Proper title bar height on macOS Big Sur - #10980",
      "[Fixed] Restore Windows menu keyboard accessibility - #11007",
      "[Fixed] Fix broken issues links in release notes - #10977",
      "[Fixed] Fixes overflow issues with long branch names - #5970. Thanks @juliarvalenti!",
      "[Removed] Sign in to GitHub.com with username/password is no longer supported"
    ],
    "2.5.8-beta1": ["[Improved] Upgrade embedded Git LFS - #10973"],
    "2.5.7": ["[Improved] Upgrade embedded Git LFS - #10973"],
    "2.5.7-beta2": [
      "[New] Search text within split diffs - #10755",
      "[Improved] Use Page down, Page up, Home, and End keys to navigate and select items in lists - #10837",
      "[Fixed] Comparison of different size image changes no longer overflow the bounds of the diff view - #2480 #9717",
      "[Fixed] Repository indicator refresh can no longer be manually triggered when disabled - #10905",
      "[Fixed] Choosing to resolve a conflicted file added in both the source and target branch no longer results in merge conflict markers appearing in the merge commit - #10820",
      "[Fixed] Small partial commit of very large text files no longer runs the risk of failing due to unexpected diff results - #10640",
      "[Fixed] Long commit message are scrollable once again - #10815"
    ],
    "2.5.7-beta1": [
      "[New] Split diffs! Toggle between viewing diffs in split or unified mode - #10617",
      "[Fixed] Actions in the context menu of a non-selected file in history no longer acts on the previously selected item - #10743",
      "[Added] Add `toml` syntax highlight - #10763. Thanks @samundra!",
      "[Added] Add support for Nova as external editor on macOS - #10645. Thanks @greystate!"
    ],
    "2.5.6": [
      "[New] Newly created repositories use 'main' as the default branch name - #10527",
      "[New] Users can configure the default branch name in Preferences/Options - #10527",
      "[New] Show status of GitHub Action runs for pull requests - #9819. Thanks @Raul6469!",
      "[New] Differentiate between draft and regular Pull Requests - #7170",
      "[Added] Periodic background fetch and status updates can now be disabled in the Advanced section of Preferences/Options - #10593",
      "[Added] Syntax highlighting for ASP.Net and unified diff / patch - #10410. Thanks @say25!",
      "[Improved] Allow renaming the default branch - #10415",
      "[Improved] Show which files are blocking a merge-like operation - #10441",
      "[Improved] Updated icons and border radiuses to align with GitHub.com - #10396, #10224",
      "[Improved] Show loading indicator when committing a merge - #10458",
      "[Improved] Show confirmation that branch is already up to date when merging from default branch - #9095",
      "[Improved] Enter key now initiates action in rebase and merge dialogs - #10511",
      "[Improved] After failing to move a repository to Trash, show error and keep the repository listed in Desktop - #8333",
      "[Improved] Email address validation in welcome flow and preferences dialog - #10214. Thanks @Pragya007!",
      "[Improved] Show helpful error when attempting to clone non-existent or inaccessible GitHub repositories - #5661. Thanks @kanishk98!",
      "[Fixed] Don't update submodules when discarding files - #10469",
      "[Fixed] Full screen notification is removed after a few seconds when starting the app in full screen",
      "[Fixed] Update rebase progress parser to parse output from the merge rebase backend - #10590",
      "[Fixed] Only show full screen toast notification when making the app window full-screen. Thanks @Sam-Spencer - #7916",
      "[Fixed] Ensure application window doesn't overlap second monitor - #10267",
      "[Fixed] Use UNIX line endings in WSL GitHub helper script - #10461",
      "[Removed] Remove setting to disable all certificate validation in favor of new best-effort approach - #10581"
    ],
    "2.5.6-beta3": [
      "[Improved] Email address validation in welcome flow and preferences dialog - #10214. Thanks @Pragya007!",
      "[Improved] Show helpful error when attempting to clone non-existent or inaccessible GitHub repositories - #5661. Thanks @kanishk98!",
      "[Fixed] Full screen notification is removed after a few seconds when starting the app in full screen",
      "[Fixed] Align resolve button text and size icon appropriately - #10646"
    ],
    "2.5.6-beta2": [
      "[New] Newly created repositories use 'main' as the default branch name - #10527",
      "[New] Users can configure the default branch name in Preferences/Options - #10527",
      "[Added] Periodic background fetch and status updates can now be disabled in the Advanced section of Preferences/Options - #10593",
      "[Fixed] Update rebase progress parser to parse output from the merge rebase backend - #10590",
      "[Fixed] Checking out a PR attempts to locate an existing branch tracking the PR base branch - #10598",
      "[Fixed] Only show full screen toast notification when making the app window full-screen. Thanks @Sam-Spencer - #7916",
      "[Fixed] Ensure application window doesn't overlap second monitor - #10267",
      "[Improved] Show which files are blocking a merge-like operation - #10441",
      "[Improved] After failing to move a repository to Trash, show error and keep the repository listed in Desktop - #8333",
      "[Improved] Allow using Enter key to confirm in rebase and merge dialogs - #10511",
      "[Removed] Remove setting to disable all certificate validation in favor of new best-effort approach - #10581"
    ],
    "2.5.6-beta1": [
      "[Fixed] Don't update submodules when discarding files - #10469",
      "[Fixed] Clicking on a branch in the compare branch list resets focus to the filter text box - #10485",
      "[Fixed] Use UNIX line endings in WSL GitHub helper script - #10461",
      "[Fixed] Differentiate between draft and regular PRs - #7170",
      "[Improved] Allow renaming the default branch - #10415",
      "[Improved] Show loading indicator when committing a merge - #10458",
      "[Improved] Show confirmation that branch is already up to date when merging from default branch - #9095"
    ],
    "2.5.5": [
      "[Fixed] Don't update submodules when discarding files - #10469",
      "[Fixed] Clicking on a branch in the compare branch list resets focus to the filter text box - #10485"
    ],
    "2.5.5-beta1": [
      "[Added] Show status of GitHub Action runs for pull requests - #9819. Thanks @Raul6469!",
      "[Added] Add AspNet and Diff/Patch Syntax Highlights - #10410. Thanks @say25!",
      "[Improved] Updated icons and border radiuses to align with GitHub.com - #10396, #10224"
    ],
    "2.5.4": [
      "[Added] Suggest to stash changes when trying to do an operation that requires a clean working directory - #10053",
      "[Added] Autocomplete users and issues from upstream repository when working in a fork - #10084",
      "[Added] Add Alacritty shell support - #10243. Thanks @halitogunc!",
      "[Fixed] Correct branch name in commit button when on an unborn branch - #10318",
      "[Fixed] Fix \"Show in Explorer\" in Windows when there are other files with the same name as the project folder - #10195",
      "[Fixed] Open the repository folder when clicking on \"Show in Finder\" in macOS - #9987",
      "[Fixed] Don't expand paths in the PATH environment variable during installation - #10100",
      "[Fixed] Prevent multiple search inputs from appearing in diffs - #9563",
      "[Fixed] Unable to toggle lines for partial commit of very large text files - #10154",
      "[Fixed] Fix BBEdit integration - #9050. Thanks @grumpybozo!",
      "[Fixed] Fix VoiceOver navigation to re-enter application content in macOS - #10303",
      "[Fixed] Repositories with historical commits containing filenames with backslashes can now be cloned on Windows - #9904",
      "[Fixed] Valid gitignore files are now created for new Clojure, Fortran and Kotlin repositories in Windows - #10417",
      "[Improved] Enable discarding submodule working directory changes - #8218",
      "[Improved] Surface progress estimation when cloning LFS repositories - #3171. Thanks @AndreiMaga!",
      "[Improved] Performance and accuracy improvement when autocompleting issues and users - #10168",
      "[Improved] Show only one error dialog when dragging multiple invalid folders to Desktop - #10211",
      "[Improved] Pull request list is now keyboard accessible - #10334",
      "[Improved] On Windows the Home and End keys can now be used to navigate lists - #6295. Thanks @AndreiMaga!",
      "[Improved] Show progress spinner while waiting for a removed repository to get moved to trash (Windows) - #10133",
      "[Improved] Dialogs now clear filter text boxes on Escape and closes on double Escape - #6369. Thanks @AndreiMaga!",
      "[Improved] Display the selected changes count in the changes list header tooltip - #9936. Thanks @haykam821!"
    ],
    "2.5.4-beta4": [
      "[Added] Support for specifying the default branch for new repositories - #10262",
      "[Improved] Enable discarding submodule working directory changes - #8218",
      "[Improved] Fix label alignment in radio-button component styles - #10397",
      "[Improved] Custom icon in list filter text boxes - #10394",
      "[Removed] Disable spellchecking for the time being - #10398"
    ],
    "2.5.4-beta3": [
      "[Added] Add Alacritty shell support - #10243. Thanks @halitogunc!"
    ],
    "2.5.4-beta2": [
      "[Added] Suggest to stash changes when trying to do an operation that requires a clean working directory - #10053",
      "[Fixed] Pull request list is now keyboard accessible - #10334",
      "[Fixed] Correct branch name in commit button when on an unborn branch - #10318",
      "[Fixed] Fix \"Show in Explorer\" in Windows when there are other files with the same name as the project folder - #10195",
      "[Fixed] Open the repository folder when clicking on \"Show in Finder\" in macOS - #9987",
      "[Fixed] Don't expand paths in the PATH environment variable during installation - #10100",
      "[Fixed] Prevent multiple search inputs from appearing in diffs - #9563",
      "[Fixed] Unable to toggle lines for partial commit of very large text files - #10154",
      "[Improved] Surface progress estimation when cloning LFS repositories - #3171. Thanks @AndreiMaga!",
      "[Improved] Performance and accuracy improvement when autocompleting issues and users - #10168",
      "[Improved] Show only one error dialog when dragging multiple invalid folders to Desktop - #10211",
      "[Improved] On Windows the Home and End keys can now be used to navigate lists - #6295. Thanks @AndreiMaga!",
      "[Improved] Show progress spinner while waiting for a removed repository to get moved to trash (Windows) - #10133"
    ],
    "2.5.4-beta1": [
      "[Fixed] Dialog now clears filters on esc and closes on double esc - #6369. Thanks @AndreiMaga!",
      "[Fixed] Fix BBEdit integration - #9050. Thanks @grumpybozo!",
      "[Fixed] Hide horizontal scroll when showing app errors - #10005",
      "[Improved] Display the selected changes count in the changes list header tooltip - #9936. Thanks @haykam821!",
      "[Improved] Autocompletion of users and issues from a fork - #10084"
    ],
    "2.5.3": [
      "[Added] Stash changes without switching branches - #10032",
      "[Added] Discard selection of lines from a file - #9728",
      "[Fixed] Display more readable messages for errors when cloning a repository - #9944",
      "[Fixed] Support launching Desktop from WSL on Windows - #4998. Thanks @shawnfunke!",
      "[Fixed] Select correct branch to compare when two branches have similar names - #9977",
      "[Fixed] Make Ctrl/Cmd+W shortcut work in all dialogs - #9826. Thanks @ruggi99!",
      "[Fixed] Fix links when text wrapping is required in commit summaries - #9185",
      "[Fixed] Prevent crash when an opened repository doesn't have an owner on GitHub - #9895",
      "[Fixed] Sign in correctly when pressing \"Enter\" on the username/password authentication form - #9899",
      "[Fixed] Maintain selected files when navigating back to the Changes tab - #7710. Thanks @TerryChan!",
      "[Fixed] Maintain selected files when deleting a stash - #9921",
      "[Improved] Remove redundant progress text from Git error messages - #9945",
      "[Improved] Remove flicker when switching between files in the changes tab - #9929",
      "[Improved] Remove space between the number and the percent sign when showing the progress of a clone operation - #9893",
      "[Improved] Automatically disable username and password authentication when the API no longer supports it - #9231"
    ],
    "2.5.3-beta2": [
      "[Added] Stash changes without switching branches - #10032",
      "[Fixed] Support launching Desktop from WSL on Windows - #4998. Thanks @shawnfunke!",
      "[Fixed] Set initial value of opt out checkbox in Discard line confirmation dialog to false - #9989",
      "[Fixed] Select correct branch to compare when two branches have similar names - #9977",
      "[Improved] Add detection to disable username and password authentication when the API is no longer available - #9231",
      "[Improved] Remove redundant progress text from Git error messages - #9945"
    ],
    "2.5.3-beta1": [
      "[Added] Discard selection of lines from a file - #9728",
      "[Fixed] Display more readable messages for errors when cloning a repository - #9944",
      "[Fixed] Make Ctrl/Cmd+W shortcut work in all dialogs - #9826. Thanks @ruggi99!",
      "[Fixed] Fix links when text wrapping is required in commit summaries - #9185",
      "[Fixed] Prevent crash when an opened repository doesn't have an owner on GitHub - #9895",
      "[Fixed] Sign in correctly when pressing \"Enter\" on the username/password authentication form - #9899",
      "[Fixed] Maintain selected files when navigating back to the Changes tab - #7710. Thanks @TerryChan!",
      "[Fixed] Maintain selected files when deleting a stash - #9921",
      "[Improved] Remove flicker when switching between files in the changes tab - #9929",
      "[Improved] Remove space between the number and the percent sign when showing the progress of a clone operation - #9893"
    ],
    "2.5.2": [
      "[Fixed] Enable setting to more easily work with maintained forks"
    ],
    "2.5.1": [
      "[Added] Provide a setting to more easily work with maintained forks - #9679",
      "[Added] Support deleting tags that have not been pushed - #9796",
      "[Fixed] Checkout correct PR branch when using \"Open in GitHub Desktop\" from github.com - #9873",
      "[Fixed] Support pressing \"Enter\" key to submit in Clone Repository dialog - #5234 #8804. Thanks @ruggi99!",
      "[Fixed] Avoid errors in restoring a stash when a branch is also named \"stash\" - #9844",
      "[Fixed] Avoid background network operations to calculate unpushed tags - #9793 #9828",
      "[Fixed] Rework Ctrl+Tab to switch between Changes and History anytime the app has focus - #5911. Thanks @JMcKiern!",
      "[Fixed] Center tags text vertically in History view - #9785",
      "[Fixed] Prevent Git authentication errors from prompting to retry clone instead of presenting authentication dialog - #9777",
      "[Improved] Make it safer to \"Open in Command Prompt\" on Windows - #9640. Thanks @dscho!",
      "[Improved] Prevent list scrollbars on Windows from overlapping with content - #9786"
    ],
    "2.5.1-beta2": [
      "[Added] Provide a setting to more easily work with maintained forks - #9679",
      "[Added] Offer ability to delete tags that haven't been pushed - #9796",
      "[Fixed] Checkout PR branch when using \"Open in GitHub Desktop\" from github.com - #9873",
      "[Fixed] Handle Enter key presses in Clone Repository Dialog - #5234 #8804. Thanks @ruggi99!",
      "[Fixed] Avoid errors in restoring a stash when a branch is also named \"stash\" - #9844",
      "[Fixed] Avoid performing background network operations to calculate unpushed tags - #9828",
      "[Fixed] Rework Ctrl+Tab to switch between Changes and History anytime the app has focus - #5911. Thanks @JMcKiern!",
      "[Improved] Make it safer to \"Open in Command Prompt\" on Windows - #9640. Thanks @dscho!",
      "[Improved] Update design of list scrollbars on Windows to prevent overlapping with content - #9786",
      "[Unshipped] Remove prompt for notifying when your branch has diverged from the default branch - #9804"
    ],
    "2.5.1-beta1": [
      "[Fixed] Center tags text vertically in History view - #9785",
      "[Fixed] Prevent Git authentication errors from prompting to retry clone instead of authentication dialog - #9777",
      "[Improved] Avoid executing unwanted Git hooks when fetching unpushed tags - #9793"
    ],
    "2.5.0": [
      "[New] Add, push, and view Git tags on commit history in Desktop - #9424",
      "[Added] Offer option to choose file from one branch or the other when resolving merge conflicts - #9702",
      "[Added] Add context menu for highlighted text in diff view - #5100. Thanks @HashimotoYT!",
      "[Fixed] Retain default branch option in \"Create Branch\" dialog when user focuses away from Desktop - #9611",
      "[Improved] Clean up copy for onboarding sign-in flow - #9715",
      "[Improved] Emphasize signing in to GitHub via browser due to username/password deprecation - #9663",
      "[Improved] Improve error message when publishing a private repository fails - #9646",
      "[Improved] Offer to retry if cloning a repository fails - #926. Thanks @Daniel-McCarthy!"
    ],
    "2.4.4-beta4": [
      "[Fixed] Add missing \"Cancel\" button in onboarding sign-in flow - #9715",
      "[Improved] Update copy for onboarding sign-in flow - #9715"
    ],
    "2.4.4-beta3": [
      "[Fixed] Restore welcome flow's 2FA confirmation screen - #9686",
      "[Improved] Add ability to always choose the file from one branch or the other when resolving merge conflicts - #9702"
    ],
    "2.4.4-beta2": [
      "[Fixed] Display tags in commit list and show tag creation option - #9682",
      "[Improved] Emphasize sign in via browser option in Welcome flow - #9663"
    ],
    "2.4.4-beta1": [
      "[Added] Show unpushed indicator on commits that have unpushed tags - #9667",
      "[Added] Add context menu for highlighted text in diff view - #5100. Thanks @HashimotoYT!",
      "[Fixed] Retain default branch option in \"Create Branch\" dialog when user focuses away from Desktop - #9611",
      "[Improved] Indicate in the Push/Pull/Fetch button when there are local unpushed tags - #9576",
      "[Improved] Offer to retry cloning if it fails - #926. Thanks @Daniel-McCarthy!",
      "[Improved] Update verbage in repository publish error - #9646"
    ],
    "2.4.4-beta0": [
      "[Added] Display tags in commit list - #9427",
      "[Fixed] Update embedded Git to avoid gitconfig errors on Windows - #9597"
    ],
    "2.4.3": [
      "[Fixed] Update embedded Git to avoid gitconfig errors on Windows - #9597"
    ],
    "2.4.3-beta0": [
      "[Fixed] Update embedded Git to address security vulnerability"
    ],
    "2.4.2": [
      "[Fixed] Prevent autocomplete suggestions from overlapping when loading many results - #9474",
      "[Fixed] Update embedded Git to address security vulnerability",
      "[Improved] Redesign metadata shown in commit history - #9428"
    ],
    "2.4.2-beta1": [
      "[Fixed] Allow user to cancel rebase flow when warned about force pushing - #9507",
      "[Fixed] Prevent autocomplete suggestions from overlapping in some cases - #9474",
      "[Fixed] Update embedded Git to address security vulnerability",
      "[Improved] Redesign metadata shown in commit history - #9428"
    ],
    "2.4.1": [
      "[Added] Indicate which commits have not yet been pushed to the remote in \"History\" tab - #5873",
      "[Added] Add support for JetBrains Rider as external editor - #9368 #9365. Thanks @wengfatt and @say25!",
      "[Added] Add support for PyCharm as external editor on macOS - #9401. Thanks @jakubroztocil!",
      "[Added] Add support for Android Studio as external editor on macOS - #9332. Thanks @guidezpl!",
      "[Added] Add support for Notepad++ as external editor on Windows - #9235. Thanks @say25!",
      "[Fixed] Update install location of Typora to fix detection issue - #9417. Thanks @TerryChan!",
      "[Fixed] Restore developer tools accelerator on Windows - #9430. Thanks @jfgordon2!",
      "[Fixed] Use upstream repository in commit message links to GitHub - #9334",
      "[Fixed] Reset scroll position to the top of the history tab after switching repositories - #9341",
      "[Fixed] Allow user to cancel rebase flow when warned about force pushing - #9507",
      "[Fixed] Update embedded Git to address security vulnerability",
      "[Improved] Lighten scrollbars in dark theme for higher contrast - #9114. Thanks @jfgordon2!",
      "[Improved] Display pull requests from upstream repository in pull request list - #6383"
    ],
    "2.4.1-beta1": [
      "[Added] Indicate which commits are un-pushed in \"History\" tab - #5873",
      "[Added] Show progress bar in taskbar during pushing and pulling changes - #8433. Thanks @ChamodyaDias!",
      "[Added] Add support for JetBrains Rider as external editor - #9368 #9365. Thanks @wengfatt and @say25!",
      "[Added] Add support for PyCharm as external editor on macOS - #9401. Thanks @jakubroztocil!",
      "[Added] Add support for Android Studio as external editor on macOS - #9332. Thanks @guidezpl!",
      "[Added] Add support for Notepad++ as external editor on Windows - #9235. Thanks @say25!",
      "[Fixed] Use correct install location of Typora to fix detection issue - #9417. Thanks @TerryChan!",
      "[Fixed] Display pull requests from upstream repository in pull request list - #6383",
      "[Fixed] Restore developer tools accelerator on Windows - #9430. Thanks @jfgordon2!",
      "[Fixed] Use upstream repository in commit message links to GitHub - #9334",
      "[Fixed] Reset scroll position to the top of the history tab after switching repositories - #9341",
      "[Improved] Lighten scrollbars in dark theme for higher contrast - #9114. Thanks @jfgordon2!",
      "[Improved] Notify consistently when default or upstream branch has new commits that are not present on your branch - #9320 #9328 #9319"
    ],
    "2.4.0": [
      "[New] Set Git proxy environment variables from system configuration automatically - #9154",
      "[Added] Enable creating a GitHub issue from app menu and keyboard shortcut - #8989",
      "[Added] Add editor support for IntelliJ Idea on macOS - #8398. Thanks @gssbzn!",
      "[Added] Add editor support for PhpStorm and update WebStorm - #7195. Thanks @dacoto97!",
      "[Added] Add shell support for Windows Terminal - #7854. Thanks @AndreiMaga!",
      "[Added] Support keyboard scrolling in diffs - #9074",
      "[Fixed] Ensure branch protection warning works when branch names contain special characters - #9086",
      "[Fixed] Ensure intro page is responsive when resizing the window - #9175",
      "[Fixed] Ensure local branch is also deleted when deleting a branch that no longer exists on the remote - #8831",
      "[Fixed] Restore negative space in \"Files selected\" graphic for Dark Theme - #8716. Thanks @say25!",
      "[Fixed] Support selecting text in error dialogs - #7606",
      "[Fixed] Prevent bringing changes to another branch from failing silently - #9038",
      "[Fixed] Save the user's position within \"History\" and \"Changes\" tabs when switching - #9061",
      "[Improved] Update the remote url when a repository's name changes on GitHub - #8590",
      "[Improved] Allow \"Open in Desktop\" button from pull requests on GitHub to open in a local fork in Desktop - #9012",
      "[Improved] Support automatically switching between Dark and Light Theme on Windows - #9015. Thanks @say25!",
      "[Improved] Format errors containing raw Git output with fixed-width font - #8964",
      "[Improved] Modify \"View on GitHub\" menu item to open upstream for local fork repositories - #9316",
      "[Improved] Create new branches in forks from the default branch of the upstream repo - #7762",
      "[Improved] Graduate Dark Theme out of beta - #9294"
    ],
    "2.3.2-beta8": [
      "[Fixed] Preserve the footer within a resizable list when shrinking or expanding - #9344",
      "[Fixed] Save the user's position within \"History\" and \"Changes\" tabs when switching - #9061"
    ],
    "2.3.2-beta7": [
      "[Improved] Modify \"View on GitHub\" menu item to open upstream for local fork repositories - #9316"
    ],
    "2.3.2-beta6": [
      "[Fixed] Ensure intro page is responsive when resizing the window - #9175",
      "[Improved] Dark Theme is out of beta - #9294",
      "[Improved] New branches in forks are created from the default branch of the upstream repo - #7762"
    ],
    "2.3.2-beta5": [
      "[Fixed] Update the remote url when a repository's name changes on GitHub - #8590",
      "[Improved] Direct new issues created from a local fork to its upstream on GitHub - #9232"
    ],
    "2.3.2-beta4": [
      "[New] Set Git proxy environment variables from system configuration automatically - #9154",
      "[Added] Enable creating a GitHub issue from app menu - #8989",
      "[Added] Add shell support for Windows Terminal - #7854. Thanks @AndreiMaga!",
      "[Added] Add editor support for IntelliJ Idea on macOS - #8398. Thanks @gssbzn!",
      "[Added] Add editor support for PhpStorm and update WebStorm - #7195. Thanks @dacoto97!",
      "[Added] Support disabling certificate revocation checks on Windows - #3326",
      "[Improved] Expand system dark mode detection to Windows - #9015. Thanks @say25!",
      "[Improved] Allow \"Open in Desktop\" button from pull requests on GitHub to open in a local fork in Desktop - #9012"
    ],
    "2.3.2-beta3": [
      "[Fixed] Checkout correct PR branch from “open this in GitHub Desktop” link on GitHub.com pull request page - #9108",
      "[Fixed] Ensure branch protection warning works when branch names contain special characters - #9086",
      "[Fixed] Fix graphic indicating files selected in Dark Mode - #8716. Thanks @say25!",
      "[Fixed] Support keyboard scrolling in diffs - #9074"
    ],
    "2.3.2-beta2": [
      "[Fixed] Make text in error dialogs selectable - #7606",
      "[Fixed] Prevent bringing changes to another branch from failing silently - #9038",
      "[Fixed] Ensure local branch is also deleted when deleting a branch that no longer exists on the remote - #8831",
      "[Improved] Format errors containing raw Git output with fixed-width font - #8964",
      "[Improved] Upgrade to Electron 7 - #8967"
    ],
    "2.3.0-test2": ["Testing upgrade from Electron v6 to v7"],
    "2.3.0-test1": ["Testing upgrade from Electron v5 to v6"],
    "2.3.2-beta1": [],
    "2.3.1": [
      "[Fixed] Don't display erroneous Git error when creating a fork - #9004",
      "[Fixed] Remove stray characters from Git progress indicators on Windows - #9003"
    ],
    "2.3.0": [
      "[New] Prompt users to create a fork if they fail to push to a GitHub repository due to permissions - #8548",
      "[Added] Show link to upstream pull requests in pull request list of a fork - #8965",
      "[Added] Show a warning if the user doesn't have write access to push to the repository and offer to make a fork - #8938",
      "[Added] Provide configuration in Preferences to always bring or leave changes when switching branches - #7746",
      "[Added] Prompt users to re-authorize if required by any of their GitHub organizations - #8910",
      "[Added] Support GoLand as external editor on Mac - #8802. Thanks @thinklinux!",
      "[Fixed] Show proper dialog when push fails due to missing workflow scope - #8958",
      "[Fixed] Take users to the correct page on GitHub.com when opening a pull request in browser from a fork - #8928",
      "[Fixed] Don't suggest creating a pull request if the current branch has an open pull request targeting an upstream repo - #8549",
      "[Fixed] Remove false branch protection warning when switching branches - #8743",
      "[Fixed] Show branch protection warning after checking out protected branches outside Desktop - #8790",
      "[Improved] Only show branch protection warning when changed files are present - #8795",
      "[Improved] Show an error when editing a Git configuration file fails due to existing lock file - #8956",
      "[Improved] Update design and layout for GitHub Desktop preferences - #8774"
    ],
    "2.3.0-beta2": [
      "[Fixed] Remove stray characters from Git progress indicators - #8962",
      "[Fixed] Show proper dialog when push fails due to missing workflow scope - #8958",
      "[Added] Show link to upstream pull requests in pull request list - #8965"
    ],
    "2.3.0-beta1": [
      "[New] Prompt users to make a fork if they fail to push to a GitHub repository due to permissions  - #8548",
      "[Added] Show a commit warning if the user can't push to the repository - #8938",
      "[Fixed] Route the user to the correct URL when opening a pull request from a fork in the browser - #8928",
      "[Improved] Only show branch protection warning when changed files are present - #8795",
      "[Improved] Show an error when editing a git configuration file fails due to existing lock file - #8956"
    ],
    "2.2.5-beta1": [
      "[Added] Users can configure Desktop to always bring or leave changes when switching branches - #7746",
      "[Added] Prompt users to re-authorize if required by any of their GitHub organizations - #8910",
      "[Fixed] Recognize if the current branch of a fork has a pull request to the upstream repo - #8549",
      "[Fixed] Remove false branch protection warning when switching branches - #8743",
      "[Added] Support GoLand as external editor on Mac - #8802. Thanks @thinklinux!",
      "[Fixed] Update branch protection state for checkout outside of Desktop - #8790",
      "[Improved] Re-designed preferences dialog - #8774"
    ],
    "2.2.5-test1": ["[Fixed] Sign Windows installers using SHA256 file digest"],
    "2.2.4": [
      "[New] Warn when committing to a protected branch - #7023",
      "[New] Warn when committing to a repository you don't have write access to - #8665",
      "[Added] Adding integration for Xcode as external editor - #8255. Thanks @msztech!",
      "[Fixed] Update embedded Git to address security vulnerabilities - #8780",
      "[Fixed] Changed wording to match git autocrlf behavior - #5741. Thanks @jmhammock!",
      "[Fixed] Don't dismiss dialogs when dragging from the dialog to the backdrop - #8544",
      "[Fixed] Fix arrow key navigation of Changes and History lists (#6845) - #6845. Thanks @JMcKiern!",
      "[Fixed] Handle multibyte characters in names - #8534",
      "[Fixed] Keep PR badge on top of progress bar - #8622",
      "[Fixed] Prevent application crash when background process spawn fails - #8614",
      "[Fixed] Show autocomplete suggestions on top of CodeMirror author input - #4084",
      "[Fixed] Standardize dialogs' button orders - #7186 #2463 #5883",
      "[Improved] Make no newline indicator in file diffs readable by screenreaders. - #6494. Thanks @jmhammock!"
    ],
    "2.2.4-beta4": [
      "[Fixed] Update embedded Git to address security vulnerabilities - #8780"
    ],
    "2.2.4-beta3": [
      "[Fixed] Make newly cloned repositories load pull requests correctly - #8745",
      "[Improved] Make no newline indicator in file diffs readable by screenreaders. - #6494. Thanks @jmhammock!"
    ],
    "2.2.4-beta2": [
      "[Added] Adding integration for Xcode as external editor - #8255. Thanks @msztech!",
      "[Fixed] Changed wording to match git autocrlf behavior - #5741. Thanks @jmhammock!",
      "[Fixed] Fix arrow key navigation of Changes and History lists (#6845) - #6845. Thanks @JMcKiern!",
      "[Fixed] Standardize dialogs' button orders - #7186 #2463 #5883",
      "[Fixed] Keep PR badge on top of progress bar - #8622",
      "[Fixed] Show autocomplete suggestions on top of CodeMirror author input - #4084",
      "[Improved] Warn user if they're committing to a repo they don't have write permission for - #8665",
      "[Improved] Don't prompt to stash changes when switching away from protected branch - #8664"
    ],
    "2.2.4-beta1": [
      "[New] Warn when committing to a protected branch - #7023",
      "[Fixed] Prevent application crash when background process spawn fails - #8614",
      "[Fixed] Handle multibyte characters in names - #8534",
      "[Fixed] Don't dismiss dialogs when dragging from the dialog to the backdrop - #8544"
    ],
    "2.2.3": [
      "[Fixed] Prevent text overflow in crash dialog - #8542",
      "[Fixed] Address warnings on macOS Catalina preventing app from opening after install - #8555",
      "[Improved] Update to most recent gitignore templates - #8527"
    ],
    "2.2.3-beta1": [
      "[Fixed] Prevent text overflow in crash dialog - #8542",
      "[Fixed] Address warnings on macOS Catalina preventing app from opening after install - #8555",
      "[Improved] Update to most recent gitignore templates - #8527"
    ],
    "2.2.3-test5": ["Testing entitlements + notarization for mac app"],
    "2.2.3-test4": ["Testing entitlements + notarization for mac app"],
    "2.2.3-test3": ["Testing entitlements + notarization for mac app"],
    "2.2.3-test2": ["Testing notarization for mac app"],
    "2.2.3-test1": ["Testing notarization for mac app"],
    "2.2.2": [
      "[Added] Onboarding tutorial animations help guide users to the next action - #8487",
      "[Added] Prompt users to re-authenticate if they are unable to push changes to a workflow file - #8357",
      "[Improved] Starting the tutorial is more prominent when getting started with GitHub Desktop - #8441",
      "[Improved] Use a different editor if previously selected editor cannot be found - #8386"
    ],
    "2.2.2-beta3": [
      "[Added] Helpful animations during the onboarding tutorial - #8487"
    ],
    "2.2.2-beta2": [
      "[Improved] Use a different editor if previously selected editor cannot be found - #8386",
      "[Improved] Starting the tutorial is more prominent when getting started with GitHub Desktop - #8441"
    ],
    "2.2.2-beta1": [
      "[Added] Prompt users to re-authenticate if they are unable to push changes to a workflow file - #8357"
    ],
    "2.2.1": [
      "[Fixed] Improperly formatted url pre-filled in \"Clone Repository\" dialog - #8394",
      "[Fixed] VSCodium integration on macOS - #8424. Thanks @akim8!",
      "[Fixed] Partially hidden icon in \"Open Pull Request\" button - #8410"
    ],
    "2.2.1-beta1": [
      "[Fixed] Improperly formatted url pre-filled in \"Clone Repository\" dialog - #8394",
      "[Fixed] VSCodium integration on macOS - #8424. Thanks @akim8!",
      "[Fixed] Partially hidden icon in \"Open Pull Request\" button - #8410"
    ],
    "2.2.1-beta0": [],
    "2.2.0": [
      "[New] Interactive tutorial for new users to become productive using Git and GitHub more quickly - #8148 #8149",
      "[Added] Support pushing workflow files for GitHub Actions to GitHub.com - #7079",
      "[Added] Enforce web flow authentication for users who are part of orgs using single sign-on - #8327",
      "[Added] Support CodeRunner as an external editor - #8091. Thanks @ns-ccollins!",
      "[Added] Support VSCodium as an external editor - #8000. Thanks @Rexogamer!",
      "[Fixed] Commit description shadow visibility updates when typing - #7994. Thanks @KarstenRa!",
      "[Fixed] Commit summaries with comma delimited issues are not parsed - #8162. Thanks @say25!",
      "[Fixed] File path truncation in merge conflicts dialog - #6666",
      "[Fixed] Git configuration fields in onboarding were not pre-filled from user's profile - #8323",
      "[Fixed] Keep conflicting untracked files when bringing changes to another branch - #8084 #8200",
      "[Fixed] Make app's version selectable in \"About\" dialog - #8334",
      "[Improved] Application menu bar is visible when no repositories have been added to the app - #8209",
      "[Improved] Support stashing lots of untracked files on Windows - #8345",
      "[Improved] Surface errors from branch creation to user - #8306 #5997 #8106"
    ],
    "2.2.0-beta3": [
      "[Fixed] File path truncation in merge conflicts dialog - #6666",
      "[Fixed] Support pushing workflow files for GitHub Actions to GitHub.com - #7079",
      "[Fixed] Resume tutorial if new repo has been added - #8341",
      "[Improved] Retain commit summary placeholder in tutorial repo - #8354",
      "[Improved] Tutorial welcome design revisions - #8344",
      "[Improved] Support stashing lots of untracked files on Windows - #8345",
      "[Improved] Specific error message when tutorial creation fails due to repository already existing - #8351",
      "[Improved] Tweak responsive styles for welcome pane - #8352",
      "[Improved] Tutorial step instructions are more clear - #8374"
    ],
    "2.2.0-beta2": [
      "[Added] Add \"Welcome\" and \"You're done!\" screens to onboarding tutorial - #8232",
      "[Added] Button to exit and resume onboarding tutorial - #8231",
      "[Added] Enforce web flow authentication for users who are part of orgs using single sign-on - #8327",
      "[Fixed] Git configuration fields in onboarding were not pre-filled from user's profile - #8323",
      "[Fixed] Make app's version selectable in \"About\" dialog - #8334",
      "[Fixed] Keep conflicting untracked files when bringing changes to another branch - #8084 #8200",
      "[Fixed] Mark pull request step in tutorial done more quickly - #8317",
      "[Fixed] Prevent triggering multiple tutorial creation flows in parallel - #8288",
      "[Fixed] Surface errors from branch creation to user - #8306 #5997 #8106",
      "[Fixed] Reliably show \"Open editor\" button in tutorial after editor has been installed - #8315"
    ],
    "2.2.0-beta1": [
      "[New] Interactive tutorial for new users to become productive using Git and GitHub more quickly - #8148 #8149",
      "[Added] Support CodeRunner as an external editor - #8091. Thanks @ns-ccollins!",
      "[Added] Support VSCodium as an external editor - #8000. Thanks @Rexogamer!",
      "[Fixed] Commit summaries with comma delimited issues are parsed - #8162. Thanks @say25!",
      "[Fixed] Commit description shadow visibility updates when typing - #7994. Thanks @KarstenRa!",
      "[Improved] Application menu bar is visible when no repositories have been added to the app - #8209"
    ],
    "2.1.3": [
      "[Fixed] Changes from remote branch erroneously displayed on corresponding branch on Desktop - #8155 #8167",
      "[Fixed] Sign-in flow for Windows users not possible via OAuth - #8154 #8142"
    ],
    "2.1.3-beta1": [
      "[Fixed] Changes from remote branch erroneously displayed on corresponding branch on Desktop - #8155 #8167",
      "[Fixed] Sign-in flow for Windows users not possible via OAuth - #8154 #8142"
    ],
    "2.1.2": [
      "[Added] Syntax highlighting support for 20 more programming languages - #7217. Thanks @KennethSweezy!",
      "[Added] Kitty shell support for macOS - #5162",
      "[Added] Atom editor support on Windows for beta and nightly channels - #8010. Thanks @Rexogamer!",
      "[Fixed] File checkboxes and line selection in diffs are not disabled when committing - #3814 #5934. Thanks @HashimotoYT!",
      "[Fixed] Small images are scaled down too much in two-up image rendering - #7520",
      "[Fixed] Manual conflict resolution for binary files always chooses same version - #8059",
      "[Fixed] Branch pruner errors on \"orphaned\" branches - #7983",
      "[Fixed] Prevent CodeMirror search plugin from stealing registered global keyboard shortcuts - #8068",
      "[Fixed] Update embedded Git on Windows to remove erroneous errors - #8133",
      "[Fixed] Menu state not updated for macOS after performing some actions - #8055",
      "[Fixed] Error message could appear outside the boundary of its container - #7988",
      "[Fixed] Improved error handling when trying to rebase a ref that doesn't exist - #7881",
      "[Improved] Expand hover area on repository list items - #7910. Thanks @say25!",
      "[Improved] Always fast forward recent branches after fetch - #7761",
      "[Improved] Ensure recent branches are updated during remote interactions - #8081"
    ],
    "2.1.2-beta2": ["[Fixed] Update embedded Git on Windows - #8133"],
    "2.1.2-beta1": [
      "[Added] Option to hide whitespace in historical commits - #8045. Thanks @say25!",
      "[Fixed] Small images are scaled down too much in two-up image rendering - #7520",
      "[Fixed] Manual conflict resolution for binary files always chooses same version - #8059",
      "[Fixed] Disable some unavailable actions while committing - #3814 #5934. Thanks @HashimotoYT!",
      "[Fixed] Branch pruner errors on \"orphaned\" branches - #7983",
      "[Fixed] Prevent CodeMirror search plugin from stealing registered global keyboard shortcuts - #8068",
      "[Improved] Re-word \"No local changes\" view summary - #8007. Thanks @rexogamer!",
      "[Improved] Expand hover area on repository list items - #7910. Thanks @say25!",
      "[Improved] Always fast forward recent branches after fetch - #7761"
    ],
    "2.1.1": [
      "[Fixed] Update embedded Git on Windows to address security vulnerability - #8101"
    ],
    "2.1.1-beta4": [
      "[Fixed] Update embedded Git on Windows to address security vulnerability - #8101"
    ],
    "2.1.1-beta3": [
      "[Added] Syntax highlighting support for 20 more programming languages - #7217. Thanks @KennethSweezy!",
      "[Added] Kitty shell support for macOS - #5162",
      "[Added] Atom editor support on Windows for beta and nightly channels - #8010. Thanks @Rexogamer!",
      "[Fixed] File checkboxes and line selection in diffs are not disabled when committing - #3814 #5934. Thanks @HashimotoYT!",
      "[Improved] \"No local changes\" message in repository view - #8007",
      "[Improved] Text overflow in error popup when an editor cannot be launched - #7988"
    ],
    "2.1.1-beta2": [
      "[Fixed] Incorrect proportions for \"stashed changes\" button - #7964",
      "[Fixed] Overflowing diffs push UI elements out of window - #7967"
    ],
    "2.1.1-beta1": [
      "[Added] WSL Support - #7821 #7891. Thanks @ADustyOldMuffin @say25!",
      "[Fixed] Tooltip does not display on the entire hit area for list items - #7910. Thanks @say25!",
      "[Improved] Error handling when trying to rebase onto an invalid ref - #7871",
      "[Improved] Trigger diff search even when CodeMirror doesn't have focus - #7899"
    ],
    "2.1.0": [
      "[New] Branches that have been merged and deleted on GitHub.com will now be pruned after two weeks - #750",
      "[Added] Search text within diffs using shortcut - #7538",
      "[Added] Keyboard shortcut for \"Discard All Changes\" menu item - #7588. Thanks @say25!",
      "[Fixed] Repository name moves cursor to end in \"Create Repository\" dialog - #7862",
      "[Fixed] Keyboard navigation inside \"Compare Branch\" list - #7802. Thanks @ADustyOldMuffin!",
      "[Fixed] New repository does not write description into README - #7571. Thanks @noelledusahel!",
      "[Fixed] Disable \"Discard\" and \"Restore\" buttons while restoring stash - #7289",
      "[Fixed] \"Unable to restore\" warning message appears momentarily when restoring stash - #7652",
      "[Fixed] Unresponsive app on macOS if user switches away from file dialog - #7636",
      "[Fixed] Launching app on Windows after being maximized does not restore correct window state - #7750",
      "[Improved] Update mentions of \"Enterprise\" to \"Enterprise Server\" in app - #7728 #7845 #7835. Thanks @nathos!",
      "[Improved] Update license and .gitignore templates for initializing a new repository - #7548 #7661. Thanks @VADS!",
      "[Improved] \"Authentication failed\" dialog provides more help to diagnose issue -  #7622"
    ],
    "2.1.0-beta3": [
      "[Added] Search text within diffs using shortcut - #7538",
      "[Fixed] Repository name moves cursor to end in \"Create Repository\" dialog - #7862",
      "[Fixed] Keyboard navigation inside \"Compare Branch\" list - #7802. Thanks @ADustyOldMuffin!"
    ],
    "2.1.0-beta2": [
      "[New] Commit form will warn user when working on a protected branch - #7826"
    ],
    "2.1.0-beta1": [
      "[Added] Keyboard shortcut for \"Discard All Changes\" menu item - #7588. Thanks @say25!",
      "[Fixed] New repository does not write description into README - #7571. Thanks @noelledusahel!",
      "[Fixed] Disable \"Discard\" and \"Restore\" buttons while restoring stash - #7289",
      "[Fixed] \"Unable to restore\" warning message appears when restoring stash - #7652",
      "[Fixed] Unresponsive app on macOS if user switches away from file dialog - #7636",
      "[Fixed] Launching app on Windows after being maximized does not restore correct window state - #7750",
      "[Improved] Update mentions of \"Enterprise\" to \"Enterprise Server\" in app - #7728 #7845 #7835. Thanks @nathos!",
      "[Improved] Update license and .gitignore templates for initializing a new repository - #7548 #7661. Thanks @VADS!",
      "[Improved] \"Authentication failed\" dialog provides more help to diagnose issue -  #7622"
    ],
    "2.0.4-test2": ["Upgrading infrastructure to Node 10"],
    "2.0.4": [
      "[Fixed] Refresh for Enterprise repositories did not handle API error querying branches - #7713",
      "[Fixed] Missing \"Discard all changes\" context menu in Changes header - #7696",
      "[Fixed] \"Select all\" keyboard shortcut not firing on Windows - #7759"
    ],
    "2.0.4-beta1": [
      "[Fixed] Refresh for Enterprise repositories did not handle API error querying branches - #7713",
      "[Fixed] Missing \"Discard all changes\" context menu in Changes header - #7696",
      "[Fixed] \"Select all\" keyboard shortcut not firing on Windows - #7759"
    ],
    "2.0.4-beta0": [
      "[Added] Extend crash reports with more information about application state for troubleshooting - #7693",
      "[Fixed] Crash when attempting to update pull requests with partially updated repository information - #7688",
      "[Fixed] Crash when loading repositories after signing in through the welcome flow - #7699"
    ],
    "2.0.3": [
      "[Fixed] Crash when loading repositories after signing in through the welcome flow - #7699"
    ],
    "2.0.2": [
      "[Added] Extend crash reports with more information about application state for troubleshooting - #7693"
    ],
    "2.0.1": [
      "[Fixed] Crash when attempting to update pull requests with partially updated repository information - #7688"
    ],
    "2.0.0": [
      "[New] You can now choose to bring your changes with you to a new branch or stash them on the current branch when switching branches - #6107",
      "[New] Rebase your current branch onto another branch using a guided flow - #5953",
      "[New] Repositories grouped by owner, and recent repositories listed at top - #6923 #7132",
      "[New] Suggested next steps now includes suggestion to create a pull request after publishing a branch - #7505",
      "[Added] .resx syntax highlighting - #7235. Thanks @say25!",
      "[Added] \"Exit\" menu item now has accelerator and access key - #6507. Thanks @AndreiMaga!",
      "[Added] Help menu entry to view documentation about keyboard shortcuts - #7184",
      "[Added] \"Discard all changes\" action under Branch menu - #7394. Thanks @ahuth!",
      "[Fixed] \"Esc\" key does not close Repository or Branch list - #7177. Thanks @roottool!",
      "[Fixed] Attempting to revert commits not on current branch results in an error - #6300. Thanks @msftrncs!",
      "[Fixed] Emoji rendering in app when account name has special characters - #6909",
      "[Fixed] Files staged outside Desktop for deletion are incorrectly marked as modified after committing - #4133",
      "[Fixed] Horizontal scroll bar appears unnecessarily when switching branches - #7212",
      "[Fixed] Icon accessibility labels fail when multiple icons are visible at the same time - #7174",
      "[Fixed] Incorrectly encoding URLs affects issue filtering - #7506",
      "[Fixed] License templates do not end with newline character - #6999",
      "[Fixed] Conflicts banners do not hide after aborting operation outside Desktop - #7046",
      "[Fixed] Missing tooltips for change indicators in the sidebar - #7174",
      "[Fixed] Mistaken classification of all crashes being related to launch - #7126",
      "[Fixed] Unable to switch keyboard layout and retain keyboard focus while using commit form - #6366. Thanks @AndreiMaga!",
      "[Fixed] Prevent console errors due to underlying component unmounts - #6970",
      "[Fixed] Menus disabled by activity in inactive repositories - #6313",
      "[Fixed] Race condition with Git remote lookup may cause push to incorrect remote - #6986",
      "[Fixed] Restore GitHub Desktop to main screen if external monitor removed - #7418 #2107. Thanks @say25!",
      "[Fixed] Tab Bar focus ring outlines clip into other elements - #5802. Thanks @Daniel-McCarthy!",
      "[Improved] \"Automatically Switch Theme\" on macOS checks theme on launch - #7116. Thanks @say25!",
      "[Improved] \"Add\" button in repository list should always be visible - #6646",
      "[Improved] Pull Requests list loads and updates pull requests from GitHub more quickly - #7501 #7163",
      "[Improved] Indicator hidden in Pull Requests list when there are no open pull requests - #7258",
      "[Improved] Manually refresh pull requests instead of having to wait for a fetch - #7027",
      "[Improved] Accessibility attributes for dialog - #6496. Thanks @HirdayGupta!",
      "[Improved] Alignment of icons in repository list - #7133",
      "[Improved] Command line interface warning when using \"github open\" with a remote URL - #7452. Thanks @msztech!",
      "[Improved] Error message when unable to publish private repository to an organization - #7472",
      "[Improved] Initiate cloning by pressing \"Enter\" when a repository is selected - #6570. Thanks @Daniel-McCarthy!",
      "[Improved] Lowercase pronoun in \"Revert this commit\" menu item - #7534",
      "[Improved] Styles for manual resolution button in \"Resolve Conflicts\" dialog - #7302",
      "[Improved] Onboarding language for blank slate components - #6638. Thanks @jamesgeorge007!",
      "[Improved] Explanation for manually conflicted text files in diff viewer - #7611",
      "[Improved] Visual progress on \"Remove Repository\" and \"Discard Changes\" dialogs - #7015. Thanks @HashimotoYT!",
      "[Improved] Menu items now aware of force push state and preference to confirm repository removal - #4976 #7138",
      "[Removed] Branch and pull request filter text persistence - #7437",
      "[Removed] \"Discard all changes\" context menu item from Changes list - #7394. Thanks @ahuth!"
    ],
    "1.7.1-beta1": [
      "[Fixed] Tab Bar focus ring outlines clip into other elements - #5802. Thanks @Daniel-McCarthy!",
      "[Improved] Show explanation for manually conflicted text files in diff viewer - #7611",
      "[Improved] Alignment of entries in repository list - #7133"
    ],
    "1.7.0-beta9": [
      "[Fixed] Add warning when renaming a branch with a stash - #7283",
      "[Fixed] Restore Desktop to main screen when external monitor removed - #7418 #2107. Thanks @say25!",
      "[Improved] Performance for bringing uncommitted changes to another branch - #7474"
    ],
    "1.7.0-beta8": [
      "[Added] Accelerator and access key to \"Exit\" menu item - #6507. Thanks @AndreiMaga!",
      "[Fixed] Pressing \"Shift\" + \"Alt\" in Commit summary moves input-focus to app menu - #6366. Thanks @AndreiMaga!",
      "[Fixed] Incorrectly encoding URLs affects issue filtering - #7506",
      "[Improved] Command line interface warns with helpful message when given a remote URL - #7452. Thanks @msztech!",
      "[Improved] Lowercase pronoun in \"Revert this commit\" menu item - #7534",
      "[Improved] \"Pull Requests\" list reflects pull requests from GitHub more quickly - #7501",
      "[Removed] Branch and pull request filter text persistence - #7437"
    ],
    "1.7.0-beta7": [
      "[Improved] Error message when unable to publish private repository to an organization - #7472",
      "[Improved] \"Stashed changes\" button accessibility improvements - #7274",
      "[Improved] Performance improvements for bringing changes to another branch - #7471",
      "[Improved] Performance improvements for detecting conflicts from a restored stash - #7476"
    ],
    "1.7.0-beta6": [
      "[Fixed] Stash viewer does not disable restore button when changes present - #7409",
      "[Fixed] Stash viewer does not center \"no content\" text - #7299",
      "[Fixed] Stash viewer pane width not remembered between sessions - #7416",
      "[Fixed] \"Esc\" key does not close Repository or Branch list - #7177. Thanks @roottool!",
      "[Fixed] Stash not cleaned up when it conflicts with working directory contents - #7383",
      "[Improved] Branch names remain accurate in dialog when stashing and switching branches - #7402",
      "[Improved] Moved \"Discard all changes\" to Branch menu to prevent unintentionally discarding all changes - #7394. Thanks @ahuth!",
      "[Improved] UI responsiveness when using keyboard to choose branch in rebase flow - #7407"
    ],
    "1.7.0-beta5": [
      "[Fixed] Handle warnings if stash creation encounters file permission issue - #7351",
      "[Fixed] Add \"View stash entry\" action to suggested next steps - #7353",
      "[Fixed] Handle and recover from failed rebase flow starts - #7223",
      "[Fixed] Reverse button order when viewing a stash on macOS - #7273",
      "[Fixed] Prevent console errors due to underlying component unmounts - #6970",
      "[Fixed] Rebase success banner always includes base branch name - #7220",
      "[Improved] Added explanatory text for \"Restore\" button for stashes - #7303",
      "[Improved] Ask for confirmation before discarding stash - #7348",
      "[Improved] Order stashed changes files alphabetically - #7327",
      "[Improved] Clarify \"Overwrite Stash Confirmation\" dialog text - #7361",
      "[Improved] Message shown in rebase setup when target branch is already rebased  - #7343",
      "[Improved] Update stashing prompt verbiage - #7393.",
      "[Improved] Update \"Start Rebase\" dialog verbiage - #7391",
      "[Improved] Changes list now reflects what will be committed when handling rebase conflicts - #7006"
    ],
    "1.7.0-beta4": [
      "[Fixed] Manual conflict resolution choice not updated when resolving rebase conflicts - #7255",
      "[Fixed] Menu items don't display the expected verbiage for force push and removing a repository - #4976 #7138"
    ],
    "1.7.0-beta3": [
      "[New] Users can choose to bring changes with them to a new branch or stash them on the current branch when switching branches - #6107",
      "[Added] GitHub Desktop keyboard shortcuts available in Help menu - #7184",
      "[Added] .resx file extension highlighting support - #7235. Thanks @say25!",
      "[Fixed] Attempting to revert commits not on current branch results in an error - #6300. Thanks @msftrncs!",
      "[Improved] Warn users before rebase if operation will require a force push after rebase complete - #6963",
      "[Improved] Do not show the number of pull requests when there are no open pull requests - #7258",
      "[Improved] Accessibility attributes for dialog - #6496. Thanks @HirdayGupta!",
      "[Improved] Initiate cloning by pressing \"Enter\" when a repository is selected - #6570. Thanks @Daniel-McCarthy!",
      "[Improved] Manual Conflicts button styling - #7302",
      "[Improved] \"Add\" button in repository list should always be visible - #6646"
    ],
    "1.7.0-beta2": [
      "[New] Rebase your current branch onto another branch using a guided flow - #5953",
      "[Fixed] Horizontal scroll bar appears unnecessarily when switching branches - #7212",
      "[Fixed] License templates do not end with newline character - #6999",
      "[Fixed] Merge/Rebase conflicts banners do not clear when aborting the operation outside Desktop - #7046",
      "[Fixed] Missing tooltips for change indicators in the sidebar - #7174",
      "[Fixed] Icon accessibility labels fail when multiple icons are visible at the same time - #7174",
      "[Improved] Pull requests load faster and PR build status updates automatically - #7163"
    ],
    "1.7.0-beta1": [
      "[New] Recently opened repositories appear at the top of the repository list - #7132",
      "[Fixed] Error when selecting diff text while diff is updating - #7131",
      "[Fixed] Crash when unable to create log file on disk - #7096",
      "[Fixed] Race condition with remote lookup could cause push to go to incorrect remote - #6986",
      "[Fixed] Mistaken classification of all crashes being related to launch - #7126",
      "[Fixed] Prevent menus from being disabled by activity in inactive repositories - #6313",
      "[Fixed] \"Automatically Switch Theme\" on macOS does not check theme on launch - #7116. Thanks @say25!",
      "[Fixed] Clicking \"Undo\" doesn't repopulate summary in commit form - #6390. Thanks @humphd!",
      "[Fixed] Emoji rendering in app broken when account name has special characters - #6909",
      "[Fixed] Files staged outside Desktop for deletion are incorrectly marked as modified after committing - #4133",
      "[Improved] Visual feedback on \"Remove Repository\" and \"Discard Changes\" dialogs to show progress - #7015. Thanks @HashimotoYT!",
      "[Improved] Onboarding language for blank slate components - #6638. Thanks @jamesgeorge007!",
      "[Improved] Manually refresh pull requests instead of having to wait for a fetch - #7027"
    ],
    "1.6.6": [
      "[Fixed] Clicking \"Undo\" doesn't repopulate summary in commit form - #6390. Thanks @humphd!",
      "[Fixed] Handle error when unable to create log file for app - #7096",
      "[Fixed] Crash when selecting text while the underlying diff changes - #7131"
    ],
    "1.6.6-test1": [
      "[Fixed] Clicking \"Undo\" doesn't repopulate summary in commit form - #6390. Thanks @humphd!",
      "[Fixed] Handle error when unable to create log file for app - #7096",
      "[Fixed] Crash when selecting text while the underlying diff changes - #7131"
    ],
    "1.6.5": [
      "[Fixed] Publish Repository does not let you publish to an organization on your Enterprise account - #7052"
    ],
    "1.6.5-beta2": [
      "[Fixed] Publish Repository does not let you choose an organization on your Enterprise account - #7052"
    ],
    "1.6.5-beta1": [
      "[Fixed] Publish Repository does not let you choose an organization on your Enterprise account - #7052"
    ],
    "1.6.4": [
      "[Fixed] Embedded Git not working for core.longpath usage in some environments - #7028",
      "[Fixed] \"Recover missing repository\" can get stuck in a loop - #7038"
    ],
    "1.6.4-beta1": [
      "[Fixed] Embedded Git not working for core.longpath usage in some environments - #7028",
      "[Fixed] \"Recover missing repository\" can get stuck in a loop - #7038"
    ],
    "1.6.4-beta0": [
      "[Removed] Option to discard when files would be overwritten by a checkout - #7016"
    ],
    "1.6.3": [
      "[New] Display \"pull with rebase\" if a user has set this option in their Git config - #6553 #3422",
      "[Fixed] Context menu does not open when right clicking on the edges of files in Changes list - #6296. Thanks @JQuinnie!",
      "[Fixed] Display question mark in image when no commit selected in dark theme - #6915. Thanks @say25!",
      "[Fixed] No left padding for :emoji:/@user/#issue autocomplete forms. - #6895. Thanks @murrelljenna!",
      "[Fixed] Reinstate missing image and update illustration in dark theme when no local changes exist - #6894",
      "[Fixed] Resizing the diff area preserves text selection range - #2677",
      "[Fixed] Text selection in wrapped diff lines now allows selection of individual lines - #1551",
      "[Improved] Add option to fetch when a user needs to pull changes from the remote before pushing - #2738 #5451",
      "[Improved] Enable Git protocol v2 for fetch/push/pull operations - #6142",
      "[Improved] Moving mouse pointer outside visible diff while selecting a range of lines in a partial commit now automatically scrolls the diff - #658",
      "[Improved] Sign in form validates both username and password - #6952. Thanks @say25!",
      "[Improved] Update GitHub logo in \"About\" dialog - #5619. Thanks @HashimotoYT!"
    ],
    "1.6.3-beta4": [
      "[Improved] Update GitHub logo in \"About\" dialog - #5619. Thanks @HashimotoYT!",
      "[Improved] Sign in form validates both username and password - #6952. Thanks @say25!"
    ],
    "1.6.3-beta3": [
      "[New] Display \"pull with rebase\" if a user has set this option in their Git config - #6553 #3422",
      "[Added] Provide option to discard when files would be overwritten by a checkout - #6755. Thanks @mathieudutour!",
      "[Fixed] No left padding for :emoji:/@user/#issue autocomplete forms. - #6895. Thanks @murrelljenna!",
      "[Fixed] Reinstate missing image and fix illustration to work in the dark theme when there are no local changes - #6894",
      "[Fixed] Display question mark image when there is no commit selected in dark theme - #6915. Thanks @say25!",
      "[Improved] Group and filter repositories by owner - #6923",
      "[Improved] Add option to fetch when a user needs to pull changes from the remote before pushing - #2738 #5451"
    ],
    "1.6.3-beta2": [
      "[Fixed] Text selection in wrapped diff lines now allows selection of individual lines - #1551",
      "[Fixed] Resizing the diff area preserves text selection range - #2677",
      "[Improved] Moving the mouse pointer outside of the visible diff while selecting a range of lines in a partial commit will now automatically scroll the diff - #658"
    ],
    "1.6.3-beta1": [
      "[New] Branches that have been merged and deleted on GitHub.com will now be pruned after two weeks - #750",
      "[Fixed] Context menu doesn't open when right clicking on the edges of files in Changes list - #6296. Thanks @JQuinnie!",
      "[Improved] Enable Git protocol v2 for fetch/push/pull operations - #6142",
      "[Improved] Upgrade to Electron v3 - #6391"
    ],
    "1.6.2": [
      "[Added] Allow users to also resolve manual conflicts when resolving merge conflicts - #6062",
      "[Added] Automatic switching between Dark and Light modes on macOS - #5037. Thanks @say25!",
      "[Added] Crystal and Julia syntax highlighting - #6710. Thanks @KennethSweezy!",
      "[Added] Lua and Fortran syntax highlighting - #6700. Thanks @SimpleBinary!",
      "[Fixed] Abbreviated commits are not long enough for large repositories - #6662. Thanks @say25!",
      "[Fixed] App menu bar visible on hover on Windows when in \"Let’s get started\" mode - #6669",
      "[Fixed] Fix pointy corners on commit message text area - #6635. Thanks @lisavogtsf!",
      "[Fixed] Inconsistent \"Reveal in …\" labels for context menus - #6466. Thanks @say25!",
      "[Fixed] Merge conflict conflict did not ask user to resolve some binary files - #6693",
      "[Fixed] Prevent concurrent fetches between user and status indicator checks - #6121 #5438 #5328",
      "[Fixed] Remember scroll positions in History and Changes lists - #5177 #5059. Thanks @Daniel-McCarthy!",
      "[Improved] Guided merge conflict resolution only commits changes relevant to the merge - #6349",
      "[Improved] Use higher contrast color for links in \"Merge Conflicts\" dialog - #6758",
      "[Improved] Add link to all release notes in Release Notes dialog - #6443. Thanks @koralcem!",
      "[Improved] Arrow for renamed/copied changes when viewing commit - #6519. Thanks @koralcem!",
      "[Improved] Updated verbiage for ignoring the files - #6689. Thanks @PaulViola!"
    ],
    "1.6.2-beta3": [
      "[Improved] Guided merge conflict resolution only commits changes relevant to the merge - #6349"
    ],
    "1.6.2-beta2": [
      "[Added] Allow users to also resolve manual conflicts when resolving merge conflicts - #6062",
      "[Added] Crystal and Julia syntax highlighting - #6710. Thanks @KennethSweezy!",
      "[Fixed] Fix pointy corners on commit message text area - #6635. Thanks @lisavogtsf!",
      "[Fixed] Use higher contrast color for links in \"Merge Conflicts\" dialog - #6758"
    ],
    "1.6.2-beta1": [
      "[Added] Automatic switching between Dark and Light modes on macOS - #5037. Thanks @say25!",
      "[Added] Lua and Fortran syntax highlighting - #6700. Thanks @SimpleBinary!",
      "[Fixed] Abbreviated commits are not long enough for large repositories - #6662. Thanks @say25!",
      "[Fixed] App menu bar visible on hover on Windows when in \"Let’s get started\" mode - #6669",
      "[Fixed] Remember scroll positions in History and Changes lists - #5177 #5059. Thanks @Daniel-McCarthy!",
      "[Fixed] Inconsistent \"Reveal in …\" labels for context menus - #6466. Thanks @say25!",
      "[Fixed] Prevent concurrent fetches between user and status indicator checks - #6121 #5438 #5328",
      "[Fixed] Merge conflict conflict did not ask user to resolve some binary files - #6693",
      "[Improved] Add link to all release notes in Release Notes dialog - #6443. Thanks @koralcem!",
      "[Improved] Arrow for renamed/copied changes when viewing commit - #6519. Thanks @koralcem!",
      "[Improved] Menu state updating to address race condition - #6643",
      "[Improved] Updated verbiage when clicking on changed files to make it more explicit what will occur when you ignore the file(s) - #6689. Thanks @PaulViola!"
    ],
    "1.6.2-beta0": [
      "[Fixed] Don't show \"No local changes\" view when switching between changed files"
    ],
    "1.6.1": [
      "[Fixed] Don't show \"No local changes\" view when switching between changed files"
    ],
    "1.6.0": [
      "[New] Help users add their first repo during onboarding - #6474",
      "[New] \"No local changes\" view helpfully suggests next actions for you to take - #6445",
      "[Added] Support JetBrains Webstorm as an external editor - #6077. Thanks @KennethSweezy!",
      "[Added] Add Visual Basic syntax highlighting - #6461. Thanks @SimpleBinary!",
      "[Fixed] Automatically locate a missing repository when it cannot be found - #6228. Thanks @msftrncs!",
      "[Fixed] Don't include untracked files in merge commit - #6411",
      "[Fixed] Don't show \"Still Conflicted Warning\" when all conflicts are resolved - #6451",
      "[Fixed] Only execute menu action a single time upon hitting Enter - #5344",
      "[Fixed] Show autocompletion of GitHub handles and issues properly in commit description field - #6459",
      "[Improved] Repository list when no repositories found - #5566 #6474",
      "[Improved] Image diff menu no longer covered by large images - #6520. Thanks @06b!",
      "[Improved] Enable additional actions during a merge conflict - #6385",
      "[Improved] Increase contrast on input placeholder color in dark mode - #6556",
      "[Improved] Don't show merge success banner when attempted merge doesn't complete - #6282",
      "[Improved] Capitalize menu items appropriately on macOS - #6469"
    ],
    "1.6.0-beta3": [
      "[Fixed] Autocomplete selection does not overflow text area - #6459",
      "[Fixed] No local changes views incorrectly rendering ampersands - #6596",
      "[Improved] Capitalization of menu items on macOS - #6469"
    ],
    "1.6.0-beta2": [
      "[New] \"No local changes\" view makes it easy to find and accomplish common actions - #6445",
      "[Fixed] Automatically locate a missing repository when it cannot be found - #6228. Thanks @msftrncs!",
      "[Improved] Enable additional actions during a merge conflict - #6385",
      "[Improved] Increase contrast on input placeholder color in dark mode - #6556",
      "[Improved] Merge success banner no longer shown when attempted merge doesn't complete - #6282"
    ],
    "1.6.0-beta1": [
      "[New] Help users add their first repo during onboarding - #6474",
      "[Added] Include ability for users to add new repositories when there are none available - #5566 #6474",
      "[Added] Support JetBrains Webstorm as an external editor - #6077. Thanks @KennethSweezy!",
      "[Added] Add Visual Basic syntax highlighting - #6461. Thanks @SimpleBinary!",
      "[Fixed] Don't include untracked files in merge commit - #6411",
      "[Fixed] Don't show \"Still Conflicted Warning\" when all conflicts are resolved - #6451",
      "[Fixed] Enter when using keyboard to navigate app menu executed menu action twice - #5344",
      "[Improved] Image diff menu no longer covered by large images - #6520. Thanks @06b!"
    ],
    "1.5.2-beta0": [],
    "1.5.1": [
      "[Added] Provide keyboard shortcut for getting to commit summary field - #1719. Thanks @bruncun!",
      "[Added] Add hover states on list items and tabs - #6310",
      "[Added] Add Dockerfile syntax highlighting - #4533. Thanks @say25!",
      "[Added] Support Visual SlickEdit as an external editor - #6029. Thanks @texasaggie97!",
      "[Fixed] Allow repositories to be cloned to empty folders - #5857. Thanks @Daniel-McCarthy!",
      "[Fixed] Prevent creating branch with detached HEAD from reverting to default branch - #6085",
      "[Fixed] Fix \"Open In External Editor\" for Atom/VS Code on Windows when paths contain spaces - #6181. Thanks @msftrncs!",
      "[Fixed] Persist Branch List and Pull Request List filter text - #6002. Thanks @Daniel-McCarthy!",
      "[Fixed] Retain renamed branches position in recent branches list - #6155. Thanks @gnehcc!",
      "[Fixed] Prevent avatar duplication when user is co-author and committer - #6135. Thanks @bblarney!",
      "[Fixed] Provide keyboard selection for the \"Clone a Repository\" dialog - #3596. Thanks @a-golovanov!",
      "[Fixed] Close License & Open Source Notices dialog upon pressing \"Enter\" in dialog - #6137. Thanks @bblarney!",
      "[Fixed] Dismiss \"Merge into Branch\" dialog with escape key - #6154. Thanks @altaf933!",
      "[Fixed] Focus branch selector when comparing to branch from menu - #5600",
      "[Fixed] Reverse fold/unfold icons for expand/collapse commit summary - #6196. Thanks @HazemAM!",
      "[Improved] Allow toggling between diff modes - #6231. Thanks @06b!",
      "[Improved] Show focus around full input field - #6234. Thanks @seokju-na!",
      "[Improved] Make lists scroll to bring selected items into view - #6279",
      "[Improved] Consistently order the options for adding a repository - #6396. Thanks @vilanz!",
      "[Improved] Clear merge conflicts banner after there are no more conflicted files - #6428"
    ],
    "1.5.1-beta6": [
      "[Improved] Consistently order the options for adding a repository - #6396. Thanks @vilanz!",
      "[Improved] Clear merge conflicts banner after there are no more conflicted files - #6428"
    ],
    "1.5.1-beta5": [
      "[Improved] Commit conflicted files warning - #6381",
      "[Improved] Dismissable merge conflict dialog and associated banner - #6379 #6380",
      "[Fixed] Fix feature flag for readme overwrite warning so that it shows on beta - #6412"
    ],
    "1.5.1-beta4": [
      "[Improved] Display warning if existing readme file will be overwritten - #6338. Thanks @Daniel-McCarthy!",
      "[Improved] Add check for attempts to commit >100 MB files without Git LFS - #997. Thanks @Daniel-McCarthy!",
      "[Improved] Merge conflicts dialog visual updates - #6377"
    ],
    "1.5.1-beta3": [
      "[Improved] Maintains state on tabs for different methods of cloning repositories - #5937"
    ],
    "1.5.1-beta2": [
      "[Improved] Clarified internal documentation - #6348. Thanks @bblarney!"
    ],
    "1.5.1-beta1": [
      "[Added] Provide keyboard shortcut for getting to commit summary field - #1719. Thanks @bruncun!",
      "[Added] Add hover states on list items and tabs - #6310",
      "[Added] Add Dockerfile syntax highlighting - #4533. Thanks @say25!",
      "[Added] Support Visual SlickEdit as an external editor - #6029. Thanks @texasaggie97!",
      "[Improved] Allow toggling between diff modes - #6231. Thanks @06b!",
      "[Improved] Show focus around full input field - #6234. Thanks @seokju-na!",
      "[Improved] Make lists scroll to bring selected items into view - #6279",
      "[Fixed] Allow repositories to be cloned to empty folders - #5857. Thanks @Daniel-McCarthy!",
      "[Fixed] Prevent creating branch with detached HEAD from reverting to default branch - #6085",
      "[Fixed] Fix 'Open In External Editor' for Atom/VS Code on Windows when paths contain spaces - #6181. Thanks @msftrncs!",
      "[Fixed] Persist Branch List and Pull Request List filter text - #6002. Thanks @Daniel-McCarthy!",
      "[Fixed] Retain renamed branches position in recent branches list - #6155. Thanks @gnehcc!",
      "[Fixed] Prevent avatar duplication when user is co-author and committer - #6135. Thanks @bblarney!",
      "[Fixed] Provide keyboard selection for the ‘Clone a Repository’ dialog - #3596. Thanks @a-golovanov!",
      "[Fixed] Close License & Open Source Notices dialog upon pressing \"Enter\" in dialog - #6137. Thanks @bblarney!",
      "[Fixed] Dismiss \"Merge into Branch\" dialog with escape key - #6154. Thanks @altaf933!",
      "[Fixed] Focus branch selector when comparing to branch from menu - #5600",
      "[Fixed] Reverse fold/unfold icons for expand/collapse commit summary - #6196. Thanks @HazemAM!"
    ],
    "1.5.1-beta0": [],
    "1.5.0": [
      "[New] Clone, create, or add repositories right from the repository dropdown - #5878",
      "[New] Drag-and-drop to add local repositories from macOS tray icon - #5048",
      "[Added] Resolve merge conflicts through a guided flow - #5400",
      "[Added] Allow merging branches directly from branch dropdown - #5929. Thanks @bruncun!",
      "[Added] Commit file list now has \"Copy File Path\" context menu action - #2944. Thanks @Amabel!",
      "[Added] Keyboard shortcut for \"Rename Branch\" menu item - #5964. Thanks @agisilaos!",
      "[Added] Notify users when a merge is successfully completed - #5851",
      "[Fixed] \"Compare on GitHub\" menu item enabled when no repository is selected - #6078",
      "[Fixed] Diff viewer blocks keyboard navigation using reverse tab order - #2794",
      "[Fixed] Launching Desktop from browser always asks to clone repository - #5913",
      "[Fixed] Publish dialog displayed on push when repository is already published - #5936",
      "[Improved] \"Publish Repository\" dialog handles emoji characters - #5980. Thanks @WaleedAshraf!",
      "[Improved] Avoid repository checks when no path is specified in \"Create Repository\" dialog - #5828. Thanks @JakeHL!",
      "[Improved] Clarify the direction of merging branches - #5930. Thanks @JQuinnie!",
      "[Improved] Default commit summary more explanatory and consistent with GitHub.com - #6017. Thanks @Daniel-McCarthy!",
      "[Improved] Display a more informative message on merge dialog when branch is up to date - #5890",
      "[Improved] Getting a repository's status only blocks other operations when absolutely necessary - #5952",
      "[Improved] Display current branch in header of merge dialog - #6027",
      "[Improved] Sanitize repository name before publishing to GitHub - #3090. Thanks @Daniel-McCarthy!",
      "[Improved] Show the branch name in \"Update From Default Branch\" menu item - #3018. Thanks @a-golovanov!",
      "[Improved] Update license and .gitignore templates for initializing a new repository - #6024. Thanks @say25!"
    ],
    "1.5.0-beta5": [],
    "1.5.0-beta4": [
      "[Fixed] \"Compare on GitHub\" menu item enabled when no repository is selected - #6078",
      "[Fixed] Diff viewer blocks keyboard navigation using reverse tab order - #2794",
      "[Improved] \"Publish Repository\" dialog handles emoji characters - #5980. Thanks @WaleedAshraf!"
    ],
    "1.5.0-beta3": [],
    "1.5.0-beta2": [
      "[Added] Resolve merge conflicts through a guided flow - #5400",
      "[Added] Notify users when a merge is successfully completed - #5851",
      "[Added] Allow merging branches directly from branch dropdown - #5929. Thanks @bruncun!",
      "[Improved] Merge dialog displays current branch in header - #6027",
      "[Improved] Clarify the direction of merging branches - #5930. Thanks @JQuinnie!",
      "[Improved] Show the branch name in \"Update From Default Branch\" menu item - #3018. Thanks @a-golovanov!",
      "[Improved] Default commit summary more explanatory and consistent with GitHub.com - #6017. Thanks @Daniel-McCarthy!",
      "[Improved] Updated license and .gitignore templates for initializing a new repository - #6024. Thanks @say25!"
    ],
    "1.5.0-beta1": [
      "[New] Repository switcher has a convenient \"Add\" button to add other repositories - #5878",
      "[New] macOS tray icon now supports drag-and-drop to add local repositories - #5048",
      "[Added] Keyboard shortcut for \"Rename Branch\" menu item - #5964. Thanks @agisilaos!",
      "[Added] Commit file list now has \"Copy File Path\" context menu action - #2944. Thanks @Amabel!",
      "[Fixed] Launching Desktop from browser always asks to clone repository - #5913",
      "[Fixed] Publish dialog displayed on push when repository is already published - #5936",
      "[Improved] Sanitize repository name before publishing to GitHub - #3090. Thanks @Daniel-McCarthy!",
      "[Improved] Getting a repository's status only blocks other operations when absolutely necessary - #5952",
      "[Improved] Avoid repository checks when no path is specified in \"Create Repository\" dialog - #5828. Thanks @JakeHL!",
      "[Improved] Display a more informative message on merge dialog when branch is up to date - #5890"
    ],
    "1.4.4-beta0": [],
    "1.4.3": [
      "[Added] Add \"Remove Repository\" keyboard shortcut - #5848. Thanks @say25!",
      "[Added] Add keyboard shortcut to delete a branch - #5018. Thanks @JakeHL!",
      "[Fixed] Emoji autocomplete not rendering in some situations - #5859",
      "[Fixed] Release notes text overflowing dialog box - #5854. Thanks @amarsiingh!",
      "[Improved] Support Python 3 in Desktop CLI on macOS - #5843. Thanks @munir131!",
      "[Improved] Avoid unnecessarily reloading commit history - #5470",
      "[Improved] Publish Branch dialog will publish commits when pressing Enter - #5777. Thanks @JKirkYuan!"
    ],
    "1.4.3-beta2": [
      "[Added] Added keyboard shortcut to delete a branch - #5018. Thanks @JakeHL!",
      "[Fixed] Fix release notes text overflowing dialog box - #5854. Thanks @amarsiingh!",
      "[Improved] Avoid unnecessarily reloading commit history - #5470"
    ],
    "1.4.3-beta1": [
      "[Added] Add \"Remove Repository\" keyboard shortcut - #5848. Thanks @say25!",
      "[Fixed] Fix emoji autocomplete not rendering in some situations - #5859",
      "[Fixed] Support Python 3 in Desktop CLI on macOS - #5843. Thanks @munir131!",
      "[Improved] Publish Branch dialog will publish commits when pressing Enter - #5777. Thanks @JKirkYuan!"
    ],
    "1.4.3-beta0": [],
    "1.4.2": [
      "[New] Show resolved conflicts as resolved in Changes pane - #5609",
      "[Added] Add Terminator, MATE Terminal, and Terminology shells - #5753. Thanks @joaomlneto!",
      "[Fixed] Update embedded Git to version 2.19.1 for security vulnerability fix",
      "[Fixed] Always show commit history list when History tab is clicked - #5783. Thanks @JKirkYuan!",
      "[Fixed] Stop overriding the protocol of a detected GitHub repository - #5721",
      "[Fixed] Update sign in error message - #5766. Thanks @tiagodenoronha!",
      "[Fixed] Correct overflowing T&C and License Notices dialogs - #5756. Thanks @amarsiingh!",
      "[Improved] Add default commit message for single-file commits - #5240. Thanks @lean257!",
      "[Improved] Refresh commit list faster after reverting commit via UI - #5752",
      "[Improved] Add repository path to Remove repository dialog - #5805. Thanks @NickCraver!",
      "[Improved] Display whether user entered incorrect username or email address - #5775. Thanks @tiagodenoronha!",
      "[Improved] Update Discard Changes dialog text when discarding all changes - #5744. Thanks @Daniel-McCarthy!"
    ],
    "1.4.2-beta0": [],
    "1.4.1-test2": [
      "Testing changes to how Desktop performs CI platform checks"
    ],
    "1.4.1-test1": [
      "Testing changes to how Desktop performs CI platform checks"
    ],
    "1.4.1": [
      "[Added] Support for opening repository in Cygwin terminal - #5654. Thanks @LordOfTheThunder!",
      "[Fixed] 'Compare to Branch' menu item not disabled when modal is open - #5673. Thanks @kanishk98!",
      "[Fixed] Co-author form does not show/hide for newly-added repository - #5490",
      "[Fixed] Desktop command line always suffixes `.git` to URL when starting a clone - #5529. Thanks @j-f1!",
      "[Fixed] Dialog styling issue for dark theme users on Windows - #5629. Thanks @cwongmath!",
      "[Fixed] No message shown when filter returns no results in Clone Repository view - #5637. Thanks @DanielHix!",
      "[Improved] Branch names cannot start with a '+' character - #5594. Thanks @Daniel-McCarthy!",
      "[Improved] Clone dialog re-runs filesystem check when re-focusing on Desktop - #5518. Thanks @Daniel-McCarthy!",
      "[Improved] Commit disabled when commit summary is only spaces - #5677. Thanks @Daniel-McCarthy!",
      "[Improved] Commit summary expander sometimes shown when not needed - #5700. Thanks @aryyya!",
      "[Improved] Error handling when looking for merge base of a missing ref - #5612",
      "[Improved] Warning if branch exists on remote when creating branch - #5141. Thanks @Daniel-McCarthy!"
    ],
    "1.4.1-beta1": [
      "[Added] Support for opening repository in Cygwin terminal - #5654. Thanks @LordOfTheThunder!",
      "[Fixed] 'Compare to Branch' menu item not disabled when modal is open - #5673. Thanks @kanishk98!",
      "[Fixed] No message shown when filter returns no results in Clone Repository view - #5637. Thanks @DanielHix!",
      "[Fixed] Co-author form does not show/hide for newly-added repository - #5490",
      "[Fixed] Dialog styling issue for dark theme users on Windows - #5629. Thanks @cwongmath!",
      "[Fixed] Desktop command line always suffixes `.git` to URL when starting a clone - #5529. Thanks @j-f1!",
      "[Improved] Commit summary expander sometimes shown when not needed - #5700. Thanks @aryyya!",
      "[Improved] Commit disabled when commit summary is only spaces - #5677. Thanks @Daniel-McCarthy!",
      "[Improved] Error handling when looking for merge base of a missing ref - #5612",
      "[Improved] Clone dialog re-runs filesystem check when re-focusing on Desktop - #5518. Thanks @Daniel-McCarthy!",
      "[Improved] Branch names cannot start with a '+' character - #5594. Thanks @Daniel-McCarthy!",
      "[Improved] Warning if branch exists on remote when creating branch - #5141. Thanks @Daniel-McCarthy!"
    ],
    "1.4.1-beta0": [],
    "1.4.0": [
      "[New] When an update is available for GitHub Desktop, release notes can be viewed in Desktop - #2774",
      "[New] Detect merge conflicts when comparing branches - #4588",
      "[Fixed] Avoid double checkout warning when opening a pull request in Desktop - #5375",
      "[Fixed] Error when publishing repository is now associated with the right tab - #5422. Thanks @Daniel-McCarthy!",
      "[Fixed] Disable affected menu items when on detached HEAD - #5500. Thanks @say25!",
      "[Fixed] Show border when commit description is expanded - #5506. Thanks @aryyya!",
      "[Fixed] GitLab URL which corresponds to GitHub repository of same name cloned GitHub repository - #4154",
      "[Fixed] Caret in co-author selector is hidden when dark theme enabled - #5589",
      "[Fixed] Authenticating to GitHub Enterprise fails when user has no emails defined - #5585",
      "[Improved] Avoid multiple lookups of default remote - #5399"
    ],
    "1.4.0-beta3": [
      "[New] When an update is available for GitHub Desktop, the release notes can be viewed in Desktop - #2774",
      "[New] Detect merge conflicts when comparing branches - #4588",
      "[Fixed] Avoid double checkout warning when opening a pull request in Desktop - #5375",
      "[Fixed] Error when publishing repository is now associated with the right tab - #5422. Thanks @Daniel-McCarthy!",
      "[Fixed] Disable affected menu items when on detached HEAD - #5500. Thanks @say25!",
      "[Fixed] Show border when commit description is expanded - #5506. Thanks @aryyya!",
      "[Fixed] GitLab URL which corresponds to GitHub repository of same name cloned GitHub repository - #4154",
      "[Improved] Avoid multiple lookups of default remote - #5399",
      "[Improved] Skip optional locks when checking status of repository - #5376"
    ],
    "1.4.0-beta2": [
      "[New] When an update is available for GitHub Desktop, the release notes can be viewed in Desktop - #2774",
      "[New] Detect merge conflicts when comparing branches - #4588",
      "[Fixed] Avoid double checkout warning when opening a pull request in Desktop - #5375",
      "[Fixed] Error when publishing repository is now associated with the right tab - #5422. Thanks @Daniel-McCarthy!",
      "[Fixed] Disable affected menu items when on detached HEAD - #5500. Thanks @say25!",
      "[Fixed] Show border when commit description is expanded - #5506. Thanks @aryyya!",
      "[Fixed] GitLab URL which corresponds to GitHub repository of same name cloned GitHub repository - #4154",
      "[Improved] Avoid multiple lookups of default remote - #5399",
      "[Improved] Skip optional locks when checking status of repository - #5376"
    ],
    "1.4.0-beta1": [
      "[New] When an update is available for GitHub Desktop, the release notes can be viewed in Desktop - #2774",
      "[New] Detect merge conflicts when comparing branches - #4588",
      "[Fixed] Avoid double checkout warning when opening a pull request in Desktop - #5375",
      "[Fixed] Error when publishing repository is now associated with the right tab - #5422. Thanks @Daniel-McCarthy!",
      "[Fixed] Disable affected menu items when on detached HEAD - #5500. Thanks @say25!",
      "[Fixed] Show border when commit description is expanded - #5506. Thanks @aryyya!",
      "[Fixed] GitLab URL which corresponds to GitHub repository of same name cloned GitHub repository - #4154",
      "[Improved] Avoid multiple lookups of default remote - #5399",
      "[Improved] Skip optional locks when checking status of repository - #5376"
    ],
    "1.4.0-beta0": [],
    "1.3.5": [
      "[Fixed] Disable delete button while deleting a branch - #5331",
      "[Fixed] History now avoids calling log.showSignature if set in config - #5466",
      "[Fixed] Start blocking the ability to add local bare repositories - #4293. Thanks @Daniel-McCarthy!",
      "[Fixed] Revert workaround for tooltip issue on Windows - #3362. Thanks @divayprakash!",
      "[Improved] Error message when publishing to missing organisation - #5380. Thanks @Daniel-McCarthy!",
      "[Improved] Don't hide commit details when commit description is expanded. - #5471. Thanks @aryyya!"
    ],
    "1.3.5-beta1": [
      "[Fixed] Disable delete button while deleting a branch - #5331",
      "[Fixed] History now avoids calling log.showSignature if set in config - #5466",
      "[Fixed] Start blocking the ability to add local bare repositories - #4293. Thanks @Daniel-McCarthy!",
      "[Fixed] Revert workaround for tooltip issue on Windows - #3362. Thanks @divayprakash!",
      "[Improved] Error message when publishing to missing organisation - #5380. Thanks @Daniel-McCarthy!",
      "[Improved] Don't hide commit details when commit summary description is expanded. - #5471. Thanks @aryyya!"
    ],
    "1.3.5-beta0": [],
    "1.3.4": [
      "[Improved] Cloning message uses remote repo name not file destination - #5413. Thanks @lisavogtsf!",
      "[Improved] Support VSCode user scope installation - #5281. Thanks @saschanaz!"
    ],
    "1.3.4-beta1": [
      "[Improved] Cloning message uses remote repo name not file destination - #5413. Thanks @lisavogtsf!",
      "[Improved] Support VSCode user scope installation - #5281. Thanks @saschanaz!"
    ],
    "1.3.4-beta0": [],
    "1.3.3": [
      "[Fixed] Maximize and restore app on Windows does not fill available space - #5033",
      "[Fixed] 'Clone repository' menu item label is obscured on Windows - #5348. Thanks @Daniel-McCarthy!",
      "[Fixed] User can toggle files when commit is in progress - #5341. Thanks @masungwon!",
      "[Improved] Repository indicator background work - #5317 #5326 #5363 #5241 #5320"
    ],
    "1.3.3-beta1": [
      "[Fixed] Maximize and restore app on Windows does not fill available space - #5033",
      "[Fixed] 'Clone repository' menu item label is obscured on Windows - #5348. Thanks @Daniel-McCarthy!",
      "[Fixed] User can toggle files when commit is in progress - #5341. Thanks @masungwon!",
      "[Improved] Repository indicator background work - #5317 #5326 #5363 #5241 #5320"
    ],
    "1.3.3-test6": ["Testing infrastructure changes"],
    "1.3.3-test5": ["Testing the new CircleCI config changes"],
    "1.3.3-test4": ["Testing the new CircleCI config changes"],
    "1.3.3-test3": ["Testing the new CircleCI config changes"],
    "1.3.3-test2": ["Testing the new CircleCI config changes"],
    "1.3.3-test1": ["Testing the new CircleCI config changes"],
    "1.3.2": [
      "[Fixed] Bugfix for background checks not being aware of missing repositories - #5282",
      "[Fixed] Check the local state of a repository before performing Git operations - #5289",
      "[Fixed] Switch to history view for default branch when deleting current branch during a compare - #5256",
      "[Fixed] Handle missing .git directory inside a tracked repository - #5291"
    ],
    "1.3.2-beta1": [
      "[Fixed] Bugfix for background checks not being aware of missing repositories - #5282",
      "[Fixed] Check the local state of a repository before performing Git operations - #5289",
      "[Fixed] Switch to history view for default branch when deleting current branch during a compare - #5256",
      "[Fixed] Handle missing .git directory inside a tracked repository - #5291"
    ],
    "1.3.1": [
      "[Fixed] Background Git operations on missing repositories are not handled as expected - #5282"
    ],
    "1.3.1-beta1": [
      "[Fixed] Background Git operations on missing repositories are not handled as expected - #5282"
    ],
    "1.3.1-beta0": [
      "[New] Notification displayed in History tab when the base branch moves ahead of the current branch - #4768",
      "[New] Repository list displays uncommitted changes indicator and ahead/behind information - #2259 #5095",
      "[Added] Option to move repository to trash when removing from app - #2108. Thanks @say25!",
      "[Added] Syntax highlighting for PowerShell files - #5081. Thanks @say25!",
      "[Fixed] \"Discard Changes\" context menu discards correct file when entry is not part of selected group - #4788",
      "[Fixed] Display local path of selected repository as tooltip - #4922. Thanks @yongdamsh!",
      "[Fixed] Display root directory name when repository is located at drive root - #4924",
      "[Fixed] Handle legacy macOS right click gesture - #4942",
      "[Fixed] History omits latest commit from list - #5243",
      "[Fixed] Markdown header elements hard to read in dark mode - #5133. Thanks @agisilaos!",
      "[Fixed] Only perform ahead/behind comparisons when branch selector is open - #5142",
      "[Fixed] Relax checks for merge commits for GitHub Enterprise repositories - #4329",
      "[Fixed] Render clickable link in \"squash and merge\" commit message - #5203. Thanks @1pete!",
      "[Fixed] Return key disabled when no matches found in Compare branch list - #4458",
      "[Fixed] Selected commit not remembered when switching between History and Changes tabs - #4985",
      "[Fixed] Selected commit when comparing is reset to latest when Desktop regains focus - #5069",
      "[Fixed] Support default branch detection for non-GitHub repositories - #4937",
      "[Improved] Change primary button color to blue for dark theme - #5074",
      "[Improved] Diff gutter elements should be considered button elements when interacting - #5158",
      "[Improved] Status parsing significantly more performant when handling thousands of changed files - #2449 #5186"
    ],
    "1.3.0": [
      "[New] Notification displayed in History tab when the base branch moves ahead of the current branch - #4768",
      "[New] Repository list displays uncommitted changes indicator and ahead/behind information - #2259 #5095",
      "[Added] Option to move repository to trash when removing from app - #2108. Thanks @say25!",
      "[Added] Syntax highlighting for PowerShell files - #5081. Thanks @say25!",
      "[Fixed] \"Discard Changes\" context menu discards correct file when entry is not part of selected group - #4788",
      "[Fixed] Display local path of selected repository as tooltip - #4922. Thanks @yongdamsh!",
      "[Fixed] Display root directory name when repository is located at drive root - #4924",
      "[Fixed] Handle legacy macOS right click gesture - #4942",
      "[Fixed] History omits latest commit from list - #5243",
      "[Fixed] Markdown header elements hard to read in dark mode - #5133. Thanks @agisilaos!",
      "[Fixed] Only perform ahead/behind comparisons when branch selector is open - #5142",
      "[Fixed] Relax checks for merge commits for GitHub Enterprise repositories - #4329",
      "[Fixed] Render clickable link in \"squash and merge\" commit message - #5203. Thanks @1pete!",
      "[Fixed] Return key disabled when no matches found in Compare branch list - #4458",
      "[Fixed] Selected commit not remembered when switching between History and Changes tabs - #4985",
      "[Fixed] Selected commit when comparing is reset to latest when Desktop regains focus - #5069",
      "[Fixed] Support default branch detection for non-GitHub repositories - #4937",
      "[Improved] Change primary button color to blue for dark theme - #5074",
      "[Improved] Diff gutter elements should be considered button elements when interacting - #5158",
      "[Improved] Status parsing significantly more performant when handling thousands of changed files - #2449 #5186"
    ],
    "1.3.0-beta7": [],
    "1.3.0-beta6": [],
    "1.3.0-beta5": [
      "[Fixed] Ensure commit message is cleared after successful commit - #4046",
      "[Fixed] History omits latest commit from list - #5243"
    ],
    "1.3.0-beta4": [
      "[Fixed] Only perform ahead/behind comparisons when branch selector is open - #5142",
      "[Fixed] Render clickable link in \"squash and merge\" commit message - #5203. Thanks @1pete!",
      "[Fixed] Selected commit not remembered when switching between History and Changes tabs - #4985",
      "[Fixed] Selected commit when comparing is reset to latest when Desktop regains focus - #5069"
    ],
    "1.3.0-beta3": [
      "[Fixed] \"Discard Changes\" context menu discards correct file when entry is not part of selected group - #4788",
      "[Fixed] Return key disabled when no matches found in Compare branch list - #4458",
      "[Improved] Status parsing significantly more performant when handling thousands of changed files - #2449 #5186"
    ],
    "1.3.0-beta2": [
      "[Added] Option to move repository to trash when removing from app - #2108. Thanks @say25!",
      "[Fixed] Markdown header elements hard to read in dark mode - #5133. Thanks @agisilaos!",
      "[Improved] Diff gutter elements should be considered button elements when interacting - #5158"
    ],
    "1.2.7-test3": ["Test deployment for electron version bump."],
    "1.3.0-beta1": [
      "[New] Notification displayed in History tab when the base branch moves ahead of the current branch - #4768",
      "[New] Repository list displays uncommitted changes count and ahead/behind information - #2259",
      "[Added] Syntax highlighting for PowerShell files- #5081. Thanks @say25!",
      "[Fixed] Display something when repository is located at drive root - #4924",
      "[Fixed] Relax checks for merge commits for GitHub Enterprise repositories - #4329",
      "[Fixed] Display local path of selected repository as tooltip - #4922. Thanks @yongdamsh!",
      "[Fixed] Support default branch detection for non-GitHub repositories - #4937",
      "[Fixed] Handle legacy macOS right click gesture - #4942",
      "[Improved] Repository list badge style tweaks and tweaks for dark theme - #5095",
      "[Improved] Change primary button color to blue for dark theme - #5074"
    ],
    "1.2.7-test2": ["Test deployment for electron version bump."],
    "1.2.7-test1": ["Sanity check deployment for refactored scripts"],
    "1.2.7-beta0": [
      "[Fixed] Visual indicator for upcoming feature should not be shown - #5026"
    ],
    "1.2.6": [
      "[Fixed] Visual indicator for upcoming feature should not be shown - #5026"
    ],
    "1.2.6-beta0": [
      "[Fixed] Feature flag for upcoming feature not applied correctly - #5024"
    ],
    "1.2.5": [
      "[Fixed] Feature flag for upcoming feature not applied correctly - #5024"
    ],
    "1.2.4": [
      "[New] Dark Theme preview - #4849",
      "[Added] Syntax highlighting for Cake files - #4935. Thanks @say25!",
      "[Added] WebStorm support for macOS - #4841. Thanks @mrsimonfletcher!",
      "[Fixed] Compare tab appends older commits when scrolling to bottom of list - #4964",
      "[Fixed] Remove temporary directory after Git LFS operation completes - #4414",
      "[Fixed] Unable to compare when two branches exist - #4947 #4730",
      "[Fixed] Unhandled errors when refreshing pull requests fails - #4844 #4866",
      "[Improved] Remove context menu needs to hint if a dialog will be shown - #4975",
      "[Improved] Upgrade embedded Git LFS - #4602 #4745",
      "[Improved] Update banner message clarifies that only Desktop needs to be restarted - #4891. Thanks @KennethSweezy!",
      "[Improved] Discard Changes context menu entry should contain ellipses when user needs to confirm - #4846. Thanks @yongdamsh!",
      "[Improved] Initializing syntax highlighting components - #4764",
      "[Improved] Only show overflow shadow when description overflows - #4898",
      "[Improved] Changes tab displays number of changed files instead of dot - #4772. Thanks @yongdamsh!"
    ],
    "1.2.4-beta5": [],
    "1.2.4-beta4": [
      "[Fixed] Compare tab appends older commits when scrolling to bottom of list - #4964",
      "[Fixed] Remove temporary directory after Git LFS operation completes - #4414",
      "[Improved] Remove context menu needs to hint if a dialog will be shown - #4975",
      "[Improved] Upgrade embedded Git LFS - #4602 #4745"
    ],
    "1.2.4-test1": [
      "Confirming latest Git LFS version addresses reported issues"
    ],
    "1.2.4-beta3": [
      "[Added] WebStorm support for macOS - #4841. Thanks @mrsimonfletcher!",
      "[Improved] Update banner message clarifies that only Desktop needs to be restarted - #4891. Thanks @KennethSweezy!"
    ],
    "1.2.4-beta2": [],
    "1.2.4-beta1": [
      "[New] Dark Theme preview - #4849",
      "[Added] Syntax highlighting for Cake files - #4935. Thanks @say25!",
      "[Fixed] Unable to compare when two branches exist - #4947 #4730",
      "[Fixed] Unhandled errors when refreshing pull requests fails - #4844 #4866",
      "[Improved] Discard Changes context menu entry should contain ellipses when user needs to confirm - #4846. Thanks @yongdamsh!",
      "[Improved] Initializing syntax highlighting components - #4764",
      "[Improved] Only show overflow shadow when description overflows - #4898",
      "[Improved] Changes tab displays number of changed files instead of dot - #4772. Thanks @yongdamsh!"
    ],
    "1.2.3": [
      "[Fixed] No autocomplete when searching for co-authors - #4847",
      "[Fixed] Error when checking out a PR from a fork - #4842"
    ],
    "1.2.3-beta1": [
      "[Fixed] No autocomplete when searching for co-authors - #4847",
      "[Fixed] Error when checking out a PR from a fork - #4842"
    ],
    "1.2.3-test1": [
      "Confirming switch from uglify-es to babel-minify addresses minification issue - #4871"
    ],
    "1.2.2": [
      "[Fixed] Make cURL/schannel default to using the Windows certificate store - #4817",
      "[Fixed] Restore text selection highlighting in diffs - #4818"
    ],
    "1.2.2-beta1": [
      "[Fixed] Make cURL/schannel default to using the Windows certificate store - #4817",
      "[Fixed] Text selection highlighting in diffs is back - #4818"
    ],
    "1.2.1": [
      "[Added] Brackets support for macOS - #4608. Thanks @3raxton!",
      "[Added] Pull request number and author are included in fuzzy-find filtering - #4653. Thanks @damaneice!",
      "[Fixed] Decreased the max line length limit - #3740. Thanks @sagaragarwal94!",
      "[Fixed] Updated embedded Git to 2.17.1 to address upstream security issue - #4791",
      "[Improved] Display the difference in file size of an image in the diff view - #4380. Thanks @ggajos!"
    ],
    "1.2.1-test1": ["Upgraded embedded Git to 2.17.0"],
    "1.2.1-beta1": [
      "[Added] Brackets support for macOS - #4608. Thanks @3raxton!",
      "[Added] Pull request number and author are included in fuzzy-find filtering - #4653. Thanks @damaneice!",
      "[Fixed] Decreased the max line length limit - #3740. Thanks @sagaragarwal94!",
      "[Fixed] Updated embedded Git to 2.17.1 to address upstream security issue - #4791",
      "[Improved] Display the difference in file size of an image in the diff view - #4380. Thanks @ggajos!"
    ],
    "1.2.1-beta0": [],
    "1.1.2-test6": ["Testing the Webpack v4 output from the project"],
    "1.2.0": [
      "[New] History now has ability to compare to another branch and merge outstanding commits",
      "[New] Support for selecting more than one file in the changes list - #1712. Thanks @icosamuel!",
      "[New] Render bitmap images in diffs - #4367. Thanks @MagicMarvMan!",
      "[Added] Add PowerShell Core support for Windows and macOS - #3791. Thanks @saschanaz!",
      "[Added] Add MacVim support for macOS - #4532. Thanks @johnelliott!",
      "[Added] Syntax highlighting for JavaServer Pages (JSP) - #4470. Thanks @damaneice!",
      "[Added] Syntax highlighting for Haxe files - #4445. Thanks @Gama11!",
      "[Added] Syntax highlighting for R files - #4455. Thanks @say25!",
      "[Fixed] 'Open in Shell' on Linux ensures Git is on PATH - #4619. Thanks @ziggy42!",
      "[Fixed] Pressing 'Enter' on filtered Pull Request does not checkout - #4673",
      "[Fixed] Alert icon shrinks in rename dialog when branch name is long - #4566",
      "[Fixed] 'Open in Desktop' performs fetch to ensure branch exists before checkout - #3006",
      "[Fixed] 'Open in Default Program' on Windows changes the window title - #4446",
      "[Fixed] Skip fast-forwarding when there are many eligible local branches - #4392",
      "[Fixed] Image diffs not working for files with upper-case file extension - #4466",
      "[Fixed] Syntax highlighting not working for files with upper-case file extension - #4462. Thanks @say25!",
      "[Fixed] Error when creating Git LFS progress causes clone to fail - #4307. Thanks @MagicMarvMan!",
      "[Fixed] 'Open File in External Editor' always opens a new instance - #4381",
      "[Fixed] 'Select All' shortcut now works for changes list - #3821",
      "[Improved] Automatically add valid repository when using command line interface - #4513. Thanks @ggajos!",
      "[Improved] Always fast-forward the default branch - #4506",
      "[Improved] Warn when trying to rename a published branch - #4035. Thanks @agisilaos!",
      "[Improved] Added context menu for files in commit history - #2845. Thanks @crea7or",
      "[Improved] Discarding all changes always prompts for confirmation - #4459",
      "[Improved] Getting list of changed files is now more efficient when dealing with thousands of files - #4443",
      "[Improved] Checking out a Pull Request may skip unnecessary fetch - #4068. Thanks @agisilaos!",
      "[Improved] Commit summary now has a hint to indicate why committing is disabled - #4429.",
      "[Improved] Pull request status text now matches format on GitHub - #3521",
      "[Improved] Add escape hatch to disable hardware acceleration when launching - #3921"
    ],
    "1.1.2-beta7": [],
    "1.1.2-beta6": [
      "[Added] Add MacVim support for macOS - #4532. Thanks @johnelliott!",
      "[Fixed] Open in Shell on Linux ensures Git is available on the user's PATH - #4619. Thanks @ziggy42!",
      "[Fixed] Keyboard focus issues when navigating Pull Request list - #4673",
      "[Improved] Automatically add valid repository when using command line interface - #4513. Thanks @ggajos!"
    ],
    "1.1.2-test5": ["Actually upgrading fs-extra to v6 in the app"],
    "1.1.2-test4": ["Upgrading fs-extra to v6"],
    "1.1.2-beta5": [
      "[Added] Syntax highlighting for JavaServer Pages (JSP) - #4470. Thanks @damaneice!",
      "[Fixed] Prevent icon from shrinking in rename dialog - #4566"
    ],
    "1.1.2-beta4": [
      "[New] New Compare tab allowing visualization of the relationship between branches",
      "[New] Support for selecting more than one file in the changes list - #1712. Thanks @icosamuel!",
      "[Fixed] 'Select All' shortcut now works for changes list - #3821",
      "[Improved] Always fast-forward the default branch - #4506",
      "[Improved] Warn when trying to rename a published branch - #4035. Thanks @agisilaos!",
      "[Improved] Added context menu for files in commit history - #2845. Thanks @crea7or",
      "[Improved] Discarding all changes always prompts for confirmation - #4459"
    ],
    "1.1.2-beta3": [
      "[Added] Syntax highlighting for Haxe files - #4445. Thanks @Gama11!",
      "[Added] Syntax highlighting for R files - #4455. Thanks @say25!",
      "[Fixed] Fetch to ensure \"Open in Desktop\" has a branch to checkout - #3006",
      "[Fixed] Handle the click event when opening a binary file - #4446",
      "[Fixed] Skip fast-forwarding when there are a lot of eligible local branches - #4392",
      "[Fixed] Image diffs not working for files with upper-case file extension - #4466",
      "[Fixed] Syntax highlighting not working for files with upper-case file extension - #4462. Thanks @say25!",
      "[Improved] Getting list of changed files is now more efficient when dealing with thousands of files - #4443",
      "[Improved] Checking out a Pull Request may skip unnecessary fetch - #4068. Thanks @agisilaos!",
      "[Improved] Commit summary now has a hint to indicate why committing is disabled - #4429."
    ],
    "1.1.2-test3": ["[New] Comparison Branch demo build"],
    "1.1.2-test2": [
      "Refactoring the diff internals to potentially land some SVG improvements"
    ],
    "1.1.2-test1": [
      "Refactoring the diff internals to potentially land some SVG improvements"
    ],
    "1.1.2-beta2": [
      "[New] Render bitmap images in diffs - #4367. Thanks @MagicMarvMan!",
      "[New] Add PowerShell Core support for Windows and macOS - #3791. Thanks @saschanaz!",
      "[Fixed] Error when creating Git LFS progress causes clone to fail - #4307. Thanks @MagicMarvMan!",
      "[Fixed] 'Open File in External Editor' does not use existing window - #4381",
      "[Fixed] Always ask for confirmation when discarding all changes - #4423",
      "[Improved] Pull request status text now matches format on GitHub - #3521",
      "[Improved] Add escape hatch to disable hardware acceleration when launching - #3921"
    ],
    "1.1.2-beta1": [],
    "1.1.1": [
      "[New] Render WebP images in diffs - #4164. Thanks @agisilaos!",
      "[Fixed] Edit context menus in commit form input elements - #3886",
      "[Fixed] Escape behavior for Pull Request list does not match Branch List - #3597",
      "[Fixed] Keep caret position after inserting completion for emoji/mention - #3835. Thanks @CarlRosell!",
      "[Fixed] Handle error events when watching files used to get Git LFS output - #4117",
      "[Fixed] Potential race condition when opening a fork pull request - #4149",
      "[Fixed] Show placeholder image when no pull requests found - #3973",
      "[Fixed] Disable commit summary and description inputs while commit in progress - #3893. Thanks @crea7or!",
      "[Fixed] Ensure pull request cache is cleared after last pull request merged - #4122",
      "[Fixed] Focus two-factor authentication dialog on input - #4220. Thanks @WaleedAshraf!",
      "[Fixed] Branches button no longer disabled while on an unborn branch - #4236. Thanks @agisilaos!",
      "[Fixed] Delete gitignore file when all entries cleared in Repository Settings - #1896",
      "[Fixed] Add visual indicator that a folder can be dropped on Desktop - #4004. Thanks @agisilaos!",
      "[Fixed] Attempt to focus the application window on macOS after signing in via the browser - #4126",
      "[Fixed] Refresh issues when user manually fetches - #4076",
      "[Improved] Add `Discard All Changes...` to context menu on changed file list - #4197. Thanks @xamm!",
      "[Improved] Improve contrast for button labels in app toolbar - #4219",
      "[Improved] Speed up check for submodules when discarding - #4186. Thanks @kmscode!",
      "[Improved] Make the keychain known issue more clear within Desktop - #4125",
      "[Improved] Continue past the 'diff too large' message and view the diff - #4050",
      "[Improved] Repository association might not have expected prefix - #4090. Thanks @mathieudutour!",
      "[Improved] Add message to gitignore dialog when not on default branch - #3720",
      "[Improved] Hide Desktop-specific forks in Branch List - #4127",
      "[Improved] Disregard accidental whitespace when cloning a repository by URL - #4216",
      "[Improved] Show alert icon in repository list when repository not found on disk - #4254. Thanks @gingerbeardman!",
      "[Improved] Repository list now closes after removing last repository - #4269. Thanks @agisilaos!",
      "[Improved] Move forget password link after the password dialog to match expected tab order - #4283. Thanks @iamnapo!",
      "[Improved] More descriptive text in repository toolbar button when no repositories are tracked - #4268. Thanks @agisilaos!",
      "[Improved] Context menu in Changes tab now supports opening file in your preferred editor - #4030"
    ],
    "1.1.1-beta4": [
      "[Improved] Context menu in Changes tab now supports opening file in your preferred editor - #4030"
    ],
    "1.1.1-beta3": [],
    "1.1.1-beta2": [
      "[New] Render WebP images in diffs - #4164. Thanks @agisilaos!",
      "[Fixed] Edit context menus in commit form input elements - #3886",
      "[Fixed] Escape behavior should match that of Branch List - #3972",
      "[Fixed] Keep caret position after inserting completion - #3835. Thanks @CarlRosell!",
      "[Fixed] Handle error events when watching files used to get Git LFS output - #4117",
      "[Fixed] Potential race condition when opening a fork pull request - #4149",
      "[Fixed] Show placeholder image when no pull requests found - #3973",
      "[Fixed] Disable input fields summary and description while commit in progress - #3893. Thanks @crea7or!",
      "[Fixed] Ensure pull request cache is cleared after last pull request merged - #4122",
      "[Fixed] Focus two-factor authentication dialog on input - #4220. Thanks @WaleedAshraf!",
      "[Fixed] Branches button no longer disabled while on an unborn branch - #4236. Thanks @agisilaos!",
      "[Fixed] Delete gitignore file when entries cleared in Repository Settings - #1896",
      "[Fixed] Add visual indicator that a folder can be dropped on Desktop - #4004. Thanks @agisilaos!",
      "[Improved] Add `Discard All Changes...` to context menu on changed file list - #4197. Thanks @xamm!",
      "[Improved] Improve contrast for button labels in app toolbar - #4219",
      "[Improved] Speed up check for submodules when discarding - #4186. Thanks @kmscode!",
      "[Improved] Make the keychain known issue more clear within Desktop - #4125",
      "[Improved] Continue past the 'diff too large' message and view the diff - #4050",
      "[Improved] Repository association might not have expected prefix - #4090. Thanks @mathieudutour!",
      "[Improved] Add message to gitignore dialog when not on default branch - #3720",
      "[Improved] Hide Desktop-specific forks in Branch List - #4127",
      "[Improved] Disregard accidental whitespace when cloning a repository by URL - #4216",
      "[Improved] Show alert icon in repository list when repository not found on disk - #4254. Thanks @gingerbeardman!",
      "[Improved] Repository list now closes after removing last repository - #4269. Thanks @agisilaos!",
      "[Improved] Move forget password link to after the password dialog to maintain expected tab order - #4283. Thanks @iamnapo!",
      "[Improved] More descriptive text in repository toolbar button when no repositories are tracked - #4268. Thanks @agisilaos!"
    ],
    "1.1.1-test2": ["[Improved] Electron 1.8.3 upgrade (again)"],
    "1.1.1-test1": [
      "[Improved] Forcing a focus on the window after the OAuth dance is done"
    ],
    "1.1.1-beta1": [],
    "1.1.0": [
      "[New] Check out pull requests from collaborators or forks from within Desktop",
      "[New] View the commit status of the branch when it has an open pull request",
      "[Added] Add RubyMine support for macOS - #3883. Thanks @gssbzn!",
      "[Added] Add TextMate support for macOS - #3910. Thanks @caiofbpa!",
      "[Added] Syntax highlighting for Elixir files - #3774. Thanks @joaovitoras!",
      "[Fixed] Update layout of branch blankslate image - #4011",
      "[Fixed] Expanded avatar stack in commit summary gets cut off - #3884",
      "[Fixed] Clear repository filter when switching tabs - #3787. Thanks @reyronald!",
      "[Fixed] Avoid crash when unable to launch shell - #3954",
      "[Fixed] Ensure renames are detected when viewing commit diffs - #3673",
      "[Fixed] Fetch default remote if it differs from the current - #4056",
      "[Fixed] Handle Git errors when .gitmodules are malformed - #3912",
      "[Fixed] Handle error when \"where\" is not on PATH - #3882 #3825",
      "[Fixed] Ignore action assumes CRLF when core.autocrlf is unset - #3514",
      "[Fixed] Prevent duplicate entries in co-author autocomplete list - #3887",
      "[Fixed] Renames not detected when viewing commit diffs - #3673",
      "[Fixed] Support legacy usernames as co-authors - #3897",
      "[Improved] Update branch button text from \"New\" to \"New Branch\" - #4032",
      "[Improved] Add fuzzy search in the repository, branch, PR, and clone FilterLists - #911. Thanks @j-f1!",
      "[Improved] Tidy up commit summary and description layout in commit list - #3922. Thanks @willnode!",
      "[Improved] Use smaller default size when rendering Gravatar avatars - #3911",
      "[Improved] Show fetch progress when initializing remote for fork - #3953",
      "[Improved] Remove references to Hubot from the user setup page - #4015. Thanks @j-f1!",
      "[Improved] Error handling around ENOENT - #3954",
      "[Improved] Clear repository filter text when switching tabs - #3787. Thanks @reyronald!",
      "[Improved] Allow window to accept single click on focus - #3843",
      "[Improved] Disable drag-and-drop interaction when a popup is in the foreground - #3996"
    ],
    "1.1.0-beta3": [
      "[Fixed] Fetch default remote if it differs from the current - #4056"
    ],
    "1.1.0-beta2": [
      "[Improved] Update embedded Git to improve error handling when using stdin - #4058"
    ],
    "1.1.0-beta1": [
      "[Improved] Add 'Branch' to 'New' branch button - #4032",
      "[Improved] Remove references to Hubot from the user setup page - #4015. Thanks @j-f1!"
    ],
    "1.0.14-beta5": [
      "[Fixed] Improve detection of pull requests associated with current branch - #3991",
      "[Fixed] Disable drag-and-drop interaction when a popup is in the foreground - #3996",
      "[Fixed] Branch blank slate image out of position - #4011"
    ],
    "1.0.14-beta4": [
      "[New] Syntax highlighting for Elixir files - #3774. Thanks @joaovitoras!",
      "[Fixed] Crash when unable to launch shell - #3954",
      "[Fixed] Support legacy usernames as co-authors - #3897",
      "[Improved] Enable fuzzy search in the repository, branch, PR, and clone FilterLists - #911. Thanks @j-f1!",
      "[Improved] Tidy up commit summary and description layout in commit list - #3922. Thanks @willnode!"
    ],
    "1.0.14-test1": ["[Improved] Electron 1.8.2 upgrade"],
    "1.0.14-beta3": [
      "[Added] Add TextMate support for macOS - #3910. Thanks @caiofbpa!",
      "[Fixed] Handle Git errors when .gitmodules are malformed - #3912",
      "[Fixed] Clear repository filter when switching tabs - #3787. Thanks @reyronald!",
      "[Fixed] Prevent duplicate entries in co-author autocomplete list - #3887",
      "[Improved] Show progress when initializing remote for fork - #3953"
    ],
    "1.0.14-beta2": [
      "[Added] Add RubyMine support for macOS - #3883. Thanks @gssbzn!",
      "[Fixed] Allow window to accept single click on focus - #3843",
      "[Fixed] Expanded avatar list hidden behind commit details - #3884",
      "[Fixed] Renames not detected when viewing commit diffs - #3673",
      "[Fixed] Ignore action assumes CRLF when core.autocrlf is unset - #3514",
      "[Improved] Use smaller default size when rendering Gravatar avatars - #3911"
    ],
    "1.0.14-beta1": ["[New] Commit together with co-authors - #3879"],
    "1.0.13": [
      "[New] Commit together with co-authors - #3879",
      "[New] PhpStorm is now a supported external editor on macOS - #3749. Thanks @hubgit!",
      "[Improved] Update embedded Git to 2.16.1 - #3617 #3828 #3871",
      "[Improved] Blank slate view is now more responsive when zoomed - #3777",
      "[Improved] Documentation fix for Open in Shell resource - #3799. Thanks @saschanaz!",
      "[Improved] Improved error handling for Linux - #3732",
      "[Improved] Allow links in unexpanded summary to be clickable - #3719. Thanks @koenpunt!",
      "[Fixed] Update Electron to 1.7.11 to address security issue - #3846",
      "[Fixed] Allow double dashes in branch name - #3599. Thanks @JQuinnie!",
      "[Fixed] Sort the organization list - #3657. Thanks @j-f1!",
      "[Fixed] Check out PRs from a fork - #3395",
      "[Fixed] Confirm deleting branch when it has an open PR - #3615",
      "[Fixed] Defer user/email validation in Preferences - #3722",
      "[Fixed] Checkout progress did not include branch name - #3780",
      "[Fixed] Don't block branch switching when in detached HEAD - #3807",
      "[Fixed] Handle discarding submodule changes properly - #3647",
      "[Fixed] Show tooltip with additional info about the build status - #3134",
      "[Fixed] Update placeholders to support Linux distributions - #3150",
      "[Fixed] Refresh local commit list when switching tabs - #3698"
    ],
    "1.0.13-test1": [
      "[Improved] Update embedded Git to 2.16.1 - #3617 #3828 #3871",
      "[Fixed] Update Electron to 1.7.11 to address security issue - #3846",
      "[Fixed] Allows double dashes in branch name - #3599. Thanks @JQuinnie!",
      "[Fixed] Pull Request store may not have status defined - #3869",
      "[Fixed] Render the Pull Request badge when no commit statuses found - #3608"
    ],
    "1.0.13-beta1": [
      "[New] PhpStorm is now a supported external editor on macOS - #3749. Thanks @hubgit!",
      "[Improved] Blank slate view is now more responsive when zoomed - #3777",
      "[Improved] Documentation fix for Open in Shell resource - #3799. Thanks @saschanaz!",
      "[Improved] Improved error handling for Linux - #3732",
      "[Improved] Allow links in unexpanded summary to be clickable - #3719. Thanks @koenpunt!",
      "[Fixed] Sort the organization list - #3657. Thanks @j-f1!",
      "[Fixed] Check out PRs from a fork - #3395",
      "[Fixed] Confirm deleting branch when it has an open PR - #3615",
      "[Fixed] Defer user/email validation in Preferences - #3722",
      "[Fixed] Checkout progress did not include branch name - #3780",
      "[Fixed] Don't block branch switching when in detached HEAD - #3807",
      "[Fixed] Handle discarding submodule changes properly - #3647",
      "[Fixed] Show tooltip with additional info about the build status - #3134",
      "[Fixed] Update placeholders to support Linux distributions - #3150",
      "[Fixed] Refresh local commit list when switching tabs - #3698"
    ],
    "1.0.12": [
      "[New] Syntax highlighting for Rust files - #3666. Thanks @subnomo!",
      "[New] Syntax highlighting for Clojure cljc, cljs, and edn files - #3610. Thanks @mtkp!",
      "[Improved] Prevent creating a branch in the middle of a merge - #3733",
      "[Improved] Truncate long repo names in panes and modals to fit into a single line - #3598. Thanks @http-request!",
      "[Improved] Keyboard navigation support in pull request list - #3607",
      "[Fixed] Inconsistent caret behavior in text boxes when using certain keyboard layouts - #3354",
      "[Fixed] Only render the organizations list when it has orgs - #1414",
      "[Fixed] Checkout now handles situations where a ref exists on multiple remotes - #3281",
      "[Fixed] Retain accounts on desktop when losing connectivity - #3641",
      "[Fixed] Missing argument in FullScreenInfo that could prevent app from launching - #3727. Thanks @OiYouYeahYou!"
    ],
    "1.0.12-beta1": [
      "[New] Syntax highlighting for Rust files - #3666. Thanks @subnomo!",
      "[New] Syntax highlighting for Clojure cljc, cljs, and edn files - #3610. Thanks @mtkp!",
      "[Improved] Prevent creating a branch in the middle of a merge - #3733",
      "[Improved] Truncate long repo names in panes and modals to fit into a single line - #3598. Thanks @http-request!",
      "[Improved] Keyboard navigation support in pull request list - #3607",
      "[Fixed] Inconsistent caret behavior in text boxes when using certain keyboard layouts - #3354",
      "[Fixed] Only render the organizations list when it has orgs - #1414",
      "[Fixed] Checkout now handles situations where a ref exists on multiple remotes - #3281",
      "[Fixed] Retain accounts on desktop when losing connectivity - #3641",
      "[Fixed] Missing argument in FullScreenInfo that could prevent app from launching - #3727. Thanks @OiYouYeahYou!"
    ],
    "1.0.12-beta0": [
      "[New] Highlight substring matches in the \"Branches\" and \"Repositories\" list when filtering - #910. Thanks @JordanMussi!",
      "[New] Add preview for ico files - #3531. Thanks @serhiivinichuk!",
      "[New] Fallback to Gravatar for loading avatars - #821",
      "[New] Provide syntax highlighting for Visual Studio project files - #3552. Thanks @saul!",
      "[New] Provide syntax highlighting for F# fsx and fsi files - #3544. Thanks @saul!",
      "[New] Provide syntax highlighting for Kotlin files - #3555. Thanks @ziggy42!",
      "[New] Provide syntax highlighting for Clojure - #3523. Thanks @mtkp!",
      "[Improved] Toggle the \"Repository List\" from the menu - #2638. Thanks @JordanMussi!",
      "[Improved] Prevent saving of disallowed character strings for your name and email  - #3204",
      "[Improved] Error messages now appear at the top of the \"Create a New Repository\" dialog - #3571. Thanks @http-request!",
      "[Improved] \"Repository List\" header is now \"Github.com\" for consistency - #3567. Thanks @iFun!",
      "[Improved] Rename the \"Install Update\" button to \"Quit and Install Update\" - #3494. Thanks @say25!",
      "[Fixed] Fix ordering of commit history when your branch and tracking branch have both changed  - #2737",
      "[Fixed] Prevent creating a branch that starts with a period - #3013. Thanks @JordanMussi!",
      "[Fixed] Branch names are properly encoded when creating a pull request - #3509",
      "[Fixed] Re-enable all the menu items after closing a popup - #3533",
      "[Fixed] Removes option to delete remote branch after it's been deleted - #2964. Thanks @JordanMussi!",
      "[Fixed] Windows: Detects available editors and shells now works even when the group policy blocks write registry access - #3105 #3405",
      "[Fixed] Windows: Menu items are no longer truncated - #3547",
      "[Fixed] Windows: Prevent disabled menu items from being accessed - #3391 #1521",
      "[Fixed] Preserve the selected pull request when a manual fetch is done - #3524",
      "[Fixed] Update pull request badge after switching branches or pull requests - #3454",
      "[Fixed] Restore keyboard arrow navigation for pull request list - #3499"
    ],
    "1.0.11": [
      "[New] Highlight substring matches in the \"Branches\" and \"Repositories\" list when filtering - #910. Thanks @JordanMussi!",
      "[New] Add preview for ico files - #3531. Thanks @serhiivinichuk!",
      "[New] Fallback to Gravatar for loading avatars - #821",
      "[New] Provide syntax highlighting for Visual Studio project files - #3552. Thanks @saul!",
      "[New] Provide syntax highlighting for F# fsx and fsi files - #3544. Thanks @saul!",
      "[New] Provide syntax highlighting for Kotlin files - #3555. Thanks @ziggy42!",
      "[New] Provide syntax highlighting for Clojure - #3523. Thanks @mtkp!",
      "[Improved] Toggle the \"Repository List\" from the menu - #2638. Thanks @JordanMussi!",
      "[Improved] Prevent saving of disallowed character strings for your name and email  - #3204",
      "[Improved] Error messages now appear at the top of the \"Create a New Repository\" dialog - #3571. Thanks @http-request!",
      "[Improved] \"Repository List\" header is now \"Github.com\" for consistency - #3567. Thanks @iFun!",
      "[Improved] Rename the \"Install Update\" button to \"Quit and Install Update\" - #3494. Thanks @say25!",
      "[Fixed] Fix ordering of commit history when your branch and tracking branch have both changed  - #2737",
      "[Fixed] Prevent creating a branch that starts with a period - #3013. Thanks @JordanMussi!",
      "[Fixed] Branch names are properly encoded when creating a pull request - #3509",
      "[Fixed] Re-enable all the menu items after closing a popup - #3533",
      "[Fixed] Removes option to delete remote branch after it's been deleted - #2964. Thanks @JordanMussi!",
      "[Fixed] Windows: Detects available editors and shells now works even when the group policy blocks write registry access - #3105 #3405",
      "[Fixed] Windows: Menu items are no longer truncated - #3547",
      "[Fixed] Windows: Prevent disabled menu items from being accessed - #3391 #1521"
    ],
    "1.0.11-test0": [
      "[Improved] now with a new major version of electron-packager"
    ],
    "1.0.11-beta0": [
      "[Improved] Refresh the pull requests list after fetching - #3503",
      "[Improved] Rename the \"Install Update\" button to \"Quit and Install Update\" - #3494. Thanks @say25!",
      "[Fixed] URL encode branch names when creating a pull request - #3509",
      "[Fixed] Windows: detecting available editors and shells now works even when the group policy blocks write registry access - #3105 #3405"
    ],
    "1.0.10": [
      "[New] ColdFusion Builder is now a supported external editor - #3336 #3321. Thanks @AtomicCons!",
      "[New] VSCode Insiders build is now a supported external editor - #3441. Thanks @say25!",
      "[New] BBEdit is now a supported external editor - #3467. Thanks @NiklasBr!",
      "[New] Hyper is now a supported shell on Windows too - #3455. Thanks @JordanMussi!",
      "[New] Swift is now syntax highlighted - #3305. Thanks @agisilaos!",
      "[New] Vue.js is now syntax highlighted - #3368. Thanks @wanecek!",
      "[New] CoffeeScript is now syntax highlighted - #3356. Thanks @agisilaos!",
      "[New] Cypher is now syntax highlighted - #3440. Thanks @say25!",
      "[New] .hpp is now syntax highlighted as C++ - #3420. Thanks @say25!",
      "[New] ML-like languages are now syntax highlighted - #3401. Thanks @say25!",
      "[New] Objective-C is now syntax highlighted - #3355. Thanks @koenpunt!",
      "[New] SQL is now syntax highlighted - #3389. Thanks @say25!",
      "[Improved] Better message on the 'Publish Branch' button when HEAD is unborn - #3344. Thanks @Venkat5694!",
      "[Improved] Better error message when trying to push to an archived repository - #3084. Thanks @agisilaos!",
      "[Improved] Avoid excessive background fetching when switching repositories - #3329",
      "[Improved] Ignore menu events sent when a modal is shown - #3308",
      "[Fixed] Parse changed files whose paths include a newline - #3271",
      "[Fixed] Parse file type changes - #3334",
      "[Fixed] Windows: 'Open without Git' would present the dialog again instead of actually opening a shell without git - #3290",
      "[Fixed] Avoid text selection when dragging resizable dividers - #3268",
      "[Fixed] Windows: Removed the title attribute on the Windows buttons so that they no longer leave their tooltips hanging around - #3348. Thanks @j-f1!",
      "[Fixed] Windows: Detect VS Code when installed to non-standard locations - #3304",
      "[Fixed] Hitting Return would select the first item in a filter list when the filter text was empty - #3447",
      "[Fixed] Add some missing keyboard shortcuts - #3327. Thanks @say25!",
      "[Fixed] Handle \"304 Not Modified\" responses - #3399",
      "[Fixed] Don't overwrite an existing .gitattributes when creating a new repository - #3419. Thanks @strafe!"
    ],
    "1.0.10-beta3": [
      "[New] Change \"Create Pull Request\" to \"Show Pull Request\" when there is already a pull request open for the branch - #2524",
      "[New] VSCode Insiders build is now a supported external editor - #3441. Thanks @say25!",
      "[New] BBEdit is now a supported external editor - #3467. Thanks @NiklasBr!",
      "[New] Hyper is now a supported shell - #3455. Thanks @JordanMussi!",
      "[New] Cypher is now syntax highlighted - #3440. Thanks @say25!",
      "[New] .hpp is now syntax highlighted as C++ - #3420. Thanks @say25!",
      "[New] ML-like languages are now syntax highlighted - #3401. Thanks @say25!",
      "[Improved] Use the same colors in pull request dropdown as we use on GitHub.com - #3451",
      "[Improved] Fancy pull request loading animations - #2868",
      "[Improved] Avoid excessive background fetching when switching repositories - #3329",
      "[Improved] Refresh the pull request list when the Push/Pull/Fetch button is clicked - #3448",
      "[Improved] Ignore menu events sent when a modal is shown - #3308",
      "[Fixed] Hitting Return would select the first item in a filter list when the filter text was empty - #3447",
      "[Fixed] Add some missing keyboard shortcuts - #3327. Thanks @say25!",
      "[Fixed] Handle \"304 Not Modified\" responses - #3399",
      "[Fixed] Don't overwrite an existing .gitattributes when creating a new repository - #3419. Thanks @strafe!"
    ],
    "1.0.10-beta2": [
      "[New] SQL is now syntax highlighted! - #3389. Thanks @say25!",
      "[Fixed] Windows: Detect VS Code when installed to non-standard locations - #3304"
    ],
    "1.0.10-beta1": [
      "[New] Vue.js code is now syntax highlighted! - #3368. Thanks @wanecek!",
      "[New] CoffeeScript is now syntax highlighted! - #3356. Thanks @agisilaos!",
      "[New] Highlight .m as Objective-C - #3355. Thanks @koenpunt!",
      "[Improved] Use smarter middle truncation for branch names - #3357",
      "[Fixed] Windows: Removed the title attribute on the Windows buttons so that they no longer leave their tooltips hanging around - #3348. Thanks @j-f1!"
    ],
    "1.0.10-beta0": [
      "[New] ColdFusion Builder is now available as an option for External Editor - #3336 #3321. Thanks @AtomicCons!",
      "[New] Swift code is now syntax highlighted - #3305. Thanks @agisilaos!",
      "[Improved] Better message on the 'Publish Branch' button when HEAD is unborn - #3344. Thanks @Venkat5694!",
      "[Improved] Better error message when trying to push to an archived repository - #3084. Thanks @agisilaos!",
      "[Fixed] Parse changed files whose paths include a newline - #3271",
      "[Fixed] Parse file type changes - #3334",
      "[Fixed] Windows: 'Open without Git' would present the dialog again instead of actually opening a shell without git - #3290",
      "[Fixed] Avoid text selection when dragging resizable dividers - #3268"
    ],
    "1.0.9": [
      "[New] ColdFusion Builder is now available as an option for External Editor - #3336 #3321. Thanks @AtomicCons!",
      "[New] Swift code is now syntax highlighted - #3305. Thanks @agisilaos!",
      "[Improved] Better message on the 'Publish Branch' button when HEAD is unborn - #3344. Thanks @Venkat5694!",
      "[Improved] Better error message when trying to push to an archived repository - #3084. Thanks @agisilaos!",
      "[Fixed] Parse changed files whose paths include a newline - #3271",
      "[Fixed] Parse file type changes - #3334",
      "[Fixed] Windows: 'Open without Git' would present the dialog again instead of actually opening a shell without git - #3290",
      "[Fixed] Avoid text selection when dragging resizable dividers - #3268"
    ],
    "1.0.9-beta1": [
      "[New] ColdFusion Builder is now available as an option for External Editor - #3336 #3321. Thanks @AtomicCons!",
      "[New] Swift code is now syntax highlighted - #3305. Thanks @agisilaos!",
      "[Improved] Better message on the 'Publish Branch' button when HEAD is unborn - #3344. Thanks @Venkat5694!",
      "[Improved] Better error message when trying to push to an archived repository - #3084. Thanks @agisilaos!",
      "[Fixed] Parse changed files whose paths include a newline - #3271",
      "[Fixed] Parse file type changes - #3334",
      "[Fixed] Windows: 'Open without Git' would present the dialog again instead of actually opening a shell without git - #3290",
      "[Fixed] Avoid text selection when dragging resizable dividers - #3268"
    ],
    "1.0.9-beta0": [
      "[Fixed] Crash when rendering diffs for certain types of files - #3249",
      "[Fixed] Continually being prompted to add the upstream remote, even when it already exists - #3252"
    ],
    "1.0.8": [
      "[Fixed] Crash when rendering diffs for certain types of files - #3249",
      "[Fixed] Continually being prompted to add the upstream remote, even when it already exists - #3252"
    ],
    "1.0.8-beta0": [
      "[New] Syntax highlighted diffs - #3101",
      "[New] Add upstream to forked repositories - #2364",
      "[Fixed] Only reset scale of title bar on macOS - #3193",
      "[Fixed] Filter symbolic refs in the branch list - #3196",
      "[Fixed] Address path issue with invoking Git Bash - #3186",
      "[Fixed] Update embedded Git to support repository hooks and better error messages - #3067 #3079",
      "[Fixed] Provide credentials to LFS repositories when performing checkout - #3167",
      "[Fixed] Assorted changelog typos - #3174 #3184 #3207. Thanks @strafe, @alanaasmaa and @jt2k!"
    ],
    "1.0.7": [
      "[New] Syntax highlighted diffs - #3101",
      "[New] Add upstream to forked repositories - #2364",
      "[Fixed] Only reset scale of title bar on macOS - #3193",
      "[Fixed] Filter symbolic refs in the branch list - #3196",
      "[Fixed] Address path issue with invoking Git Bash - #3186",
      "[Fixed] Update embedded Git to support repository hooks and better error messages - #3067 #3079",
      "[Fixed] Provide credentials to LFS repositories when performing checkout - #3167",
      "[Fixed] Assorted changelog typos - #3174 #3184 #3207. Thanks @strafe, @alanaasmaa and @jt2k!"
    ],
    "1.0.7-beta0": [
      "[Fixed] The Branches list wouldn't display the branches for non-GitHub repositories - #3169",
      "[Fixed] Pushing or pulling could error when the temp directory was unavailable - #3046"
    ],
    "1.0.6": [
      "[Fixed] The Branches list wouldn't display the branches for non-GitHub repositories - #3169",
      "[Fixed] Pushing or pulling could error when the temp directory was unavailable - #3046"
    ],
    "1.0.5": [
      "[New] The command line interface now provides some helpful help! - #2372. Thanks @j-f1!",
      "[New] Create new branches from the Branches foldout - #2784",
      "[New] Add support for VSCode Insiders - #3012 #3062. Thanks @MSathieu!",
      "[New] Linux: Add Atom and Sublime Text support - #3133. Thanks @ziggy42!",
      "[New] Linux: Tilix support - #3117. Thanks @ziggy42!",
      "[New] Linux: Add Visual Studio Code support - #3122. Thanks @ziggy42!",
      "[Improved] Report errors when a problem occurs storing tokens - #3159",
      "[Improved] Bump to Git 2.14.3 - #3146",
      "[Improved] Don't try to display diffs that could cause the app to hang - #2596",
      "[Fixed] Handle local user accounts with URL-hostile characters - #3107",
      "[Fixed] Cloning a repository which uses Git LFS would leave all the files appearing modified - #3146",
      "[Fixed] Signing in in the Welcome flow could hang - #2769",
      "[Fixed] Properly replace old Git LFS configuration values - #2984"
    ],
    "1.0.5-beta1": [
      "[New] Create new branches from the Branches foldout - #2784",
      "[New] Add support for VSCode Insiders - #3012 #3062. Thanks @MSathieu!",
      "[New] Linux: Add Atom and Sublime Text support - #3133. Thanks @ziggy42!",
      "[New] Linux: Tilix support - #3117. Thanks @ziggy42!",
      "[New] Linux: Add Visual Studio Code support - #3122. Thanks @ziggy42!",
      "[Improved] Report errors when a problem occurs storing tokens - #3159",
      "[Improved] Bump to Git 2.14.3 - #3146",
      "[Improved] Don't try to display diffs that could cause the app to hang - #2596",
      "[Fixed] Handle local user accounts with URL-hostile characters - #3107",
      "[Fixed] Cloning a repository which uses Git LFS would leave all the files appearing modified - #3146",
      "[Fixed] Signing in in the Welcome flow could hang - #2769",
      "[Fixed] Properly replace old Git LFS configuration values - #2984"
    ],
    "1.0.5-test1": [],
    "1.0.5-test0": [],
    "1.0.5-beta0": [
      "[New] The command line interface now provides some helpful help! - #2372. Thanks @j-f1!"
    ],
    "1.0.4": [
      "[New] Report Git LFS progress when cloning, pushing, pulling, or reverting - #2226",
      "[Improved] Increased diff contrast and and line gutter selection - #2586 #2181",
      "[Improved] Clarify why publishing a branch is disabled in various scenarios - #2773",
      "[Improved] Improved error message when installing the command Line tool fails - #2979. Thanks @agisilaos!",
      "[Improved] Format the branch name in \"Create Branch\" like we format branch names elsewhere - #2977. Thanks @j-f1!",
      "[Fixed] Avatars not updating after signing in - #2911",
      "[Fixed] Lots of bugs if there was a file named \"HEAD\" in the repository - #3009 #2721 #2938",
      "[Fixed] Handle duplicate config values when saving user.name and user.email - #2945",
      "[Fixed] The \"Create without pushing\" button when creating a new pull request wouldn't actually do anything - #2917"
    ],
    "1.0.4-beta1": [
      "[New] Report Git LFS progress when cloning, pushing, pulling, or reverting - #2226",
      "[Improved] Increased diff contrast and and line gutter selection - #2586 #2181",
      "[Improved] Clarify why publishing a branch is disabled in various scenarios - #2773",
      "[Improved] Improved error message when installing the command Line tool fails - #2979. Thanks @agisilaos!",
      "[Improved] Format the branch name in \"Create Branch\" like we format branch names elsewhere - #2977. Thanks @j-f1!",
      "[Fixed] Avatars not updating after signing in - #2911",
      "[Fixed] Lots of bugs if there was a file named \"HEAD\" in the repository - #3009 #2721 #2938",
      "[Fixed] Handle duplicate config values when saving user.name and user.email - #2945",
      "[Fixed] The \"Create without pushing\" button when creating a new pull request wouldn't actually do anything - #2917 #2917"
    ],
    "1.0.4-beta0": [
      "[Improved] Increase the contrast of the modified file status octicons - #2914",
      "[Fixed] Showing changed files in Finder/Explorer would open the file - #2909",
      "[Fixed] macOS: Fix app icon on High Sierra - #2915",
      "[Fixed] Cloning an empty repository would fail - #2897 #2906",
      "[Fixed] Catch logging exceptions - #2910"
    ],
    "1.0.3": [
      "[Improved] Increase the contrast of the modified file status octicons - #2914",
      "[Fixed] Showing changed files in Finder/Explorer would open the file - #2909",
      "[Fixed] macOS: Fix app icon on High Sierra - #2915",
      "[Fixed] Cloning an empty repository would fail - #2897 #2906",
      "[Fixed] Catch logging exceptions - #2910"
    ],
    "1.0.2": [
      "[Improved] Better message for GitHub Enterprise users when there is a network error - #2574. Thanks @agisilaos!",
      "[Improved] Clone error message now suggests networking might be involved - #2872. Thanks @agisilaos!",
      "[Improved] Include push/pull progress information in the push/pull button tooltip - #2879",
      "[Improved] Allow publishing a brand new, empty repository - #2773",
      "[Improved] Make file paths in lists selectable - #2801. Thanks @artivilla!",
      "[Fixed] Disable LFS hook creation when cloning - #2809",
      "[Fixed] Use the new URL for the \"Show User Guides\" menu item - #2792. Thanks @db6edr!",
      "[Fixed] Make the SHA selectable when viewing commit details - #1154",
      "[Fixed] Windows: Make `github` CLI work in Git Bash - #2712",
      "[Fixed] Use the initial path provided when creating a new repository - #2883",
      "[Fixed] Windows: Avoid long path limits when discarding changes - #2833",
      "[Fixed] Files would get deleted when undoing the first commit - #2764",
      "[Fixed] Find the repository root before adding it - #2832",
      "[Fixed] Display warning about an existing folder before cloning - #2777 #2830",
      "[Fixed] Show contents of directory when showing a repository from Show in Explorer/Finder instead of showing the parent - #2798"
    ],
    "1.0.2-beta1": [
      "[Improved] Clone error message now suggests networking might be involved - #2872. Thanks @agisilaos!",
      "[Improved] Include push/pull progress information in the push/pull button tooltip - #2879",
      "[Improved] Allow publishing a brand new, empty repository - #2773",
      "[Improved] Make file paths in lists selectable - #2801. Thanks @artivilla!",
      "[Fixed] Use the initial path provided when creating a new repository - #2883",
      "[Fixed] Windows: Avoid long path limits when discarding changes - #2833",
      "[Fixed] Files would get deleted when undoing the first commit - #2764",
      "[Fixed] Find the repository root before adding it - #2832",
      "[Fixed] Display warning about an existing folder before cloning - #2777 #2830",
      "[Fixed] Show contents of directory when showing a repository from Show in Explorer/Finder instead of showing the parent - #2798"
    ],
    "1.0.2-beta0": [
      "[Improved] Message for GitHub Enterprise users when there is a network error - #2574. Thanks @agisilaos!",
      "[Fixed] Disable LFS hook creation when cloning - #2809",
      "[Fixed] Use the new URL for the \"Show User Guides\" menu item - #2792. Thanks @db6edr!",
      "[Fixed] Make the SHA selectable when viewing commit details - #1154",
      "[Fixed] Windows: Make `github` CLI work in Git Bash - #2712"
    ],
    "1.0.1": [
      "[Improved] Message for GitHub Enterprise users when there is a network error - #2574. Thanks @agisilaos!",
      "[Fixed] Disable LFS hook creation when cloning - #2809",
      "[Fixed] Use the new URL for the \"Show User Guides\" menu item - #2792. Thanks @db6edr!",
      "[Fixed] Make the SHA selectable when viewing commit details - #1154",
      "[Fixed] Windows: Make `github` CLI work in Git Bash - #2712"
    ],
    "1.0.1-beta0": [
      "[Fixed] Use the loading/disabled state while publishing - #1995",
      "[Fixed] Lock down menu item states for unborn repositories - #2744 #2573",
      "[Fixed] Windows: Detecting the available shells and editors when using a language other than English - #2735"
    ],
    "1.0.0": [
      "[Fixed] Use the loading/disabled state while publishing - #1995",
      "[Fixed] Lock down menu item states for unborn repositories - #2744 #2573",
      "[Fixed] Windows: Detecting the available shells and editors when using a language other than English - #2735"
    ],
    "1.0.0-beta3": [
      "[New] Allow users to create repositories with descriptions - #2719. Thanks @davidcelis!",
      "[New] Use `lfs clone` for faster cloning of LFS repositories - #2679",
      "[Improved] Prompt to override existing LFS filters - #2693",
      "[Fixed] Don't install LFS hooks when checking if a repo uses LFS - #2732",
      "[Fixed] Ensure nothing is staged as part of undoing the first commit - #2656",
      "[Fixed] \"Clone with Desktop\" wouldn't include the repository name in the path - #2704"
    ],
    "0.9.1": [
      "[New] Allow users to create repositories with descriptions - #2719. Thanks @davidcelis!",
      "[New] Use `lfs clone` for faster cloning of LFS repositories - #2679",
      "[Improved] Prompt to override existing LFS filters - #2693",
      "[Fixed] Don't install LFS hooks when checking if a repo uses LFS - #2732",
      "[Fixed] Ensure nothing is staged as part of undoing the first commit - #2656",
      "[Fixed] \"Clone with Desktop\" wouldn't include the repository name in the path - #2704"
    ],
    "1.0.0-beta2": [
      "[New] Allow users to create repositories with descriptions - #2719. Thanks @davidcelis!",
      "[New] Use `lfs clone` for faster cloning of LFS repositories - #2679",
      "[Improved] Prompt to override existing LFS filters - #2693",
      "[Fixed] Don't install LFS hooks when checking if a repo uses LFS - #2732",
      "[Fixed] Ensure nothing is staged as part of undoing the first commit - #2656",
      "[Fixed] \"Clone with Desktop\" wouldn't include the repository name in the path - #2704"
    ],
    "0.9.0": [
      "[New] Allow users to create repositories with descriptions - #2719. Thanks @davidcelis!",
      "[New] Use `lfs clone` for faster cloning of LFS repositories - #2679",
      "[Improved] Prompt to override existing LFS filters - #2693",
      "[Fixed] Don't install LFS hooks when checking if a repo uses LFS - #2732",
      "[Fixed] Ensure nothing is staged as part of undoing the first commit - #2656",
      "[Fixed] \"Clone with Desktop\" wouldn't include the repository name in the path - #2704"
    ],
    "0.8.2": [
      "[New] Ask to install LFS filters when an LFS repository is added - #2227",
      "[New] Clone GitHub repositories tab - #57",
      "[New] Option to opt-out of confirming discarding changes - #2681",
      "[Fixed] Long commit summary truncation - #1742",
      "[Fixed] Ensure the repository list is always enabled - #2648",
      "[Fixed] Windows: Detecting the available shells and editors when using a non-ASCII user encoding - #2624",
      "[Fixed] Clicking the \"Cancel\" button on the Publish Branch dialog - #2646",
      "[Fixed] Windows: Don't rely on PATH for knowing where to find chcp - #2678",
      "[Fixed] Relocating a repository now actually does that - #2685",
      "[Fixed] Clicking autocompletes inserts them - #2674",
      "[Fixed] Use shift for shortcut chord instead of alt - #2607",
      "[Fixed] macOS: \"Open in Terminal\" works with repositories with spaces in their path - #2682"
    ],
    "1.0.0-beta1": [
      "[New] Option to to opt-out of confirming discarding changes - #2681",
      "[Fixed] Windows: Don't rely on PATH for knowing where to find chcp - #2678",
      "[Fixed] Relocating a repository now actually does that - #2685",
      "[Fixed] Clicking autocompletes inserts them - #2674",
      "[Fixed] Use shift for shortcut chord instead of alt - #2607",
      "[Fixed] macOS: \"Open in Terminal\" works with repositories with spaces in their path - #2682"
    ],
    "1.0.0-beta0": [
      "[New] Ask to install LFS filters when an LFS repository is added - #2227",
      "[New] Clone GitHub repositories tab - #57",
      "[Fixed] Long commit summary truncation - #1742",
      "[Fixed] Ensure the repository list is always enabled - #2648",
      "[Fixed] Windows: Detecting the available shells and editors when using a non-ASCII user encoding - #2624",
      "[Fixed] Clicking the \"Cancel\" button on the Publish Branch dialog - #2646"
    ],
    "0.8.1": [
      "[New] 'Open in Shell' now supports multiple shells - #2473",
      "[New] Windows: Enable adding self-signed certificates - #2581",
      "[Improved] Enhanced image diffs - #2383",
      "[Improved] Line diffs - #2461",
      "[Improved] Octicons updated - #2495",
      "[Improved] Adds ability to close repository list using shortcut - #2532",
      "[Improved] Switch default buttons in the Publish Branch dialog - #2515",
      "[Improved] Bring back \"Contact Support\" - #1472",
      "[Improved] Persist repository filter text after closing repository list - #2571",
      "[Improved] Redesigned example commit in the Welcome flow - #2141",
      "[Improved] Tidy up initial \"external editor\" experience - #2551",
      "[Fixed] 'Include All' checkbox not in sync with partial selection - #2493",
      "[Fixed] Copied text from diff removed valid characters - #2499",
      "[Fixed] Click-focus on Windows would dismiss dialog - #2488",
      "[Fixed] Branch list not rendered in app - #2531",
      "[Fixed] Git operations checking certificate store - #2520",
      "[Fixed] Properly identify repositories whose remotes have a trailing slash - #2584",
      "[Fixed] Windows: Fix launching the `github` command line tool - #2563",
      "[Fixed] Use the primary email address if it's public - #2244",
      "[Fixed] Local branch not checked out after clone - #2561",
      "[Fixed] Only the most recent 30 issues would autocomplete for GitHub Enterprise repositories - #2541",
      "[Fixed] Missing \"View on GitHub\" menu item for non-Gitub repositories - #2615",
      "[Fixed] New tab opened when pressing \"]\" for certain keyboard layouts - #2607",
      "[Fixed] Windows: Crash when exiting full screen - #1502",
      "[Fixed] Windows: Detecting the available shells and editors when using a non-ASCII user encoding - #2624",
      "[Fixed] Ensure the repository list is always accessible - #2648"
    ],
    "0.8.1-beta4": [
      "[Improved] Persist repository filter text after closing repository list - #2571",
      "[Improved] Redesigned example commit in the Welcome flow - #2141",
      "[Improved] Tidy up initial \"external editor\" experience - #2551",
      "[Fixed] Missing \"View on GitHub\" menu item for non-Gitub repositories - #2615",
      "[Fixed] New tab opened when pressing \"]\" for certain keyboard layouts - #2607",
      "[Fixed] Windows: Crash when exiting full screen - #1502"
    ],
    "0.8.1-beta3": [
      "[New] Windows: Enable adding self-signed certificates - #2581",
      "[Improved] Adds ability to close repository list using shortcut - #2532",
      "[Improved] Switch default buttons in the Publish Branch dialog - #2515",
      "[Improved] Bring back \"Contact Support\" - #1472",
      "[Fixed] Properly identify repositories whose remotes have a trailing slash - #2584",
      "[Fixed] Windows: Fix launching the `github` command line tool - #2563",
      "[Fixed] Use the primary email address if it's public - #2244",
      "[Fixed] Local branch not checked out after clone - #2561",
      "[Fixed] Only the most recent 30 issues would autocomplete for GitHub Enterprise repositories - #2541"
    ],
    "0.8.1-beta2": [
      "[Fixed] Branch list not rendered in app - #2531",
      "[Fixed] Git operations checking certificate store - #2520"
    ],
    "0.8.1-beta1": [
      "[New] 'Open in Shell' now supports multiple shells - #2473",
      "[Improved] Enhanced image diffs - #2383",
      "[Improved] Line diffs - #2461",
      "[Improved] Octicons updated - #2495",
      "[Fixed] 'Include All' checkbox not in sync with partial selection - #2493",
      "[Fixed] Copied text from diff removed valid characters - #2499",
      "[Fixed] Click-focus on Windows would dismiss dialog - #2488"
    ],
    "0.8.1-beta0": [],
    "0.8.0": [
      "[New] Added commit context menu - #2434",
      "[New] Added 'Open in External Editor' - #2009",
      "[New] Can choose whether a branch should be deleted on the remote as well as locally - #2136",
      "[New] Support authenticating with non-GitHub servers - #852",
      "[New] Added the ability to revert a commit - #752",
      "[New] Added a keyboard shortcut for opening the repository in the shell - #2138",
      "[Improved] Copied diff text no longer includes the line changetype markers - #1499",
      "[Improved] Fetch if a push fails because they need to pull first - #2431",
      "[Improved] Discard changes performance - #1889",
      "[Fixed] Show 'Add Repository' dialog when repository is dragged onto the app - #2442",
      "[Fixed] Dialog component did not remove event handler - #2469",
      "[Fixed] Open in External Editor context menu - #2475",
      "[Fixed] Update to Git 2.14.1 to fix security vulnerability - #2432",
      "[Fixed] Recent branches disappearing after renaming a branch - #2426",
      "[Fixed] Changing the default branch on GitHub.com is now reflected in the app - #1489",
      "[Fixed] Swap around some callouts for no repositories - #2447",
      "[Fixed] Darker unfocused selection color - #1669",
      "[Fixed] Increase the max sidebar width - #1588",
      "[Fixed] Don't say \"Publish this branch to GitHub\" for non-GitHub repositories - #1498",
      "[Fixed] macOS: Protocol schemes not getting registered - #2429",
      "[Fixed] Patches which contain the \"no newline\" marker would fail to apply - #2123",
      "[Fixed] Close the autocompletion popover when it loses focus - #2358",
      "[Fixed] Clear the selected org when switching Publish Repository tabs - #2386",
      "[Fixed] 'Create Without Pushing' button throwing an exception while opening a pull request - #2368",
      "[Fixed] Windows: Don't removing the running app out from under itself when there are updates pending - #2373",
      "[Fixed] Windows: Respect `core.autocrlf` and `core.safeclrf` when modifying the .gitignore - #1535",
      "[Fixed] Windows: Fix opening the app from the command line - #2396"
    ],
    "0.7.3-beta5": [],
    "0.7.3-beta4": [],
    "0.7.3-beta3": [],
    "0.7.3-beta2": [],
    "0.7.3-beta1": [],
    "0.7.3-beta0": [],
    "0.7.2": ["[Fixed] Issues with auto-updating to 0.7.1."],
    "0.7.2-beta0": [],
    "0.7.1": [
      "[Improved] Redesigned error and warning dialogs to be clearer - #2277",
      "[Improved] Create Pull Request dialog shows more feedback while it's working - #2265",
      "[Improved] Version text is now copiable - #1935",
      "[Fixed] Preserve existing GitHub API information when API requests fail - #2282",
      "[Fixed] Pass through error messages as received from the API - #2279",
      "[Fixed] The Pull and Create Pull Request menu items had the same shortcut - #2274",
      "[Fixed] Launching the `github` command line tool from a Fish shell - #2299",
      "[Fixed] Help menu items now work - #2314",
      "[Fixed] Windows: `github` command line tool not installing after updating - #2312",
      "[Fixed] Caret position jumping around while changing the path for adding a local repository - #2222",
      "[Fixed] Error dialogs being closed too easily - #2211",
      "[Fixed] Windows: Non-ASCII credentials were mangled - #189"
    ],
    "0.7.1-beta5": [
      "[Improved] Redesigned error and warning dialogs to be clearer - #2277",
      "[Improved] Create Pull Request dialog shows more feedback while it's working - #2265",
      "[Fixed] Preserve existing GitHub API information when API requests fail - #2282",
      "[Fixed] Pass through error messages as received from the API - #2279",
      "[Fixed] The Pull and Create Pull Request menu items had the same shortcut - #2274",
      "[Fixed] Launching the `github` command line tool from a Fish shell - #2299",
      "[Fixed] Help menu items now work - #2314",
      "[Fixed] Windows: `github` command line tool not installing after updating - #2312",
      "[Fixed] Caret position jumping around while changing the path for adding a local repository - #2222",
      "[Fixed] Error dialogs being closed too easily - #2211",
      "[Fixed] Windows: Non-ASCII credentials were mangled - #189"
    ],
    "0.7.1-beta4": [],
    "0.7.1-beta3": [],
    "0.7.1-beta2": [],
    "0.7.1-beta1": [],
    "0.7.1-beta0": [
      "[Improved] Redesigned error and warning dialogs to be clearer - #2277",
      "[Fixed] Preserve existing GitHub API information when API requests fail - #2282",
      "[Fixed] Pass through error messages as received from the API - #2279",
      "[Fixed] The Pull and Create Pull Request menu items had the same shortcut - #2274",
      "[Fixed] Launching the `github` command line tool from a Fish shell - #2299"
    ],
    "0.7.0": [
      "[New] Added the Branch > Create Pull Request menu item - #2135",
      "[New] Added the `github` command line tool - #696",
      "[Improved] Better error message when publishing a repository fails - #2089",
      "[Improved] Windows: Don't recreate the desktop shortcut if it's been deleted - #1759",
      "[Fixed] Cloning a repository's wiki - #1624",
      "[Fixed] Don't call GitHub Enterprise GitHub.com - #2094",
      "[Fixed] Don't push after publishing a new repository if the branch is unborn - #2086",
      "[Fixed] Don't close dialogs when clicking the title bar - #2056",
      "[Fixed] Windows: Clicking 'Show in Explorer' doesn't bring Explorer to the front - #2127",
      "[Fixed] Windows: Opening links doesn't bring the browser to the front - #1945",
      "[Fixed] macOS: Closing the window wouldn't exit fullscreen -  #1901",
      "[Fixed] Scale blankslate images so they look nicer on high resolution displays - #1946",
      "[Fixed] Windows: Installer not completing or getting stuck in a loop - #1875 #1863",
      "[Fixed] Move the 'Forgot Password' link to fix the tab order of the sign in view - #2200"
    ],
    "0.6.3-beta7": [],
    "0.6.3-beta6": [],
    "0.6.3-beta5": [],
    "0.6.3-beta4": [],
    "0.6.3-beta3": [],
    "0.6.3-beta2": [],
    "0.6.3-beta1": [],
    "0.6.3-beta0": [],
    "0.6.2": [
      "[New] Link to User Guides from the Help menu - #1963",
      "[New] Added the 'Open in External Editor' contextual menu item to changed files - #2023",
      "[New] Added the 'Show' and 'Open Command Prompt' contextual menu items to repositories - #1554",
      "[New] Windows: Support self-signed or untrusted certificates - #671",
      "[New] Copy the SHA to the clipboard when clicked - #1501",
      "[Improved] Provide the option of initializing a new repository when adding a directory that isn't already one - #969",
      "[Improved] Link to the working directory when there are no changes - #1871",
      "[Improved] Hitting Enter when selecting a base branch creates the new branch - #1780",
      "[Improved] Prefix repository names with their owner if they are ambiguous - #1848",
      "[Fixed] Sort and filter licenses like GitHub.com - #1987",
      "[Fixed] Long branch names not getting truncated in the Rename Branch dialog - #1891",
      "[Fixed] Prune old log files - #1540",
      "[Fixed] Ensure the local path is valid before trying to create a new repository - #1487",
      "[Fixed] Support cloning repository wikis - #1624",
      "[Fixed] Disable the Select All checkbox when there are no changes - #1389",
      "[Fixed] Changed docx files wouldn't show anything in the diff panel - #1990",
      "[Fixed] Disable the Merge button when there are no commits to merge - #1359",
      "[Fixed] Username/password authentication not working for GitHub Enterprise - #2064",
      "[Fixed] Better error messages when an API call fails - #2017",
      "[Fixed] Create the 'logs' directory if it doesn't exist - #1550",
      "[Fixed] Enable the 'Remove' menu item for missing repositories - #1776"
    ],
    "0.6.1": [
      "[Fixed] Properly log stats opt in/out - #1949",
      "[Fixed] Source maps for exceptions in the main process - #1957",
      "[Fixed] Styling of the exception dialog - #1956",
      "[Fixed] Handle ambiguous references - #1947",
      "[Fixed] Handle non-ASCII text in diffs - #1970",
      "[Fixed] Uncaught exception when hitting the arrow keys after showing autocompletions - #1971",
      "[Fixed] Clear the organizations list when publishing a new repository and switching between tabs - #1969",
      "[Fixed] Push properly when a tracking branch has a different name from the local branch - #1967",
      "[Improved] Warn when line endings will change - #1906"
    ],
    "0.6.0": [
      "[Fixed] Issue autocompletion not working for older issues - #1814",
      "[Fixed] GitHub repository association not working for repositories with some remote URL formats - #1826 #1679",
      "[Fixed] Don't try to delete a remote branch that no longer exists - #1829",
      "[Fixed] Tokens created by development builds would be used in production builds but wouldn't work - #1727",
      "[Fixed] Submodules can now be added - #708",
      "[Fixed] Properly handle the case where a file is added to the index but removed from the working tree - #1310",
      "[Fixed] Use a local image for the default avatar - #1621",
      "[Fixed] Make the file path in diffs selectable - #1768",
      "[Improved] More logging! - #1823",
      "[Improved] Better error message when trying to add something that's not a repository - #1747",
      "[Improved] Copy the shell environment into the app's environment - #1796",
      "[Improved] Updated to Git 2.13.0 - #1897",
      "[Improved] Add 'Reveal' to the contextual menu for changed files - #1566",
      "[Improved] Better handling of large diffs - #1818 #1524",
      "[Improved] App launch time - #1900"
    ],
    "0.5.9": [
      "[New] Added Zoom In and Zoom Out - #1217",
      "[Fixed] Various errors when on an unborn branch - #1450",
      "[Fixed] Disable push/pull menu items when there is no remote - #1448",
      "[Fixed] Better error message when the GitHub Enterprise version is too old - #1628",
      "[Fixed] Error parsing non-JSON responses - #1505 #1522",
      "[Fixed] Updated the 'Install Git' help documentation link - #1797",
      "[Fixed] Disable menu items while in the Welcome flow - #1529",
      "[Fixed] Windows: Fall back to HOME if Document cannot be found - #1825",
      "[Improved] Close the window when an exception occurs - #1562",
      "[Improved] Always use merge when pulling - #1627",
      "[Improved] Move the 'New Branch' menu item into the Branch menu - #1757",
      "[Improved] Remove Repository's default button is now Cancel - #1751",
      "[Improved] Only fetch the default remote - #1435",
      "[Improved] Faster commits with many files - #1405",
      "[Improved] Measure startup time more reliably - #1798",
      "[Improved] Prefer the GitHub repository name instead of the name on disk - #664"
    ],
    "0.5.8": [
      "[Fixed] Switching tabs in Preferences/Settings or Repository Settings would close the dialog - #1724",
      "[Improved] Standardized colors which improves contrast and readability - #1713"
    ],
    "0.5.7": [
      "[Fixed] Windows: Handle protocol events which launch the app - #1582",
      "[Fixed] Opting out of stats reporting in the Welcome flow - #1698",
      "[Fixed] Commit description text being too light - #1695",
      "[Fixed] Exception on startup if the app was activated too quickly - #1564",
      "[Improved] Default directory for cloning now - #1663",
      "[Improved] Accessibility support - #1289",
      "[Improved] Lovely blank slate illustrations - #1708"
    ],
    "0.5.6": [
      "[Fixed] macOS: The buttons in the Untrusted Server dialog not doing anything - #1622",
      "[Fixed] Better warning in Rename Branch when the branch will be created with a different name than was entered - #1480",
      "[Fixed] Provide a tooltip for commit summaries in the History list - #1483",
      "[Fixed] Prevent the Update Available banner from getting squished - #1632",
      "[Fixed] Title bar not responding to double-clicks - #1590 #1655",
      "[Improved] Discard All Changes is now accessible by right-clicking the file column header - #1635"
    ],
    "0.5.5": [
      "[Fixed] Save the default path after creating a new repository - #1486",
      "[Fixed] Only let the user launch the browser once for the OAuth flow - #1427",
      "[Fixed] Don't linkify invalid URLs - #1456",
      "[Fixed] Excessive padding in the Merge Branch dialog - #1577",
      "[Fixed] Octicon pixel alignment issues - #1584",
      "[Fixed] Windows: Invoking some menu items would break the window's snapped state - #1603",
      "[Fixed] macOS: Errors authenticating while pushing - #1514",
      "[Fixed] Don't linkify links in the History list or in Undo - #1548 #1608 #1474",
      "[Fixed] Diffs not working when certain git config values were set - #1559"
    ],
    "0.5.4": [
      "[Fixed] The release notes URL pointed to the wrong page - #1503",
      "[Fixed] Only create the `logs` directory if it doesn't already exist - #1510",
      "[Fixed] Uncaught exception creating a new repository if you aren't a member of any orgs - #1507",
      "[Fixed] Only report the first uncaught exception - #1517",
      "[Fixed] Include the name of the default branch in the New Branch dialog - #1449",
      "[Fixed] Uncaught exception if a network error occurred while loading user email addresses - #1522 #1508",
      "[Fixed] Uncaught exception while performing a contextual menu action - #1532",
      "[Improved] Move all error logging to the main process - #1473",
      "[Improved] Stats reporting reliability - #1561"
    ],
    "0.5.3": [
      "[Fixed] Display of large image diffs - #1494",
      "[Fixed] Discard Changes spacing - #1495"
    ],
    "0.5.2": [
      "[Fixed] Display errors that happen while publishing a repository - #1396",
      "[Fixed] Menu items not updating - #1462",
      "[Fixed] Always select the first changed file - #1306",
      "[Fixed] macOS: Use Title Case consistently - #1477 #1481",
      "[Fixed] Create Branch padding - #1479",
      "[Fixed] Bottom padding in commit descriptions - #1345",
      "[Improved] Dialog polish - #1451",
      "[Improved] Store logs in a logs directory - #1370",
      "[Improved] New Welcome illustrations - #1471",
      "[Improved] Request confirmation before removing a repository - #1233",
      "[Improved] Windows icon polish - #1457"
    ],
    "0.5.1": [
      "[New] Windows: A nice little gif while installing the app - #1440",
      "[Fixed] Disable pinch zoom - #1431",
      "[Fixed] Don't show carriage return indicators in diffs - #1444",
      "[Fixed] History wouldn't update after switching branches - #1446",
      "[Improved] Include more information in exception reports - #1429",
      "[Improved] Updated Terms and Conditions - #1438",
      "[Improved] Sub-pixel anti-aliasing in some lists - #1452",
      "[Improved] Windows: A new application identifier, less likely to collide with other apps - #1441"
    ],
    "0.5.0": [
      "[Added] Menu item for showing the app logs - #1349",
      "[Fixed] Don't let the two-factor authentication dialog be submitted while it's empty - #1386",
      "[Fixed] Undo Commit showing the wrong commit - #1373",
      "[Fixed] Windows: Update the icon used for the installer - #1410",
      "[Fixed] Undoing the first commit - #1401",
      "[Fixed] A second window would be opened during the OAuth dance - #1382",
      "[Fixed] Don't include the comment from the default merge commit message - #1367",
      "[Fixed] Show progress while committing - #923",
      "[Fixed] Windows: Merge Branch sizing would be wrong on high DPI monitors - #1210",
      "[Fixed] Windows: Resize the app from the top left corner - #1424",
      "[Fixed] Changing the destination path for cloning a repository now appends the repository's name - #1408",
      "[Fixed] The blank slate view could be visible briefly when the app launched - #1398",
      "[Improved] Performance updating menu items - #1321",
      "[Improved] Windows: Dim the title bar when the app loses focus - #1189"
    ],
    "0.0.39": ["[Fixed] An uncaught exception when adding a user - #1394"],
    "0.0.38": [
      "[New] Shiny new icon! - #1221",
      "[New] More helpful blank slate view - #871",
      "[Fixed] Don't allow Undo while pushing/pulling/fetching - #1047",
      "[Fixed] Updating the default branch on GitHub wouldn't be reflected in the app - #1028 #1314",
      "[Fixed] Long repository names would overflow their container - #1331",
      "[Fixed] Removed development menu items in production builds - #1031 #1251 #1323 #1340",
      "[Fixed] Create Branch no longer changes as it's animating closed - #1304",
      "[Fixed] Windows: Cut / Copy / Paste menu items not working - #1379",
      "[Improved] Show a better error message when the user tries to authenticate with a personal access token - #1313",
      "[Improved] Link to the repository New Issue page from the Help menu - #1349",
      "[Improved] Clone in Desktop opens the Clone dialog - #918"
    ],
    "0.0.37": [
      "[Fixed] Better display of the 'no newline at end of file' indicator - #1253",
      "[Fixed] macOS: Destructive dialogs now use the expected button order - #1315",
      "[Fixed] Display of submodule paths - #785",
      "[Fixed] Incomplete stats submission - #1337",
      "[Improved] Redesigned welcome flow - #1254",
      "[Improved] App launch time - #1225",
      "[Improved] Handle uncaught exceptions - #1106"
    ],
    "0.0.36": [
      "[Fixed] Bugs around associating an email address with a GitHub user - #975",
      "[Fixed] Use the correct reference name for an unborn branch - #1283",
      "[Fixed] Better diffs for renamed files - #980",
      "[Fixed] Typo in Create Branch - #1303",
      "[Fixed] Don't allow whitespace-only branch names - #1288",
      "[Improved] Focus ring polish - #1287",
      "[Improved] Less intrusive update notifications - #1136",
      "[Improved] Faster launch time on Windows - #1309",
      "[Improved] Faster git information refreshing - #1305",
      "[Improved] More consistent use of sentence case on Windows - #1316",
      "[Improved] Autocomplete polish - #1241"
    ],
    "0.0.35": [
      "[New] Show push/pull/fetch progress - #1238",
      "[Fixed] macOS: Add the Zoom menu item - #1260",
      "[Fixed] macOS: Don't show the titlebar while full screened - #1247",
      "[Fixed] Windows: Updates would make the app unresponsive - #1269",
      "[Fixed] Windows: Keyboard navigation in menus - #1293",
      "[Fixed] Windows: Repositories list item not working - #1293",
      "[Fixed] Auto updater errors not being propagated properly - #1266",
      "[Fixed] Only show the current branch tooltip on the branches button - #1275",
      "[Fixed] Double path truncation - #1270",
      "[Fixed] Sometimes toggling a file's checkbox would get undone - #1248",
      "[Fixed] Uncaught exception when internet connectivity was lost - #1048",
      "[Fixed] Cloned repositories wouldn't be associated with their GitHub repository - #1285",
      "[Improved] Better performance on large repositories - #1281",
      "[Improved] Commit summary is now expandable when the summary is long - #519",
      "[Improved] The SHA in historical commits is now selectable - #1154",
      "[Improved] The Create Branch dialog was polished and refined - #1137"
    ],
    "0.0.34": [
      "[New] macOS: Users can choose whether to accept untrusted certificates - #671",
      "[New] Windows: Users are prompted to install git when opening a shell if it is not installed - #813",
      "[New] Checkout progress is shown if branch switching takes a while - #1208",
      "[New] Commit summary and description are automatically populated for merge conflicts - #1228",
      "[Fixed] Cloning repositories while not signed in - #1163",
      "[Fixed] Merge commits are now created as merge commits - #1216",
      "[Fixed] Display of diffs with /r newline - #1234",
      "[Fixed] Windows: Maximized windows are no longer positioned slightly off screen - #1202",
      "[Fixed] JSON parse errors - #1243",
      "[Fixed] GitHub Enterprise repositories were not associated with the proper Enterprise repository - #1242",
      "[Fixed] Timestamps in the Branches list would wrap - #1255",
      "[Fixed] Merges created from pulling wouldn't use the right git author - #1262",
      "[Improved] Check for update errors are suppressed if they happen in the background - #1104, #1195",
      "[Improved] The shortcut to show the repositories list is now command or control-T - #1220",
      "[Improved] Command or control-W now closes open dialogs - #949",
      "[Improved] Less memory usage while parsing large diffs - #1235"
    ],
    "0.0.33": ["[Fixed] Update Now wouldn't update now - #1209"],
    "0.0.32": [
      "[New] You can now disable stats reporting from Preferences > Advanced - #1120",
      "[New] Acknowledgements are now available from About - #810",
      "[New] Open pull requests from dot com in the app - #808",
      "[Fixed] Don't show background fetch errors - #875",
      "[Fixed] No more surprise and delight - #620",
      "[Fixed] Can't discard renamed files - #1177",
      "[Fixed] Logging out of one account would log out of all accounts - #1192",
      "[Fixed] Renamed files truncation - #695",
      "[Fixed] Git on Windows now integrates with the system certificate store - #706",
      "[Fixed] Cloning with an account/repoository shortcut would always fail - #1150",
      "[Fixed] OS version reporting - #1130",
      "[Fixed] Publish a new repository would always fail - #1046",
      "[Fixed] Authentication would fail for the first repository after logging in - #1118",
      "[Fixed] Don't flood the user with errors if a repository disappears on disk - #1132",
      "[Improved] The Merge dialog uses the Branches list instead of a drop down menu - #749",
      "[Improved] Lots of design polish - #1188, #1183, #1170, #1184, #1181, #1179, #1142, #1125"
    ],
    "0.0.31": [
      "[New] Prompt user to login when authentication error occurs - #903",
      "[New] Windows application has a new app menu, replaces previous hamburger menu - #991",
      "[New] Refreshed colours to align with GitHub website scheme -  #1077",
      "[New] Custom about dialog on all platforms - #1102",
      "[Fixed] Improved error handling when probing for a GitHub Enterprise server - #1026",
      "[Fixed] User can cancel 2FA flow - #1057",
      "[Fixed] Tidy up current set of menu items - #1063",
      "[Fixed] Manually focus the window when a URL action has been received - #1072",
      "[Fixed] Disable middle-click event to prevent new windows being launched - #1074",
      "[Fixed] Pre-fill the account name in the Welcome wizard, not login - #1078",
      "[Fixed] Diffs wouldn't work if an external diff program was configured - #1123",
      "[Improved] Lots of design polish work - #1113, #1099, #1094, #1077"
    ],
    "0.0.30": [
      "[Fixed] Crash when invoking menu item due to incorrect method signature - #1041"
    ],
    "0.0.29": [
      "[New] Commit summary and description fields now display issues and mentions as links for GitHub repositories - #941",
      "[New] Show placeholder when the repository cannot be found on disk - #946",
      "[New] New Repository actions moved out of popover and into new menu - #1018",
      "[Fixed] Display a helpful error message when an unverified user signs into GitHub Desktop - #1010",
      "[Fixed] Fix kerning issue when access keys displayed - #1033",
      "[Fixed] Protected branches show a descriptive error when the push is rejected - #1036",
      "[Fixed] 'Open in shell' on Windows opens to repository location - #1037"
    ],
    "0.0.28": ["[Fixed] Bumping release notes to test deployments again"],
    "0.0.27": [
      "[Fixed] 2FA dialog when authenticating has information for SMS authentication - #1009",
      "[Fixed] Autocomplete for users handles accounts containing `-` - #1008"
    ],
    "0.0.26": [
      "[Fixed] Address deployment issue by properly documenting release notes"
    ],
    "0.0.25": [
      "[Added] Autocomplete displays user matches - #942",
      "[Fixed] Handle Enter key in repository and branch list when no matches exist - #995",
      "[Fixed] 'Add Repository' button displays in dropdown when repository list empty - #984",
      "[Fixed] Correct icon displayed for non-GitHub repository - #964 #955",
      "[Fixed] Enter key when inside dialog submits form - #956",
      "[Fixed] Updated URL handler entry on macOS - #945",
      "[Fixed] Commit button is disabled while commit in progress - #940",
      "[Fixed] Handle index state change when gitginore change is discarded - #935",
      "[Fixed] 'Create New Branch' view squashes branch list when expanded - #927",
      "[Fixed] Application creates repository path if it doesn't exist on disk - #925",
      "[Improved] Preferences sign-in flow updated to standalone dialogs - #961"
    ],
    "0.0.24": ["Changed a thing", "Added another thing"]
  }
}<|MERGE_RESOLUTION|>--- conflicted
+++ resolved
@@ -1,10 +1,9 @@
 {
   "releases": {
-<<<<<<< HEAD
     "3.0.5": [
-=======
+      "[Fixed] Surface again Git's warning about unsafe directories and provide a way to trust repositories not owned by the current user"
+    ],
     "3.0.5-beta1": [
->>>>>>> 37a31832
       "[Fixed] Surface again Git's warning about unsafe directories and provide a way to trust repositories not owned by the current user"
     ],
     "3.0.4": ["[Improved] Upgrade embedded Git to 2.35.4"],
