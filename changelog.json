{
  "releases": {
<<<<<<< HEAD
    "3.2.4": [
      "[Fixed] The misattributed commit avatar popover no longer causes the changes list to have scrollbars - #16684",
      "[Fixed] Autocompletion list is always visible regardless of its position on the screen - #16609, #16650",
      "[Fixed] Close Squash Commit Message dialog on squash start - #16605",
      "[Fixed] Multi-commit diffing produces the same results whether you select up to down or down to up - #15883",
=======
    "3.2.4-beta1": [
      "[Fixed] Entering in double forward slash does not  target directory in cloning dialog - #15842. Thanks @IgnazioGul!",
      "[Fixed] In the \"No Repositories\" screen, controls at the bottom stay inside window when it is resized - #16502. Thanks @samuelko123!",
      "[Fixed] Link to editor settings on the tutorial screen - #16636. Thanks @IgnazioGul!",
      "[Fixed] Close Squash Commit Message dialog on squash start - #16605",
      "[Fixed] Multi-commit diffing produces the same results whether you select up to down or down to up - #15883",
      "[Fixed] The misattributed commit avatar popover no longer causes the changes list to have scrollbars - #16684",
      "[Fixed] Autocompletion list is always visible regardless of its position on the screen - #16650 #16609",
      "[Improved] Improve screen reader support of the \"Create Alias\" dialog - #16802",
      "[Improved] Screen readers announce the number of results in filtered lists (like repositories, branches or pull requests) - #16779",
      "[Improved] Screen readers announce expanded/collapsed state of dropdowns - #16781",
      "[Improved] The context menu for a branches list items can be invoked by keyboard shortcuts - #16760",
      "[Improved] The context menu for a repository list item can be invoked by keyboard shortcuts - #16758",
      "[Improved] Make floating elements more responsive as the window or the UI are resized - #16717",
      "[Improved] Adds committing avatar popover to see git configuration and ability to open git configuration settings - #16640",
      "[Improved] Password inputs have a visibility toggle.  - #16714",
      "[Improved] Welcome flow screen change in context is announced - #16698",
      "[Improved] Focus the sign in with browser button on opening the enterprise server login screen - #16706",
      "[Improved] Show the remote branch name if it does not match the local branch name - #13591. Thanks @samuelko123!",
      "[Improved] Reduce retries of avatars that fail to load - #16592",
>>>>>>> 742b4c44
      "[Removed] Remove support for Windows 7, 8, and 8.1 - #16566"
    ],
    "3.2.3": [
      "[New] Add fetch and force-push actions in a dropdown as an alternative to the main Pull/Push/Publish action button - #15907",
      "[New] Get notified when someone comments your pull requests - #16226",
      "[Added] Add support for VimR code editor on macOS. - #16354. Thanks @Elmar-Wiese!",
      "[Fixed] Preview pull request button in the no local changes suggested next action isn't intermittently disabled - #16368",
      "[Fixed] NVDA reads number of suggestions when an autocompletion list shows up - #16526",
      "[Fixed] The undo commit confirmation modal message is screen reader announced - #16472",
      "[Fixed] Clipping and overlapping of the changes list is fixed at 200% zoom - #16425",
      "[Fixed] The commit message avatar is now a toggle tip making the commit author details keyboard accessible - #16272",
      "[Fixed] The commit length hint is keyboard and screen reader accessible - #16449",
      "[Fixed] The changes list header checkbox tooltip description is announced by screen readers - #16457",
      "[Fixed] The changes list header checkbox tooltip is keyboard accessible - #16487",
      "[Fixed] Announce a file's state of inclusion in the commit on the changes list - #16420",
      "[Fixed] Display focus ring around focused control after dismissing a dialog - #16528",
      "[Improved] Add icons for tabs in Repository settings dialog - #16432. Thanks @sweezyio!",
      "[Improved] Use correct name for VSCodium editor - #16511. Thanks @GitMensch!",
      "[Improved] Styling improvements on Linux to scroll bars and default layouts - #16484. Thanks @shiftkey!",
      "[Improved] Include remote branches in search for default branch - #15754",
      "[Improved] Identify the changes list and history commit list as the changes and history tab panels for screen readers - #16463",
      "[Improved] Windows title bar controls do not interrupt screen readers in browse mode - #16483",
      "[Improved] Make radio theme selection look like radio buttons. - #16525",
      "[Improved] Improve accessibility of GitHub Enterprise login flow - #16567",
      "[Improved] Screen readers announce sign in errors - #16556"
    ],
    "3.2.2": ["[Improved] Upgrade embedded Git to 2.39.3"],
    "3.2.2-beta2": [
      "[Improved] Improve accessibility of GitHub Enterprise login flow - #16567",
      "[Improved] Screen readers announce sign in errors - #16556",
      "[Improved] Include remote branches in search for default branch - #15754",
      "[Improved] Upgrade embedded Git to 2.39.3",
      "[Removed] Remove unshipped high contrast theme and dependencies - #16559"
    ],
    "3.2.2-beta1": [
      "[Added] Add support for VimR code editor on macOS. - #16354. Thanks @Elmar-Wiese!",
      "[Fixed] NVDA reads number of suggestions when an autocompletion list shows up - #16526",
      "[Fixed] The undo commit confirmation modal message is screen reader announced - #16472",
      "[Fixed] Clipping and overlapping of the changes list is fixed at 200% zoom - #16425",
      "[Fixed] Preview pull request button in the no local changes suggested next action isn't intermittently disabled - #16368",
      "[Fixed] The commit message avatar is now a toggle tip making the commit author details keyboard accessible - #16272",
      "[Fixed] The commit length hint is keyboard and screen reader accessible - #16449",
      "[Fixed] The changes list header checkbox tooltip description is announced by screen readers - #16457",
      "[Fixed] The changes list header checkbox tooltip is keyboard accessible - #16487",
      "[Fixed] Announce a file's state of inclusion in the commit on the changes list - #16420",
      "[Fixed] Display focus ring around focused control after dismissing a dialog - #16528",
      "[Improved] Identify the changes list and history commit list as the changes and history tab panels for screen readers - #16463",
      "[Improved] Windows title bar controls do not interrupt screen readers in browse mode - #16483",
      "[Improved] Add icons for tabs in Repository settings dialog - #16432. Thanks @sweezyio!",
      "[Improved] Use correct name for VSCodium editor - #16511. Thanks @GitMensch!",
      "[Improved] Styling improvements on Linux to scroll bars and default layouts - #16484. Thanks @shiftkey!",
      "[Improved] Make radio theme selection look like radio buttons. - #16525"
    ],
    "3.2.1": [
      "[Added] Add Zed as an external editor option - #16026. Thanks @JosephTLyons!",
      "[Added] Add support for Pulsar code editor on macOS. - #16220. Thanks @mdibella-dev!",
      "[Fixed] Misattributed warning is announced in 'Git' preferences/options by screen readers - #16239",
      "[Fixed] Remove check for update error modal when no internet connection or computer has been asleep - #16057",
      "[Fixed] Update diff after adding or removing trailing newlines to a file - #15638",
      "[Fixed] The Preferences/Options dialog content is still visible when zoomed - #16317",
      "[Fixed] Up/down arrow can be used to navigate autocomplete lists like emoji again - #16044",
      "[Fixed] Large diff messaging styled consistently in pull request preview - #16238",
      "[Fixed] Fix support of newer versions of RStudio - #16339",
      "[Improved] Show repositories available for cloning as they're received for users with access to lots of repositories - #16276 #8955 #2770",
      "[Improved] Update preferences dialog to maintain a consistent size when switching between tabs - #16313",
      "[Improved] Focus history and changes list when accessed via keyboard shortcut or menu - #16360",
      "[Improved] On Windows, app level menu bar and menu items are announced by screen readers - #16315",
      "[Improved] Keyboard shortcuts for resizing app sidebar and file lists - #16332",
      "[Improved] Misattributed commit popover does not clip when app is zoomed - #16407",
      "[Improved] Accessibility improvements for the co-authors input - #16335",
      "[Improved] Commit completion status is announced by screen readers - #16371, #16340",
      "[Improved] Improve accessibility of dialogs for screen reader users - #16350",
      "[Improved] Accessibility improvements for autocompletion suggestions - #16324",
      "[Improved] Learn more links are descriptive for screen readers - #16274",
      "[Improved] Popover titles are announced by screen readers - #16270",
      "[Improved] Show offset focus ring for buttons, vertical tabs etc - #16288",
      "[Improved] Application main menu on Windows doesn't clip when zoom is set to 200% - #16290",
      "[Improved] Button and text box contrast bumps - #16287",
      "[Improved] Other email input in \"Git\" preferences/Options and misattributed popover email select have a screen readable label - #16240",
      "[Improved] Add/remove co-authors button is now keyboard accessible - #16200"
    ],
    "3.2.1-beta3": [
      "[Fixed] Add Zed as an external editor option - #16026. Thanks @JosephTLyons!",
      "[Improved] Show repositories available for cloning as they're received for users with access to lots of repositories - #16276 #8955 #2770",
      "[Improved] Users can resize the app sidebar via keyboard shortcuts - #16332",
      "[Improved] Misattributed commit popover does not clip when app is zoomed - #16407",
      "[Improved] Make co-authors input text accessible - #16335",
      "[Improved] Commit completion status is announced by screen readers - #16371",
      "[Improved] Windows menu scroll bars only present when menu is scrollable - #16367",
      "[Improved] Committing status after submitting a commit is screen reader announced - #16340"
    ],
    "3.2.1-beta2": [
      "[Added] Add support for Pulsar code editor on macOS. - #16220. Thanks @mdibella-dev!",
      "[Fixed] Fix support of newer versions of RStudio - #16339",
      "[Fixed] On Windows, app level menu bar and menu items are announced by screen readers - #16315",
      "[Fixed] Misattributed warning is announced in 'Git' preferences/options by screen readers - #16239",
      "[Fixed] Remove check for update error modal when no internet connection or computer has been asleep - #16057",
      "[Fixed] Update diff after adding or removing trailing newlines to a file - #15638",
      "[Fixed] The Preferences/Options dialog content is still visible when zoomed - #16317",
      "[Fixed] Focus history and changes list when accessed via keyboard shortcut or menu - #16360",
      "[Improved] Improve accessibility of dialogs for screen reader users - #16350",
      "[Improved] Make autocompletion suggestions more accessible for screen readers - #16324",
      "[Improved] Preference dialog height doesn't change much between sections - #16313",
      "[Improved] Learn more links are descriptive for screen readers - #16274",
      "[Improved] Popover titles are announced by screen readers - #16270",
      "[Improved] Add offset focus ring for buttons, vertical tabs etc - #16288",
      "[Improved] Windows app main menu's do not clip when zoom is set to 200% - #16290",
      "[Improved] Button and text box contrast bumps - #16287"
    ],
    "3.2.1-beta1": [
      "[New] Get notified when someone comments your pull requests - #16226",
      "[Fixed] Up/down arrow can be used to navigate autocomplete lists like emoji again - #16044",
      "[Fixed] Large diff messaging styled consistently in pull request preview - #16238",
      "[Improved] Other email input in \"Git\" preferences/Options and misattributed popover email select have a screen readable label - #16240",
      "[Improved] Make the add/remove co-authors button keyboard accessible - #16200"
    ],
    "3.2.0": [
      "[New] Preview your pull request - view a diff of changes in your current branch.",
      "[Added] Add Tabby terminal integration for macOS - #16040. Thanks @ansidev!",
      "[Added] Add JetBrains DataSpell support - #16020. Thanks @tsvetilian-ty and @jm-rivera!",
      "[Added] Editors installed with JetBrains Toolbox supported on Linux - #16029. Thanks @adil192!",
      "[Added] Support for numerous additional editors on Linux - #16030. Thanks @shiftkey!",
      "[Fixed] Include renamed files in the commit summary changed files tooltip - #15155. Thanks @haykam821!",
      "[Improved] The context menu for a file in the changed files list can be invoked by keyboard shortcuts - #16114",
      "[Improved] The file status of a changed file is announced by screen readers - #16098",
      "[Improved] The changes list announces file selection position with screen readers - #16108",
      "[Improved] The 'x' close button on dialogs is keyboard accessible - #16110",
      "[Improved] Focus on first suitable child in sign in flow - #16125",
      "[Improved] The misattributed warning popover is accessible through keyboard navigation - #16100"
    ],
    "3.1.9-beta2": ["[Fixed] Fixed production build startup crash - #16191"],
    "3.1.9-beta1": [
      "[Added] Add Tabby terminal integration for macOS - #16040. Thanks @ansidev!",
      "[Added] Add JetBrains DataSpell support on Windows - #16020. Thanks @tsvetilian-ty!",
      "[Added] Add JetBrains DataSpell support on macOS- #16020. Thanks @jm-rivera!",
      "[Added] Editors installed with JetBrains Toolbox supported on Linux - #16029. Thanks @adil192!",
      "[Added] Support for numerous additional editors on Linux - #16030. Thanks @shiftkey!",
      "[Fixed] Include renamed files in the commit summary changed files tooltip - #15155. Thanks @haykam821!",
      "[Improved] The context menu for a file in the changed files list can be invoked by keyboard shortcuts - #16114",
      "[Improved] The file status of a changed file is announced with voice over - #16098",
      "[Improved] The changes list announces file selection position with voice over - #16108",
      "[Improved] The 'x' close button on dialogs is keyboard accessible - #16110",
      "[Improved] Focus on first suitable child in sign in flow - #16125",
      "[Improved] The misattributed warning popover is accessible through keyboard navigation - #16100"
    ],
    "3.1.8": [
      "[Added] Add JetBrains CLion support on macOS - #15881. Thanks @tsvetilian-ty!",
      "[Fixed] Fix crash launching the app on Apple silicon devices - #16011",
      "[Fixed] Trim leading and trailing whitespace in URLs of repository remotes - #15821. Thanks @Shivareddy-Aluri!",
      "[Fixed] Fix support for the latest versions of RStudio on Windows - #15810",
      "[Fixed] Fix support for latest versions of VSCodium on Windows - #15585. Thanks @voidei!"
    ],
    "3.1.7": ["[Improved] Upgrade embedded Git to 2.39.2"],
    "3.1.7-beta1": ["[Improved] Upgrade embedded Git to 2.39.2"],
    "3.1.6": [
      "[Improved] Upgrade embedded Git to 2.39.1 and Git LFS to 3.3.0 - #15915"
    ],
    "3.1.6-beta2": [
      "[Fixed] Fix crash launching the app on Apple silicon devices - #16011",
      "[Fixed] Trim leading and trailing whitespaces in URLs of repository remotes - #15821. Thanks @Shivareddy-Aluri!",
      "[Fixed] Fix support for the latest versions of RStudio on Windows - #15810"
    ],
    "3.1.6-beta1": [
      "[Added] Add fetch and force-push actions in a dropdown as an alternative to the main Pull/Push/Publish action button - #15907",
      "[Added] Add JetBrains CLion support on macOS - #15881. Thanks @tsvetilian-ty!",
      "[Fixed] Fix support for latest versions of VSCodium on Windows - #15585. Thanks @voidei!",
      "[Improved] Upgrade to Electron v22.0.3 - #15831",
      "[Improved] Upgrade embedded Git to 2.39.1 and Git LFS to 3.3.0 - #15915"
    ],
    "3.1.5": [
      "[Added] Enable menu option to Force-push branches that have diverged - #15211",
      "[Added] Add menu option to Fetch the current repository at any time - #7805",
      "[Added] Add support for JetBrains Toolbox and JetBrains Fleet editor for Windows - #12912. Thanks @tsvetilian-ty!",
      "[Added] Add support for Emacs editor for Linux - #15857. Thanks @zipperer!",
      "[Added] Add Jetbrains PhpStorm and WebStorm Editors for Linux - #15375. Thanks @patinthehat!",
      "[Added] Support VSCodium as an external editor - #15348. Thanks @daniel-ciaglia!",
      "[Fixed] Hide window instead of hiding the app on macOS - #15511. Thanks @angusdev!",
      "[Fixed] Only left mouse clicks invoke dragging in the commit list - #15313",
      "[Fixed] Selected list items stay selected when scrolling - #2957",
      "[Fixed] Stick to one tooltip at a time in the repository list  - #15583",
      "[Fixed] Notifications of Pull Request reviews are displayed for forked repositories - #15580",
      "[Fixed] Notifications when checks of a Pull Request fail are displayed for forked repositories - #15422",
      "[Fixed] Prevent closing GitHub Desktop while it's being updated - #7055, #5197",
      "[Fixed] Notifications are shown only when they are relevant to the current repository - #15487",
      "[Fixed] The repository change indicator is visible if repository list item is selected and in focus - #7651. Thanks @angusdev!",
      "[Fixed] Tooltips are positioned properly if mouse is not moved - #13636. Thanks @angusdev!",
      "[Fixed] Tooltips of long commit author emails wrap to multiple lines - #15424. Thanks @angusdev!",
      "[Fixed] Clone repository progress bar no longer hidden by repository list - #11953. Thanks @angusdev!",
      "[Improved] Ability to copy tag names from the commit list - #15137. Thanks @Shivareddy-Aluri!",
      "[Improved] The dropdown selection component is keyboard navigable - #15620",
      "[Improved] The diff view now highlights Arduino's `.ino` files as C++ source - #15555. Thanks @j-f1!",
      "[Improved] Close repository list after creating or adding repositories - #15508. Thanks @angusdev!",
      "[Improved] Always show an error message when an update fails - #15530"
    ],
    "3.1.4": ["[Improved] Upgrade embedded Git to 2.35.6"],
    "3.1.4-beta1": [
      "[Added] Add support for JetBrains Toolbox and JetBrains Fleet editor for Windows - #12912. Thanks @tsvetilian-ty!",
      "[Added] Add support for Emacs editor for Linux - #15857. Thanks @zipperer!",
      "[Added] Add Jetbrains PhpStorm and WebStorm Editors for Linux - #15375. Thanks @patinthehat!",
      "[Improved] Pull request preview dialog only uses remote branches for base branch options - #15768",
      "[Improved] Upgrade embedded Git to 2.35.6"
    ],
    "3.1.3": [
      "[Fixed] Disable reorder, squashing, cherry-picking while an action of this type is in progress. - #15468",
      "[Fixed] Using the key command of 'Shift' + 'ArrowDown' adds the next commit below the current selection to the selection - #15549",
      "[Fixed] Close 'Resolve conflicts before Rebase' dialog will not disable menu items - #13081. Thanks @angusdev!",
      "[Fixed] Fix commit shortcut (Ctrl/Cmd + Enter) while amending a commit - #15445"
    ],
    "3.1.3-beta4": [
      "[Fixed] Hide window instead of hiding the app on macOS - #15511. Thanks @angusdev!",
      "[Fixed] Only left mouse clicks invoke dragging in the commit list - #15313",
      "[Fixed] Ensure selected list items stay selected when scrolling - #2957",
      "[Fixed] Stick to one tooltip at a time in the repository list  - #15583",
      "[Fixed] Preview Pull Request opens when there is not a local default branch - #15704",
      "[Fixed] Preview Pull Request suggested next action available on first app open without interaction - #15703",
      "[Improved] Ability to copy tag names from the commit list - #15137. Thanks @Shivareddy-Aluri!",
      "[Improved] Stacked popups remember their state when hidden due to another popup opening - #15668",
      "[Improved] Create pull request from pull request preview opens to compare against the user's selected base branch - #15706",
      "[Improved] On Preview Pull Request dialog, submit button closes the dialog - #15695"
    ],
    "3.1.3-beta3": [
      "[Fixed] Using the key command of 'Shift' + 'ArrowDown' in the commit list adds the next commit to the current selection - #15536",
      "[Fixed] Notifications of Pull Request reviews are displayed for forked repositories - #15580",
      "[Fixed] Notifications when checks of a Pull Request fail are displayed for forked repositories - #15422",
      "[Improved] User can preview a Pull Request from the suggested next actions.  - #15588",
      "[Improved] The dropdown selection component is keyboard navigable - #15620",
      "[Improved] 'Preview Pull Request' menu item availability is consistent with other menu items - #15590",
      "[Improved] The diff view now highlights Arduino's `.ino` files as C++ source - #15555. Thanks @j-f1!",
      "[Improved] Close repository list after creating or adding repositories - #15508. Thanks @angusdev!",
      "[Improved] Always show an error message when an update fails - #15530",
      "[Improved] Popups are stacked. Opening a popup will not discard an existing popup - #15496"
    ],
    "3.1.3-beta2": [
      "[Added] Enable menu option to Force-push branches that have diverged - #15211",
      "[Added] Add menu option to Fetch the current repository at any time - #7805",
      "[Added] Support VSCodium as an external editor - #15348. Thanks @daniel-ciaglia!",
      "[Fixed] Prevent closing the GitHub Desktop while it's being updated - #7055, #5197",
      "[Fixed] Notifications are shown only when they are relevant to the current repository - #15487",
      "[Fixed] Disable reorder, squashing, cherry-picking while an action of this type is in progress. - #15468",
      "[Fixed] Fix repository change indicator not visible if selected and in focus - #7651. Thanks @angusdev!",
      "[Fixed] Close 'Resolve conflicts before Rebase' dialog will not disable menu items - #13081. Thanks @angusdev!",
      "[Fixed] Tooltips are positioned properly if mouse is not moved - #13636. Thanks @angusdev!",
      "[Fixed] Fix tooltips of long commit author emails not breaking properly - #15424. Thanks @angusdev!",
      "[Fixed] Clone repository progress bar no longer hidden by repository list - #11953. Thanks @angusdev!",
      "[Fixed] Fix commit shortcut (Ctrl/Cmd + Enter) while amending a commit - #15445",
      "[Improved] Pull request preview dialog width and height is responsive - #15500"
    ],
    "3.1.3-beta1": ["[Improved] Upgrade embedded Git to 2.35.5"],
    "3.1.2": ["[Improved] Upgrade embedded Git to 2.35.5"],
    "3.1.2-beta1": [
      "[Added] You can preview the changes a pull request from your current branch would make - #11517",
      "[Fixed] App correctly remembers undo commit prompt setting - #15408",
      "[Improved] Add support for zooming out at the 67%, 75%, 80% and 90% zoom levels - #15401. Thanks @sathvikrijo!",
      "[Improved] Add option to disable discard stash confirmation - #15379. Thanks @tsvetilian-ty!"
    ],
    "3.1.1": [
      "[Fixed] App correctly remembers undo commit prompt setting - #15408"
    ],
    "3.1.0": [
      "[Added] You can diff a consecutive range of commits - #14682",
      "[Added] Submodule changes now display an explanatory, interactive diff screen - #15176",
      "[Fixed] Enable update from upstream default branch when contributing to a fork - #15299",
      "[Fixed] Fix crash installing updates that were downloaded a long time ago on macOS - #15275",
      "[Fixed] Tooltips are positioned accurately when the user prefers reduced motion - #15249",
      "[Improved] Add option to disable Undo Commit confirmation - #15134. Thanks @geophilusd!",
      "[Improved] Update submodules when fetching, pulling and checking out branches - #8221 #9174"
    ],
    "3.0.9-beta1": [
      "[Fixed] Enable update from upstream default branch when contributing to a fork - #15299",
      "[Fixed] Fix crash installing updates that were downloaded a long time ago on macOS - #15275",
      "[Fixed] Tooltips are positioned accurately when the user prefers reduced motion - #15249",
      "[Fixed] Add option to disable Undo Commit popup - #15134. Thanks @geophilusd!"
    ],
    "3.0.8": [
      "[Fixed] Fix system animations on Windows - #14037",
      "[Fixed] The app window doesn't overlap the taskbar on Windows - #14263",
      "[Fixed] The app window doesn't fit on the screen when using scaled UI on Windows - #13940"
    ],
    "3.0.8-beta1": [
      "[Added] Add support for Lite XL editor on Linux & macOS - #15180. Thanks @KaMeHb-UA!",
      "[Added] Add Neovide support on macOS - #14929. Thanks @Yohannfra!",
      "[Fixed] Text selection is preserved while scrolling diffs in split mode - #13701",
      "[Improved] Update submodules when fetching, pulling and checking out branches - #8221 #9174",
      "[Improved] Avoid truncating long menu item labels on Windows - #14868",
      "[Improved] Add \"Learn more\" link to \"Commit Reachability\" dialog - #15208",
      "[Improved] Improve submodule support with a new diff screen with more detailed information - #15176"
    ],
    "3.0.7": [
      "[Fixed] Do not show login prompt when repositories are fetched - #15163",
      "[Improved] On Apple silicon devices running unoptimized builds, auto-update on first run to an optimized build - #14998"
    ],
    "3.0.7-beta1": [
      "[Added] Add Emacs integration for macOS - #15130. Thanks @zipperer!",
      "[Fixed] Do not show login prompt when repositories are fetched - #15163"
    ],
    "3.0.6": [
      "[Added] Add Warp terminal integration for macOS - #14329. Thanks @lhvy!",
      "[Added] Add context menu to the Current Branch and Current Repository toolbar - #13148. Thanks @uttiya10!",
      "[Fixed] Older versions of Sublime Text and SlickEdit are also recognized as external editors - #15117. Thanks @vbwx!",
      "[Fixed] Fix commit shortcut (Ctrl/Cmd + Enter) - #14689. Thanks @tsvetilian-ty!",
      "[Fixed] Add PyCharm Community Edition support on macOS - #15016. Thanks @tsvetilian-ty!",
      "[Fixed] Unified diff line gutter context menu items for discard changes no longer enabled when whitespace is hidden - #15003",
      "[Fixed] 'Show Whitespace Changes' popover appears as expected on unified diff - #15003",
      "[Fixed] On pull or fetch, make sure the default branch is updated to match the repository settings - #14266",
      "[Fixed] Show 'Email' label on the preferences form when user is not signed in - #13736. Thanks @andymckay!",
      "[Fixed] Fix invalid URL state while the \"Clone Repository\" modal is open - #7961. Thanks @tsvetilian-ty!",
      "[Fixed] Fix commit description with three lines overflowing when it shouldn't - #14791. Thanks @HeCorr!",
      "[Fixed] Fix notifications on Windows 10 builds prior to the Creators Update - #14714",
      "[Fixed] 'Update from default branch` menu item allows quick merge of upstream - #14145. Thanks @uttiya10!",
      "[Improved] Add ability to skip staggered release to ensure the latest version is downloaded - #14883"
    ],
    "3.0.6-beta3": [
      "[Fixed] Older versions of Sublime Text and SlickEdit are also recognized as external editors - #15117. Thanks @vbwx!",
      "[Fixed] Fix commit shortcut (Ctrl/Cmd + Enter) - #14689. Thanks @tsvetilian-ty!",
      "[Improved] Add ability to skip staggered release to ensure the latest version is downloaded - #14883"
    ],
    "3.0.6-beta2": [
      "[Fixed] Add PyCharm Community Edition support on macOS - #15016. Thanks @tsvetilian-ty!",
      "[Fixed] Unified diff line gutter context menu items for discard changes no longer enabled when whitespace is hidden - #15003",
      "[Fixed] 'Show Whitespace Changes' popover appears as expected on unified diff - #15003",
      "[Fixed] On pull or fetch, make sure the default branch is updated to match the repository settings - #14266",
      "[Fixed] Show 'Email' label on the preferences form when user is not signed in - #13736. Thanks @andymckay!"
    ],
    "3.0.6-beta1": [
      "[Added] You can diff a consecutive range of commits. - #14682",
      "[Added] Add Warp terminal integration for macOS - #14329. Thanks @lhvy!",
      "[Added] Add context menu to the Current Branch and Current Repository toolbar - #13148. Thanks @uttiya10!",
      "[Fixed] Fix invalid URL state while the \"Clone Repository\" modal is open - #7961. Thanks @tsvetilian-ty!",
      "[Fixed] Fix commit description with three lines overflowing when it shouldn't - #14791. Thanks @HeCorr!",
      "[Fixed] Fix notifications on Windows 10 builds prior to the Creators Update - #14714",
      "[Fixed] 'Update from default branch` menu item allows quick merge of upstream - #14145. Thanks @uttiya10!",
      "[Improved] On Apple silicon devices running unoptimized builds, auto-update on first run to an optimized build - #14998"
    ],
    "3.0.5": [
      "[Fixed] Surface again Git's warning about unsafe directories and provide a way to trust repositories not owned by the current user"
    ],
    "3.0.5-beta1": [
      "[Fixed] Surface again Git's warning about unsafe directories and provide a way to trust repositories not owned by the current user"
    ],
    "3.0.4": ["[Improved] Upgrade embedded Git to 2.35.4"],
    "3.0.4-beta1": ["[Improved] Upgrade embedded Git to 2.35.4"],
    "3.0.3": [
      "[Added] Add Aptana Studio support - #14669. Thanks @tsvetilian-ty!",
      "[Fixed] Fix crash when user's locale is unsupported by the spellchecker - #14817. Thanks @tsvetilian-ty!",
      "[Fixed] On Windows, remember the app's zoom level on update - #5315",
      "[Fixed] Fix Markdown syntax highlighting - #14710",
      "[Improved] Add context menu option to copy repository paths - #14785. Thanks @novialriptide!",
      "[Improved] Allow copying paths when multiple files are selected - #14638. Thanks @tsvetilian-ty!",
      "[Improved] Add support for SSH password prompts when accessing repositories - #14676"
    ],
    "3.0.3-beta1": [
      "[Added] Add Aptana Studio support - #14669. Thanks @tsvetilian-ty!",
      "[Fixed] Fix crash when user's locale is unsupported by the spellchecker - #14817. Thanks @tsvetilian-ty!",
      "[Fixed] On Windows, remember the apps zoom level on update - #5315",
      "[Fixed] Fix Markdown syntax highlighting - #14710",
      "[Improved] Add context menu option to copy repository paths - #14785. Thanks @novialriptide!",
      "[Improved] Allow copying paths when multiple files are selected - #14638. Thanks @tsvetilian-ty!",
      "[Improved] Add support for SSH password prompts when accessing repositories - #14676",
      "[Improved] Upgrade to Electron v19.0.0 - #14813"
    ],
    "3.0.2": [
      "[Fixed] Fix crash launching the app on macOS High Sierra - #14712",
      "[Fixed] Terminate all GitHub Desktop processes on Windows when the app is closed - #14733. Thanks @tsvetilian-ty!"
    ],
    "3.0.2-beta4": [
      "[Improved] Add support for SSH password prompts when accessing repositories - #14676",
      "[Fixed] Fix Markdown syntax highlighting - #14710",
      "[Fixed] Fix issue with some repositories not being properly persisted - #14748"
    ],
    "3.0.2-beta3": [
      "[Fixed] Terminate all GitHub Desktop processes on Windows when the app is closed - #14733. Thanks @tsvetilian-ty!"
    ],
    "3.0.2-beta2": [
      "[Fixed] Fix crash launching the app on macOS High Sierra - #14712"
    ],
    "3.0.2-beta1": [
      "[Added] Add support for Aptana Studio - #14669. Thanks @tsvetilian-ty!"
    ],
    "3.0.1": [
      "[Added] Add support for PyCharm Community Edition on Windows - #14411. Thanks @tsvetilian-ty!",
      "[Added] Add support for highlighting .mjs/.cjs/.mts/.cts files as JavaScript/TypeScript - #14481. Thanks @j-f1!",
      "[Fixed] Prevent crash when encountering a large number of conflicts while checking for ability to merge branch - #14485",
      "[Fixed] Url encode branch names when 'Viewing Branch in Github' is selected - #14631. Thanks @tsvetilian-ty!",
      "[Fixed] Fix opening files with Android Studio - #14519",
      "[Fixed] Checks popover summary correctly reflects a successful conclusion when skipped or neutral checks are present - #14508",
      "[Fixed] Long lists of conflicted files to commit or files to discard can be scrolled - #14468",
      "[Fixed] Fix random crashes when external apps probe GitHub Desktop trampoline port - #14471",
      "[Improved] Display a banner when we have a pretext release note to highlight the new feature - #14620",
      "[Improved] Enable interactions with notifications from previous app sessions - #14496",
      "[Improved] Improve feedback about user permission to display notifications - #14496",
      "[Improved] Add ability to have showcasing of features through release notes - #14488",
      "[Improved] User can see all releases notes between their current version and the latest update - #14458",
      "[Removed] Outdated new drag and drop and split diff new feature callouts removed - #14463"
    ],
    "3.0.1-beta2": [
      "[Fixed] Prevent crash when encountering a large number of conflicts while checking for ability to merge branch - #14485",
      "[Fixed] Url encode branch names when 'Viewing Branch in Github' is selected - #14631. Thanks @tsvetilian-ty!"
    ],
    "3.0.1-beta1": [
      "[Added] Add support for PyCharm Community Edition on Windows - #14411. Thanks @tsvetilian-ty!",
      "[Added] Add support for highlighting .mjs/.cjs/.mts/.cts files as JavaScript/TypeScript - #14481. Thanks @j-f1!",
      "[Fixed] Fix opening files with Android Studio - #14519",
      "[Fixed] Checks popover summary correctly reflects a successful conclusion when skipped or neutral checks are present - #14508",
      "[Fixed] Long lists of conflicted files to commit or files to discard can be scrolled - #14468",
      "[Fixed] Fix random crashes when external apps probe GitHub Desktop trampoline port - #14471",
      "[Improved] Display a banner when we have a pretext release note to highlight the new feature - #14620",
      "[Improved] Enable interactions with notifications from previous app sessions - #14496",
      "[Improved] Improve feedback about user permission to display notifications - #14496",
      "[Improved] Add ability to have showcasing of features through release notes - #14488",
      "[Improved] User can see all releases notes between their current version and the latest update - #14458",
      "[Removed] Outdated new drag and drop and split diff new feature callouts removed - #14463"
    ],
    "3.0.0": [
      "[New] Get notified when your pull requests are reviewed - #14175",
      "[Fixed] Default to merging when pulling without a configured preference between merge or rebase - #14431",
      "[Improved] Add ability to re-run individual and failed GitHub Action checks - #14310"
    ],
    "2.9.16-beta2": [
      "[Fixed] Use fast-forward flag as default for pulling divergent paths - #14431"
    ],
    "2.9.16-beta1": [
      "[Improved] Add ability to re-run individual and failed GitHub Action checks - #14310"
    ],
    "2.9.15": [
      "[Fixed] Support trusting repositories on network shares (Windows) - #14368",
      "[Improved] Redesigned dialog for re-running checks - #14322"
    ],
    "2.9.15-beta2": [
      "[Improved] Show progress indicator when trusting a repository directory - #14410",
      "[Improved] Reduced noise on the rerun dialog user interface - #14322",
      "[Improved] Upgrade embedded Git LFS to 3.1.4 - #14415"
    ],
    "2.9.15-beta1": [
      "[Improved] Add UNC path prefix before adding to safe directory list - #14368",
      "[Improved] Upgrade embedded Git to v2.35.3 on macOS, v2.35.3.windows.1 on Windows, and Git LFS to v3.1.2"
    ],
    "2.9.14": [
      "[Improved] Surface Git's warning about unsafe directories and provide a way to trust repositories not owned by the current user - #14336"
    ],
    "2.9.14-beta1": [
      "[Improved] Surface Git's warning about unsafe directories and provide a way to trust repositories not owned by the current user - #14336"
    ],
    "2.9.13": [
      "[Added] Add ability to include or exclude multiple selected files for a commit from the context menu - #7790. Thanks @tsvetilian-ty!",
      "[Added] Add \"View Branch on GitHub\" to the branches menu - #14224. Thanks @tsvetilian-ty!",
      "[Fixed] Fix CI check status popover not closing when clicking on PR badge - #14256",
      "[Fixed] Fix checks list overflow handling on re-run checks dialog - #14246",
      "[Fixed] Pull requests adhere to temporal laws again - #14238",
      "[Fixed] Fix repository group header overflow when text is too long - #14233. Thanks @tsvetilian-ty!",
      "[Fixed] Clone dialog \"Choose\" button uses an open dialog for directory selection on Windows - #12812",
      "[Improved] Add a link under \"Enable notifications\" settings to the user's OS system notification settings - #14288"
    ],
    "2.9.13-beta2": [
      "[Added] Add ability to include or exclude multiple selected files for a commit from the context menu - #7790. Thanks @tsvetilian-ty!",
      "[Added] Add \"View Branch on GitHub\" to the branches menu - #14224. Thanks @tsvetilian-ty!",
      "[Fixed] Fix relative time of pull request review notification dialogs - #14261",
      "[Fixed] Fix CI check status popover not closing when clicking on PR badge - #14256",
      "[Fixed] Fix checks list overflow handling on re-run checks dialog - #14246",
      "[Improved] Close keywords are now formatted and have informational tooltips in markdown - #14253",
      "[Improved] Commit mentions in markdown are now formatted and linked - #14282",
      "[Improved] Add a link under \"Enable notifications\" settings to the user's OS system notification settings - #14288"
    ],
    "2.9.13-beta1": [
      "[New] Add support for notifications of pull request reviews - #14175",
      "[Fixed] Pull requests adhere to temporal laws again - #14238",
      "[Fixed] Fix repository group header overflow when text is too long - #14233. Thanks @tsvetilian-ty!",
      "[Fixed] Clone dialog \"Choose\" button uses an open dialog for directory selection on Windows - #12812"
    ],
    "2.9.12": [
      "[Added] Add support for Brackets Editor on Windows - #14069. Thanks @tsvetilian-ty!",
      "[Added] Add support for JetBrains RubyMine on Windows - #14068. Thanks @tsvetilian-ty!",
      "[Added] Add support for JetBrains GoLand on Windows - #14085. Thanks @tsvetilian-ty!",
      "[Added] Add support for Android Studio on Windows - #14054. Thanks @detherminal!",
      "[Fixed] Escape special characters when adding a file to .gitignore - #10253. Thanks @uttiya10!",
      "[Fixed] Show warning when attempting to commit files exceeding 100 MiB - #14164",
      "[Fixed] Allow selecting emojis in commit text - #14111",
      "[Fixed] Merge dialog options dropdown does not cause dialog scrolling - #13944",
      "[Fixed] Usernames displayed in repository list respect username casing - #9890",
      "[Fixed] Coauthor doesn't steal input focus while inputting commit message in squashing dialog - #13850",
      "[Fixed] Repository path validation for adding a repository doesn't erase keystrokes - #13901",
      "[Fixed] Command Line Tool ignores command aliases set by user on macOS - #13935",
      "[Improved] Relative time formatting consistent with dotcom - #14149",
      "[Improved] Prompt to initialize Git LFS cannot be dismissed by clicking outside of it - #14131",
      "[Improved] Add link to open fork settings when creating new branch on a forked repository - #12534. Thanks @geophilusd!",
      "[Improved] Render native elements such as scrollbars and checkboxes as dark when using a dark theme - #11174. Thanks @rakleed!"
    ],
    "2.9.12-beta3": [
      "[Fixed] Escape special characters when adding a file to .gitignore - #10253. Thanks @uttiya10!",
      "[Fixed] Dismiss \"initialize LFS\" dialog when clicking `Not Now` button - #14187"
    ],
    "2.9.12-beta2": [
      "[Fixed] Show warning when attempting to commit files exceeding 100 MiB - #14164",
      "[Fixed] Allow selecting emojis in commit text - #14111",
      "[Fixed] Merge dialog options dropdown does not cause dialog scrolling - #13944",
      "[Improved] Relative time formatting consistent with dotcom - #14149",
      "[Improved] Prompt to initialize Git LFS cannot be dismissed by clicking outside of it - #14131",
      "[Improved] Add link to open fork settings when creating new branch on a forked repository - #12534. Thanks @geophilusd!",
      "[Improved] Render native elements such as scrollbars and checkboxes as dark when using a dark theme - #11174. Thanks @rakleed!"
    ],
    "2.9.12-beta1": [
      "[Added] Add support for Brackets Editor on Windows - #14069. Thanks @tsvetilian-ty!",
      "[Added] Add support for JetBrains RubyMine on Windows - #14068. Thanks @tsvetilian-ty!",
      "[Added] Add support for JetBrains GoLand on Windows - #14085. Thanks @tsvetilian-ty!",
      "[Added] Add support for Android Studio on Windows - #14054. Thanks @detherminal!",
      "[Fixed] Usernames displayed in repository list respect username casing - #9890",
      "[Fixed] Coauthor doesn't steal input focus while inputting commit message in squashing dialog - #13850",
      "[Fixed] Repository path validation for adding a repository doesn't erase keystrokes - #13901",
      "[Fixed] Command Line Tool ignores command aliases set by user on macOS - #13935",
      "[Improved] Improves added and deleted line borders for high contrast mode - #12922"
    ],
    "2.9.11": [
      "[Added] Add tooltip to show types of file changes in a commit - #13957. Thanks @uttiya10!",
      "[Fixed] Discarding submodules with spaces in their relative path now correctly updates the submodule instead of moving it to Trash - #14024",
      "[Fixed] Prevent crash report dialog from appearing when launching on macOS Catalina or earlier - #13974",
      "[Fixed] Pre-fill clone path with repository name - #13971",
      "[Fixed] Allow discarding changes in scenarios where they cannot be moved to Trash - #13888",
      "[Fixed] \"Create New Repository\" dialog preserves the path set from \"Add Local Repository\" dialog - #13909",
      "[Fixed] Treat the old and new format of private email addresses equally when showing commit attribution warning - #13879",
      "[Fixed] Repositories containing untracked submodules no longer display a duplicated first character on Windows - #12314"
    ],
    "2.9.11-beta1": [
      "[Added] Add tooltip to show types of file changes in a commit - #13957. Thanks @uttiya10!",
      "[Fixed] Discarding submodules with spaces in their relative path now correctly updates the submodule instead of moving it to Trash - #14024",
      "[Fixed] Prevent crash report dialog from appearing when launching on macOS Catalina or earlier - #13974",
      "[Fixed] Pre-fill clone path with repository name - #13971",
      "[Fixed] Allow discarding changes in scenarios where they cannot be moved to Trash - #13888",
      "[Fixed] \"Create New Repository\" dialog preserves the path set from \"Add Local Repository\" dialog - #13909",
      "[Fixed] Treat the old and new format of private email addresses equally when showing commit attribution warning - #13879",
      "[Fixed] Repositories containing untracked submodules no longer display a duplicated first character on Windows - #12314"
    ],
    "2.9.10": [
      "[New] Initial support for system notifications when checks fail - #13655",
      "[Fixed] Unicode emoji on Windows are rendered in the correct position - #13958",
      "[Fixed] Fix crash logging under some circumstances - #13962"
    ],
    "2.9.10-beta2": [
      "[Fixed] Unicode emoji on Windows are rendered in the correct position - #13958",
      "[Fixed] Fix crash logging under some circumstances - #13962"
    ],
    "2.9.10-beta1": [
      "[Fixed] \"Create New Repository\" dialog preserves the path set from \"Add Local Repository\" dialog - #13928",
      "[Fixed] User guides now opens the correct page - #13920",
      "[Fixed] Fix duplicated first character on Windows when dealing with submodules or repos-within-repos - #12314",
      "[Fixed] Treat the old and new format of private email address equally when showing commit attribution warning - #13887",
      "[Fixed] Fixes crash on some Windows machines - #13930"
    ],
    "2.9.9": [
      "[Fixed] \"Create New Repository\" dialog preserves the path set from \"Add Local Repository\" dialog - #13928",
      "[Fixed] User guides now opens the correct page - #13920",
      "[Fixed] Fixes crash on some Windows machines - #13930",
      "[Fixed] App no longer crashes intermittently when running remote Git operations - #13916"
    ],
    "2.9.9-beta1": [
      "[Fixed] App no longer crashes intermittently when running remote Git operations - #13916",
      "[Fixed] Unicode emoji on Windows no longer render as monochrome outlines - #13914",
      "[Fixed] App no longer hangs when discarding changes in some scenarios - #13899",
      "[Fixed] App no longer crashes intermittently when rebasing and cherry-picking - #13889",
      "[Fixed] Fix crash when attempting to move the app to the /Applications folder on macOS - #13886",
      "[Fixed] App no longer crashes when checking for updates while the closing the window - #13892",
      "[Fixed] Restore application icon in \"Apps & Features\" on Windows - #13890",
      "[Improved] Relative dates in branch menu and commit history match - #13867"
    ],
    "2.9.8": [
      "[Fixed] Unicode emoji on Windows no longer render as monochrome outlines - #13914",
      "[Fixed] App no longer hangs when discarding changes in some scenarios - #13899",
      "[Fixed] App no longer crashes intermittently when rebasing and cherry-picking - #13889",
      "[Fixed] Fix crash when attempting to move the app to the /Applications folder on macOS - #13886",
      "[Fixed] App no longer crashes when checking for updates while the closing the window - #13892",
      "[Fixed] Restore application icon in \"Apps & Features\" on Windows - #13890",
      "[Improved] Relative dates in branch menu and commit history match - #13867"
    ],
    "2.9.7": [
      "[Added] Support pushing workflow files for GitHub Actions to GitHub Enterprise Server - #13640",
      "[Added] Support CLion as an external editor - #13739. Thanks @Pinzauti!",
      "[Fixed] Don't show web flow committer on GitHub Enterprise Server - #13848",
      "[Fixed] Cherry-pick success message always correctly reflects target branch - #13849",
      "[Fixed] Fix error managing remotes under some circumstances - #13837",
      "[Fixed] Add \"Copy Relative File Path\" option to changed files' context menu - #12589. Thanks @uttiya10!",
      "[Fixed] Fix CLI tool on macOS Monterey - #13764. Thanks @spotlightishere!",
      "[Fixed] Fix close button in full screen mode on macOS - #12838",
      "[Fixed] Commit message dialog background styles match dialog - #13606",
      "[Fixed] Ensure job steps on pull request check run list are always present - #13531",
      "[Improved] Changes within lines are presented the same way in side-by-side and unified diffs - #13838",
      "[Improved] Select integration tab automatically when changing default editor  - #13856. Thanks @uttiya10!",
      "[Improved] The check runs list for pull requests with multiple branches displays all actions workflow steps and headers - #13868",
      "[Improved] Check run group headers and checks stay in view while scrolling the sub checks or job steps. - #13532",
      "[Improved] Take aliases into account when sorting repositories - #13429",
      "[Improved] Support avatars on GitHub Enterprise Server - #13719",
      "[Improved] Fetch before trying to follow a URL link to a specific branch - #13641. Thanks @Bestra!",
      "[Improved] Add \"View on GitHub\" context menu option to repository list items - #13227. Thanks @lhvy!",
      "[Improved] Signal when a commit summary is getting long - #2055. Thanks @Twixes!",
      "[Improved] Remove unnecessary punctuation in appearance settings - #13715. Thanks @Pinzauti!"
    ],
    "2.9.7-beta3": [
      "[Fixed] Don't show web flow committer on GitHub Enterprise Server - #13848",
      "[Fixed] Cherry-pick success message always correctly reflects target branch - #13849",
      "[Fixed] Fix error managing remotes under some circumstances - #13837",
      "[Fixed] Add \"Copy Relative File Path\" option to changed files' context menu - #12589. Thanks @uttiya10!",
      "[Improved] Changes within lines are presented the same way in side-by-side and unified modes - #13838",
      "[Improved] Select integration tab automatically when changing default editor  - #13856. Thanks @uttiya10!",
      "[Improved] The check runs list for pull requests with multiple branches displays all actions workflow steps and headers - #13868"
    ],
    "2.9.7-beta2": [
      "[New] Initial support for system notifications when checks fail in Windows - #13655",
      "[Fixed] Fix CLI tool on macOS Monterey - #13764. Thanks @spotlightishere!",
      "[Improved] Upgrade to Electron v16.0.8 - #13814"
    ],
    "2.9.7-beta1": [
      "[New] Initial support for system notifications when checks fail in macOS - #13655",
      "[Added] Support pushing workflow files for GitHub Actions to GitHub Enterprise Server - #13640",
      "[Added] Support CLion as an external editor - #13739. Thanks @Pinzauti!",
      "[Fixed] Fix close button in full screen mode on macOS - #12838",
      "[Fixed] Commit message dialog background styles match dialog - #13606",
      "[Fixed] Ensure job steps on pull request check run list are always present - #13531",
      "[Improved] Take alias into account when sorting repositories - #13429",
      "[Improved] Upgrade to Electron v14.2.3 - #13689",
      "[Improved] Support avatars on GitHub Enterprise Server - #13719",
      "[Improved] Fetch before trying to follow a URL link to a specific branch - #13641. Thanks @Bestra!",
      "[Improved] Add \"View on GitHub\" context menu option to repository list items - #13227. Thanks @lhvy!",
      "[Improved] Signal when a commit summary is getting long - #2055. Thanks @Twixes!",
      "[Improved] Check run group headers and checks stay in view while scrolling the sub checks or job steps. - #13532",
      "[Improved] Remove unnecessary punctuation in appearance settings- #13715. Thanks @Pinzauti!"
    ],
    "2.9.6": [
      "[Added] View and re-run the check runs for the checked out pull request.",
      "[Fixed] Tooltip improvements and polish - #13452 #13449",
      "[Fixed] Stashing dialog no longer hangs when initiating cherry-pick in some circumstances - #13419",
      "[Fixed] Rebase no longer hangs after conflicts resolved when initiated through pull conflict error - #13204"
    ],
    "2.9.6-beta3": [
      "[Fixed] Tooltip improvements and polish - #13452 #13449",
      "[Improved] Add dynamic constraints for resizable components - #2745",
      "[Improved] Remove re-run button for repositories that cannot re-run checks. - #13460"
    ],
    "2.9.6-beta2": [
      "[Fixed] Stashing dialog no longer hangs when intiating cherry-pick - #13419",
      "[Fixed] Rebase no longer hangs after conflicts resolved when intiated through pull conflict error - #13204",
      "[Fixed] Discarding files and repositories successfully moves items to trash - #13433",
      "[Improved] Added check runs overall completeness indicator in check run popover header - #13423"
    ],
    "2.9.6-beta1": [
      "[Improved] Upgrade to Electron 13.6.2 - #12978",
      "[Improved] Allow amending pushed commits - #13384"
    ],
    "2.9.5": [
      "[Added] Add custom tooltips for quicker and more helpful information - #6384",
      "[Added] Support PyCharm as an external editor - #13270. Thanks @stevetaggart!",
      "[Fixed] Prevent inactive selected state from disappearing on lists - #13115",
      "[Fixed] Fix click area to select hunk on both sides of diff - #13325. Thanks @jwbth!",
      "[Fixed] Replace dialog animations with fade when user prefers reduced motion - #12976 #2768",
      "[Improved] Warn users when files contain bidirectional Unicode text - #13343",
      "[Improved] Change wording for default branch name option - #13223. Thanks @Rexogamer!"
    ],
    "2.9.5-beta4": [
      "[Fixed] Enable scroll in unified diff - #13393",
      "[Improved] Adds a re-run dialog to inform user which check runs will be re-run - #13369"
    ],
    "2.9.5-beta3": [
      "[Improved] Warn users when files contain bidirectional Unicode text - #13343",
      "[Improved] Group CI check runs by runner app and event - #13348, #13349, #13344"
    ],
    "2.9.5-beta2": [
      "[Added] View the check runs for the checked out pull request.",
      "[Fixed] Fix click area to select hunk on both sides of diff - #13325. Thanks @jwbth!"
    ],
    "2.9.5-beta1": [
      "[Added] Support PyCharm as an external editor - #13270. Thanks @stevetaggart!",
      "[Added] Add custom tooltips for quicker and more helpful information - #6384",
      "[Fixed] Replace dialog animations with fade when user prefers reduced motion - #12976 #2768",
      "[Fixed] Prevent inactive selected state from disappearing on lists - #13115",
      "[Improved] Change wording for default branch name option - #13223. Thanks @Rexogamer!"
    ],
    "2.9.4": [
      "[Added] Add syntax mapping for HAML - #13009. Thanks @alexanderadam!",
      "[Added] Add support for WezTerm on macOS - #12957. Thanks @theodore-s-beers!",
      "[Added] Add a menu item to view a committed file change on GitHub - #12492. Thanks @haykam821!",
      "[Fixed] Diffs are scrolled to the top when switching between files - #12980",
      "[Fixed] Fix SSH prompt for unknown hosts in some scenarios - #13050",
      "[Fixed] Apply syntax highlighting when viewing a small change for the first time - #13004",
      "[Fixed] Wrap long email addresses in the misattributed commit warning popover - #13044",
      "[Fixed] Refresh diffs when application receives focus - #12962",
      "[Fixed] Only consider tokens invalid when 401 error comes from GitHub Enterprise - #12943",
      "[Fixed] Show \"add repo\" dialog when opening repo from CLI - #12935",
      "[Fixed] Continue merge flow after merge conflicts are resolved with external conflict tool - #12881",
      "[Fixed] Prevent crash on successful merge after conflicts resolved - #12888",
      "[Fixed] Use same width for hunk expansion handles as we do for line numbers - #12887",
      "[Fixed] Use the correct icon for diff expansion - #12882",
      "[Improved] Add offending file name to the file exceeds size limit error - #10242. Thanks @ADustyOldMuffin!",
      "[Improved] Show a message explaining why line selection is disabled when hiding whitespace - #12979",
      "[Improved] Upgrade embedded Git to v2.32.0 on macOS, and to v2.32.0.windows.2 on Windows - #13000",
      "[Improved] Remove gaps in the commit message container revealing a different background - #12900. Thanks @haykam821!",
      "[Improved] Add clearer verbiage in the \"remove repository\" dialog - #12497. Thanks @fonsp!",
      "[Improved] Update grammar for \"repo deletion\" and \"couldn't find pull request\" error messages - #12902. Thanks @patrykmichalik!",
      "[Improved] Show confirmation dialog for SSH host key verification - #12894. Thanks @thsmdt!"
    ],
    "2.9.4-beta4": [
      "[Added] Add syntax mapping for HAML - #13009. Thanks @alexanderadam!",
      "[Fixed] Diffs are scrolled to the top when switching between files - #12980",
      "[Fixed] Fix SSH prompt for unknown hosts in some scenarios - #13050",
      "[Fixed] Apply syntax highlighting when viewing a small change for the first time - #13004",
      "[Fixed] Wrap long email addresses in the misattributed commit warning popover - #13044",
      "[Improved] Add offending file name to the file exceeds size limit error - #10242. Thanks @ADustyOldMuffin!",
      "[Improved] Show a message explaining why line selection is disabled when hiding whitespace - #12979",
      "[Improved] Show previous similar tags in the tag creation dialog - #12509. Thanks @mahezsh!"
    ],
    "2.9.4-beta3": [
      "[Fixed] Refresh diffs when application receives focus - #12962",
      "[Fixed] Tokens are not considered invalid when accessing GitHub Enterprise from outside of the company's VPN - #12943",
      "[Improved] Upgrade embedded Git to v2.32.0 on macOS, and to v2.32.0.windows.2 on Windows - #13000"
    ],
    "2.9.4-beta2": [
      "[Added] Add support for WezTerm on macOS - #12957. Thanks @theodore-s-beers!",
      "[Fixed] Remove high-contrast specific hover effects from light and dark theme - #12952",
      "[Fixed] Show \"add repo\" dialog when opening repo from CLI - #12935",
      "[Fixed] Continue merge flow after merge conflicts are resolved with exterior conflict tool - #12881",
      "[Fixed] Remove glitches when diffs are shown for the first time - #12903",
      "[Improved] Remove gaps in the commit message container revealing a different background - #12900. Thanks @haykam821!",
      "[Improved] Add clearer verbiage in the \"remove repository\" dialog - #12497. Thanks @fonsp!",
      "[Improved] Update grammar for \"repo deletion\" and \"couldn't find pull request\" error messages - #12902. Thanks @patrykmichalik!",
      "[Improved] Show confirmation dialog for SSH host key verification - #12894. Thanks @thsmdt!"
    ],
    "2.9.4-beta1": [
      "[Added] Add a menu item to view a committed file change on GitHub - #12492. Thanks @haykam821!",
      "[Added] Customizable high contrast theme - #12833",
      "[Fixed] App no longer crashes on successful merge after conflicts resolved - #12888",
      "[Fixed] Use same width for hunk expansion handles as we do for line numbers - #12887",
      "[Fixed] Use the correct icon for diff expansion - #12882"
    ],
    "2.9.3": [
      "[Fixed] Fix Notepad++ and RStudio integration on Windows - #12841",
      "[Fixed] Add minor version support for JetBrains IDEs on Windows - #12847. Thanks @tsvetilian-ty!"
    ],
    "2.9.3-beta2": [
      "[Fixed] Fix Notepad++ and RStudio integration on Windows - #12841",
      "[Fixed] Add minor version support for JetBrains IDEs on Windows - #12847. Thanks @tsvetilian-ty!"
    ],
    "2.9.3-beta1": [
      "[Added] Add syntax highlighting for dart - #12827. Thanks @say25!",
      "[Fixed] Fix scrolling performance issue for large diffs."
    ],
    "2.9.2": ["[Fixed] Fix scrolling performance issue for large diffs."],
    "2.9.1": [
      "[Added] Add Fluent Terminal shell support - #12305. Thanks @Idered!",
      "[Added] Add support for IntelliJ CE for macOS - #12748. Thanks @T41US!",
      "[Added] Show number of lines changed in a commit - #11656",
      "[Fixed] Enable 'Open in External Editor' for bat/cmd/sh/exe files - #6361. Thanks @AndreiMaga!",
      "[Fixed] Green circle in progress dialog remains round when commits have long descriptions - #12594. Thanks @litetex!",
      "[Fixed] History tab shows all commits as the user scrolls down - #12506 #3704",
      "[Fixed] Remove border of Repository and Branch foldouts in dark theme - #12478. Thanks @meJevin!",
      "[Fixed] Render links in commit messages when they are at the beginning of a line - #12105. Thanks @tsvetilian-ty!",
      "[Fixed] Show co-authors from undone commits - #12537",
      "[Fixed] Show SSH prompts (key passphrase, adding host, etc.) to users via dialog - #3457 #8761",
      "[Improved] Add support for more versions of JetBrains IDEs on Windows - #12778",
      "[Improved] Change the diff gutter width based on number of lines in diff - #2102. Thanks @ADustyOldMuffin!",
      "[Improved] Check invalidated tokens and prompt the user to sign in again - #12554",
      "[Improved] Double-click an option when switching branches to confirm how changed files are handled - #12522. Thanks @j-f1!",
      "[Improved] Improve auth error and prompt to suggest the user use a PAT instead of password - #12323",
      "[Improved] Increase visibility of misattributed commit warning in dark mode - #12210",
      "[Improved] Reduce time needed to make a commit - #12529",
      "[Improved] Use \"Recycle Bin\" name only on Windows - #12544. Thanks @shiftkey!",
      "[Improved] Windows users can use the system OpenSSH for their Git repositories - #5641"
    ],
    "2.9.1-beta7": [
      "[Fixed] Wrong SSH key passphrases are not stored after multiple failed attempts and then one successful - #12804"
    ],
    "2.9.1-beta6": [
      "[Fixed] Wrong SSH key passphrases are not stored - #12800",
      "[Fixed] Show SSH prompts (key passphrase, adding host, etc.) to macOS users via dialog - #12782"
    ],
    "2.9.1-beta5": [
      "[Fixed] Fixed authentication errors in some Git operations - #12796"
    ],
    "2.9.1-beta4": [
      "[Fixed] Show SSH prompts (key passphrase, adding host, etc.) to Windows users via dialog - #3457 #8761"
    ],
    "2.9.1-beta3": [
      "[Added] Add support for IntelliJ CE for macOS - #12748. Thanks @T41US!",
      "[Fixed] Render links in commit messages when they are at the beginning of a line - #12105. Thanks @tsvetilian-ty!",
      "[Improved] Added support for more versions of JetBrains IDEs on Windows - #12778",
      "[Improved] Windows users can use the system OpenSSH for their Git repositories - #5641"
    ],
    "2.9.1-beta2": [
      "[Added] Show number of lines changed in a commit - #11656",
      "[Improved] Increase visibility of misattributed commit warning in dark mode - #12210",
      "[Improved] Check invalidated tokens and prompt the user to sign in again - #12554",
      "[Improved] Improve auth error and prompt to suggest the user use a PAT instead of password - #12323"
    ],
    "2.9.1-beta1": [
      "[Added] Add Fluent Terminal shell support - #12305. Thanks @Idered!",
      "[Fixed] History tab shows all commits as the user scrolls down - #12506 #3704",
      "[Fixed] Show co-authors from undone commits - #12537",
      "[Fixed] Change the diff gutter width based on number of lines in diff - #2102. Thanks @ADustyOldMuffin!",
      "[Fixed] Enable 'Open in External Editor' for bat/cmd/sh/exe files - #6361. Thanks @AndreiMaga!",
      "[Fixed] Green circle in progress dialog remains round when commits have long descriptions - #12594. Thanks @litetex!",
      "[Fixed] Removed border of Repository and Branch foldouts in dark theme - #12478. Thanks @meJevin!",
      "[Improved] Double-click an option when switching branches to quickly confirm how you want changed files to be handled - #12522. Thanks @j-f1!",
      "[Improved] Use \"Recycle Bin\" name only on Windows - #12544. Thanks @shiftkey!",
      "[Improved] Reduced time needed to make a commit - #12529"
    ],
    "2.9.0": [
      "[New] Reorder commits with drag and drop in your commit history - #2507",
      "[New] Create a branch from any commit in your history - #3474",
      "[New] Amend the most recent commit on your branch - #1644",
      "[New] Squash commits in the history tab with drag and drop and a context menu - #2507",
      "[New] Squash and merge option available when merging branches - #2507",
      "[Added] Add support for Sublime Text 4 on Windows - #12124",
      "[Improved] Show warning before undoing commit if it potentially conflicts with changes in working directory - #4596 #9286 #5874 #6043",
      "[Fixed] Remove extra space in drag & drop tooltips - #12327"
    ],
    "2.8.4-beta5": [
      "[Improved] Scroll history to top after creating a branch from a commit - #12432"
    ],
    "2.8.4-beta4": [
      "[Added] Add support for Sublime Text 4 on Windows - #12124",
      "[Fixed] Fix rebase after a successful merge - #12429",
      "[Fixed] Only attempt to reorder commits when it's necessary - #12422"
    ],
    "2.8.4-beta3": [
      "[Fixed] Update from default branch now merges as expected - #12412",
      "[Improved] Create intros for the new drag and drop features :tada: - #12419",
      "[Improved] Squash merge and rebase options are available in comparison view - #12416",
      "[Removed] Remove cherry-picking drag prompt - #12410",
      "[Removed] Remove reset to a commit"
    ],
    "2.8.4-beta2": [
      "[New] Reorder commits with drag and drop in the history tab - #2507",
      "[New] Reset your branch to a previous commit up to the most recent pushed commit in your history - #12393",
      "[New] Amend the most recent commit on your branch - #1644",
      "[Add] Allow rebase, squashing, or merging when choosing how to update your current branch - #12396, #12382, 12362",
      "[Add] Add \"Undo Commit\" action to the context menu - #12344",
      "[Fixed] Show warning before undoing commit if it potentially conflicts with changes in working directory - #4596 #9286 #5874 #6043",
      "[Fixed] Fix coauthor styling in commit message dialog for squashing - #12356",
      "[Fixed] Selecting a coauthor and committing adds coauthor trailer - #12355",
      "[Fixed] Lists of commits, repositories or changes don't disappear after switching between apps",
      "[Improved] Add force-push warning to squash and reorder operations - #12403"
    ],
    "2.8.4-beta1": [
      "[New] Squash commits in the history tab - #2507",
      "[Fixed] Remove extra space in drag & drop tooltips - #12327",
      "[Removed] Remove taskbar progress indicator - #9489"
    ],
    "2.8.3": [
      "[Fixed] Renamed repositories no longer clash with new repositories of the same name - #3855",
      "[Fixed] Expanding files no longer shows duplicated lines - #12237",
      "[Fixed] Long emails are truncated in the Git config - #12159",
      "[Improved] Allow copying branch and repository names to clipboard - #12141. Thanks @tsvetilian-ty!",
      "[Improved] Allow creating a new branch from filtering by just hitting Enter - #12154. Thanks @tsvetilian-ty!"
    ],
    "2.8.3-beta1": [
      "[New] Create a branch from any commit in your history - #3474",
      "[Added] Add VS Code, VS Code Insiders and VSCodium to supported Windows ARM64 editors - #12174. Thanks @dennisameling!",
      "[Fixed] Long emails are truncated in the Git config - #12159",
      "[Fixed] Expanding files no longer shows duplicated lines - #12237",
      "[Improved] Upgrade to Electron 11.3.0 - #12279",
      "[Improved] Allow copying branch and repository names to clipboard - #12141. Thanks @tsvetilian-ty!",
      "[Improved] Allow creating a new branch from filtering by just hitting Enter - #12154. Thanks @tsvetilian-ty!"
    ],
    "2.8.2": [
      "[New] Add support for macOS on Apple silicon devices - #9691. Thanks @dennisameling!",
      "[Added] Thank external contributors for their work - #12137",
      "[Fixed] Disable partial change selection in split view while whitespace changes are hidden - #12129"
    ],
    "2.8.2-beta3": [],
    "2.8.2-beta2": [
      "[Fixed] Lists of commits, repositories or changes don't disappear after switching between apps",
      "[Improved] Thank you note language improved and retrieves all past release notes to retroactively thank all contributors"
    ],
    "2.8.2-beta1": [
      "[Added] Thank external contributors for their work - #12137",
      "[Fixed] Disable partial change selection in split view while whitespace changes are hidden - #12129",
      "[Improved] Show the build architecture in the About dialog - #12140",
      "[Improved] Upgrade to Electron 11.4.4 - #12139"
    ],
    "2.8.1": [
      "[Fixed] Disable partial change selection in split view while whitespace changes are hidden - #12129"
    ],
    "2.8.1-beta2": [
      "[Improved] Add complete support for macOS on Apple silicon devices - #12091",
      "[Improved] From now on, macOS x64 builds running on Apple silicon devices will auto update to arm64 builds"
    ],
    "2.8.1-beta1": [
      "[New] Preliminary support for macOS on Apple silicon devices - #9691. Thanks @dennisameling!"
    ],
    "2.8.0": [
      "[New] Expand diffs to view more context around your changes - #7014",
      "[New] Create aliases for repositories you want to be displayed differently in the repository list - #7856",
      "[Added] Hide whitespace in diffs on Changes tab - #6818. Thanks @say25!",
      "[Fixed] Show correct state of remote branch when deleting local branches - #11923",
      "[Fixed] Display the full branch name in a tooltip when hovering over a branch in the branches list - #12008",
      "[Improved] Display full progress description when cloning a repository - #11375. Thanks @maifeeulasad!",
      "[Improved] Cherry-pick multiple non-sequential commits - #12030",
      "[Improved] Create a branch during cherry-picking via drag and drop - #12001",
      "[Improved] Show an alert when the app fails to move itself to the Applications folder on macOS - #11958",
      "[Improved] Use a save dialog when choosing where to clone a repo - #11949. Thanks @j-f1!"
    ],
    "2.7.3-beta4": [
      "[Fixed] On hover, show the full branch name in tooltip - #12008",
      "[Improved] During cloning progress and on hover, show full progress description - #11375. Thanks @maifeeulasad!",
      "[Improved] Cherry-pick multiple non sequential commits - #12030"
    ],
    "2.7.3-beta3": [
      "[New] Create aliases for repositories you want to be displayed differently in the repository list - #7856",
      "[Improved] Create a branch during cherry-picking via drag and drop - #12001"
    ],
    "2.7.3-beta2": [
      "[Fixed] Disable diff expansion for big files - #11988",
      "[Fixed] Expanding diffs now works as expected in unified view - #11972",
      "[Improved] Show an alert when the app fails to move itself to the Applications folder on macOS - #11958",
      "[Improved] Use a save dialog when choosing where to clone a repo - #11949. Thanks @j-f1!"
    ],
    "2.7.3-beta1": [
      "[New] Expand diffs to get more context about your changes - #11965",
      "[New] Preliminary support for Windows ARM64 - #9034. Thanks @dennisameling!",
      "[Added] Hide Whitespace in diffs on both Changes and History tabs - #6818. Thanks @say25!",
      "[Fixed] Show correct state of remote branch when deleting local branches - #11923"
    ],
    "2.7.2": [
      "[Added] Create branch during cherry-picking via the context menu - #11903",
      "[Added] Suggest macOS users move the app to `/Applications` to prevent issues - #11846",
      "[Fixed] Undo cherry-picking onto a remote branch now works as expected - #11921",
      "[Fixed] Dragging commits onto current branch no longer results in a broken state - #11915",
      "[Fixed] Get correct commit summary info in rebase - #11853",
      "[Improved] Cancel drag operation with escape key - #11925",
      "[Improved] Cherry-pick commits onto a pull request with drag and drop - #11922",
      "[Improved] Option to change the spellcheck language to English for Windows users whose system language is not English - #11589",
      "[Improved] Update how privacy and usage stats info is communicated - #11845",
      "[Improved] Remote Git operations are faster and less prone to errors on Windows - #11510"
    ],
    "2.7.2-beta2": [
      "[Fixed] Undo cherry-picking onto a remote branch now works as expected - #11921",
      "[Improved] Cancel drag operation with escape key - #11925",
      "[Improved] Cherry-pick commits onto a pull request with drag and drop - #11922",
      "[Improved] Option to change the spellcheck language to English for Windows users whose system language is not English - #11589"
    ],
    "2.7.2-beta1": [
      "[Improved] Update how privacy and usage stats info are provided to the user - #11845",
      "[Added] Create branch during cherry-picking via the context menu - #11903",
      "[Added] Suggest macOS users to move the app to `/Applications` to prevent issues - #11846",
      "[Fixed] Dragging commits onto current branch no longer results in a broken state - #11915",
      "[Fixed] Fix bug getting commit summary info in rebase - #11853"
    ],
    "2.7.1": [
      "[New] Cherry-picking is available! Copy commits from one branch to another using drag and drop or from a context menu - #1685"
    ],
    "2.7.0": [
      "[Added] Add support for RStudio Editor - #11690 #11386. Thanks @geophilusd!",
      "[Improved] Use system theme as default - #9959. Thanks @say25!"
    ],
    "2.7.0-beta6": [
      "[Added] Add ability to cherry-pick merge commits - #11877",
      "[Fixed] User can no longer get into a bad persistent cherry-picking drag state - #11875"
    ],
    "2.7.0-beta5": [
      "[Improved] Add ability for users to navigate branch menu tabs during cherry-pick - #11834",
      "[Improved] Add ability for scroll during a drag based on mouse position when over a scrollable element - #11849",
      "[Improved] Use conflict dialog to handle conflict for non-existent files during cherry-pick - #11866",
      "[Fixed] Theme settings correctly persist user selection - #11814. Thanks @say25!"
    ],
    "2.7.0-beta4": [
      "[Improved] Add support for RStudio for Windows - #11386",
      "[Improved] Give user more time to undo in the cherry-pick success banner - #11822",
      "[Improved] Improved cherry-picking drop target discoverability - #11827",
      "[Improved] Use Git language to describe cherry-pick - #11835",
      "[Fixed] After cherry-picking complete, show latest cherry-picked commit as selected in history - #11833",
      "[Fixed] Preserve and convert legacy theme setting - #11814. Thanks @say25!"
    ],
    "2.7.0-beta3": [
      "[Improved] Add support for RStudio Editor on MacOS - #11690. Thanks @geophilusd!",
      "[Improved] Use system theme as default - #9959. Thanks @say25!",
      "[Improved] Improve UX of cherry picking multiple commits with drag and drop - #11800"
    ],
    "2.7.0-beta2": [
      "[Fixed] Remote Git operations failed in some circumstances - #11696 #11701"
    ],
    "2.7.0-beta1": [
      "[New] Cherry picking! Copy commits from one branch to another - #1685"
    ],
    "2.6.7-beta1": [
      "[Improved] Upgrade embedded Git to v2.29.3 on macOS, and to v2.29.2.windows.4 on Windows - #11755"
    ],
    "2.6.6": [
      "[Fixed] Commit attribution warning is not shown for emails with different capitalization - #11711",
      "[Improved] Upgrade embedded Git to v2.29.3 on macOS, and to v2.29.2.windows.4 on Windows - #11755"
    ],
    "2.6.6-beta1": [
      "[Added] Add .avif image support - #11625. Thanks @brendonbarreto!",
      "[Fixed] Performing remote Git operations in rare cases displays an error message instead of crashing the app - #11694",
      "[Improved] Clicking on \"Add Co-Author\" moves the focus to the co-authors text field - #11621"
    ],
    "2.6.5": ["[Fixed] Performing remote Git operations could crash the app"],
    "2.6.4": [
      "[Added] Allow users to rename and delete branches via a new context menu on branches in the branches list - #5803 #10432",
      "[Fixed] Allow users to modify git config on a per repository basis - #9449. Thanks @say25!",
      "[Fixed] The app is not maximized on macOS every time the user clicks on the app's icon in the dock - #11590",
      "[Fixed] Always respect the default branch name chosen by the user - #11447",
      "[Fixed] Notepad++ does not close when GitHub Desktop closes - #11518",
      "[Improved] Update app icon for Windows - #11541",
      "[Improved] Suggest emails from GitHub accounts and warn about misattributed commits in the commit message area - #11591",
      "[Improved] Suggest emails from GitHub accounts and warn about misattributed commits in onboarding and preferences - #11561 #11566",
      "[Improved] Remote Git operations are faster and less prone to errors on Windows - #11510",
      "[Improved] Automatic branch fast-forwarding is now faster - #11463"
    ],
    "2.6.4-beta2": [
      "[Fixed] Allow users to modify git config on a per repository basis - #9449. Thanks @say25!",
      "[Fixed] The app is not maximized on macOS every time the user clicks on the app's icon in the Dock - #11590",
      "[Improved] Suggest emails from GitHub accounts and warn about misattributed commits in the commit message area - #11591",
      "[Improved] Remote Git operations are now faster and less prone to errors on Windows - #11510"
    ],
    "2.6.4-beta1": [
      "[Added] Add branch context menu with rename and delete to branch dropdown list - #5803 #10432",
      "[Fixed] Always respect the default branch name chosen by the user - #11447",
      "[Fixed] Notepad++ is not closed anymore when GitHub Desktop closes - #11518",
      "[Improved] Suggest emails from GitHub accounts and warn about misattributed commits in onboarding and Preferences - #11561 #11566",
      "[Improved] Update app icon for Windows - #11541",
      "[Improved] Automatic branch fast-forwarding is now faster - #11463"
    ],
    "2.6.3": [
      "[Improved] Upgrade embedded Git to v2.29.2 - #11369",
      "[Improved] Enable spellcheck on commit summary and description - #1597",
      "[Improved] Update app icon for macOS - #10855",
      "[Fixed] Remote Git operations (like cloning a repo) won't fail on old macOS versions - #11516",
      "[Fixed] Fast-forward all possible branches except the current branch when fetching - #11387"
    ],
    "2.6.3-beta3": [
      "[Fixed] Remote git operations (like cloning a repo) won't fail on old macOS versions - #11516",
      "[Fixed] Updated about modal dialog on macOS to match the new Big Sur icon - #11511"
    ],
    "2.6.3-beta2": ["[Improved] Update app icon for macOS Big Sur - #10855"],
    "2.6.3-beta1": [
      "[Fixed] Fast-forward all possible branches except the current branch when fetching - #11387",
      "[Improved] Enable spellcheck on commit summary and description - #1597",
      "[Improved] Upgrade embedded Git to v2.29.2 - #11369"
    ],
    "2.6.2": [
      "[Improved] Upgrade embedded Git LFS to 2.13.2 - #11394",
      "[Fixed] Pull requests no longer fail to update until the user switches repositories - #11241",
      "[Fixed] Fork behavior changes are now reflected in the app immediately - #11327",
      "[Fixed] Checking out a pull request from a fork for the first time now correctly identifies the remote branch to create the branch from - #11267",
      "[Fixed] Don't offer to stash changes when clicking on the currently checked out branch in the branch list - #11235",
      "[Fixed] Forked repository remotes are no longer removed when there are local branches tracking them - #11266",
      "[Fixed] Avoid bright flash for users of the dark theme when launching the app maximized - #5631. Thanks @AndreiMaga!",
      "[Fixed] VSCodium is now detected as an editor on Windows - #11252. Thanks @KallePM!"
    ],
    "2.6.2-beta4": [
      "[Improved] Show full output of Git hooks on errors - #6403",
      "[Improved] Keep focus in dropdown when pressing tab multiple times - #11278",
      "[Improved] Upgrade embedded Git LFS to 2.13.2 - #11394",
      "[Improved] Add detection of Sublime Text 4 and 2 as editor on macOS. - #11263. Thanks @yurikoles!",
      "[Fixed] Fork behavior changes are now reflected in the app immediately - #11327",
      "[Fixed] Commit message remains in text box until user chooses to commit - #7251"
    ],
    "2.6.2-beta3": ["[Removed] Release removed in favor of 2.6.2-beta4"],
    "2.6.2-beta2": [
      "[Fixed] Forked repository remotes are no longer removed when there's local branches tracking them - #11266",
      "[Fixed] Avoid bright flash for users of the dark theme when launching the app maximized - #5631. Thanks @AndreiMaga!",
      "[Fixed] Checking out a pull request from a fork for the first time now correctly identifies the remote branch to create the branch from - #11267",
      "[Fixed] VSCodium is now detected as an editor on Windows - #11252. Thanks @KallePM!"
    ],
    "2.6.2-beta1": [
      "[Fixed] Addressed an issue where pull requests could fail to update until the user switched repositories - #11241",
      "[Fixed] Don't offer to stash or move changes when clicking on the currently checked out branch in the branch list - #11235",
      "[Fixed] Checking out a pull request from a fork repeatedly now detects that there's already a branch that can be reused - #11238"
    ],
    "2.6.1": [
      "[Improved] Clearer menu label for reverting commits - #10515. Thanks @halitogunc!",
      "[Fixed] Refresh branches after creating a new branch - #11125",
      "[Fixed] Correct image diff swipe mode layout - #11120",
      "[Fixed] Very large text diffs could cause the app to crash when viewed in split diff mode - #11064",
      "[Fixed] Let the user know when a checkout fails due to use of assume-unchanged or skip-worktree - #9297",
      "[Fixed] Always show confirmation prompt before overwriting existing stash entry - #10956",
      "[Fixed] The fullscreen keyboard shortcut on macOS now works when using split diff mode - #11069"
    ],
    "2.6.1-beta3": [
      "[Fixed] Desktop would fail to launch for some users due to objects in the database using an old format - #11176",
      "[Fixed] Desktop would fail to launch for a small percentage of users that had several non-GitHub repositories in the app - #11192"
    ],
    "2.6.1-beta2": [
      "[Improved] Clearer menu label for reverting commits - #10515. Thanks @halitogunc!",
      "[Fixed] Refresh branches after creating a new branch - #11125",
      "[Fixed] Correct image diff swipe mode layout - #11120"
    ],
    "2.6.1-beta1": [
      "[Fixed] Very large text diffs could cause the app to crash when viewed in split diff mode - #11064",
      "[Fixed] Refactor checkout branch and stash logic - #9297 #10956 #8099 #7617",
      "[Fixed] Let the user know when a checkout fails due to use of assume-unchanged or skip-worktree - #9297",
      "[Fixed] Always show confirmation prompt before overwriting existing stash entry - #10956",
      "[Fixed] The fullscreen keyboard shortcut on macOS now works when using split diff mode - #11069"
    ],
    "2.6.0": [
      "[New] Split diffs! Toggle between viewing diffs in split or unified mode - #10617",
      "[Added] Use Page down, Page up, Home, and End keys to navigate and select items in lists - #10837",
      "[Added] Add `toml` syntax highlight - #10763. Thanks @samundra!",
      "[Added] Add support for Nova as external editor on macOS - #10645. Thanks @greystate!",
      "[Fixed] Restore Windows menu keyboard accessibility - #11007",
      "[Fixed] Actions in context menu of a non-selected file act on the chosen one instead of the previous one - #10743",
      "[Fixed] Correct title bar height on macOS Big Sur - #10980",
      "[Fixed] Fix broken issues links in release notes - #10977",
      "[Fixed] Fix overflow issues with long branch names - #5970. Thanks @juliarvalenti!",
      "[Fixed] Images fit correctly in the diff view when their sizes have changed - #2480 #9717",
      "[Fixed] Repository indicator refresh can no longer be manually triggered when disabled - #10905",
      "[Fixed] Resolving a conflicted file added in both the source and target branch no longer results in merge conflict markers appearing in the merge commit - #10820",
      "[Fixed] Small partial commit of very large text files no longer intermittently fails due to unexpected diff results - #10640",
      "[Fixed] Long commit message are scrollable again - #10815",
      "[Removed] Sign in to GitHub.com with username/password is no longer supported to improve account security"
    ],
    "2.6.0-beta1": [
      "[Fixed] Proper title bar height on macOS Big Sur - #10980",
      "[Fixed] Restore Windows menu keyboard accessibility - #11007",
      "[Fixed] Fix broken issues links in release notes - #10977",
      "[Fixed] Fixes overflow issues with long branch names - #5970. Thanks @juliarvalenti!",
      "[Removed] Sign in to GitHub.com with username/password is no longer supported"
    ],
    "2.5.8-beta1": ["[Improved] Upgrade embedded Git LFS - #10973"],
    "2.5.7": ["[Improved] Upgrade embedded Git LFS - #10973"],
    "2.5.7-beta2": [
      "[New] Search text within split diffs - #10755",
      "[Improved] Use Page down, Page up, Home, and End keys to navigate and select items in lists - #10837",
      "[Fixed] Comparison of different size image changes no longer overflow the bounds of the diff view - #2480 #9717",
      "[Fixed] Repository indicator refresh can no longer be manually triggered when disabled - #10905",
      "[Fixed] Choosing to resolve a conflicted file added in both the source and target branch no longer results in merge conflict markers appearing in the merge commit - #10820",
      "[Fixed] Small partial commit of very large text files no longer runs the risk of failing due to unexpected diff results - #10640",
      "[Fixed] Long commit message are scrollable once again - #10815"
    ],
    "2.5.7-beta1": [
      "[New] Split diffs! Toggle between viewing diffs in split or unified mode - #10617",
      "[Fixed] Actions in the context menu of a non-selected file in history no longer acts on the previously selected item - #10743",
      "[Added] Add `toml` syntax highlight - #10763. Thanks @samundra!",
      "[Added] Add support for Nova as external editor on macOS - #10645. Thanks @greystate!"
    ],
    "2.5.6": [
      "[New] Newly created repositories use 'main' as the default branch name - #10527",
      "[New] Users can configure the default branch name in Preferences/Options - #10527",
      "[New] Show status of GitHub Action runs for pull requests - #9819. Thanks @Raul6469!",
      "[New] Differentiate between draft and regular Pull Requests - #7170",
      "[Added] Periodic background fetch and status updates can now be disabled in the Advanced section of Preferences/Options - #10593",
      "[Added] Syntax highlighting for ASP.Net and unified diff / patch - #10410. Thanks @say25!",
      "[Improved] Allow renaming the default branch - #10415",
      "[Improved] Show which files are blocking a merge-like operation - #10441",
      "[Improved] Updated icons and border radiuses to align with GitHub.com - #10396, #10224",
      "[Improved] Show loading indicator when committing a merge - #10458",
      "[Improved] Show confirmation that branch is already up to date when merging from default branch - #9095",
      "[Improved] Enter key now initiates action in rebase and merge dialogs - #10511",
      "[Improved] After failing to move a repository to Trash, show error and keep the repository listed in Desktop - #8333",
      "[Improved] Email address validation in welcome flow and preferences dialog - #10214. Thanks @Pragya007!",
      "[Improved] Show helpful error when attempting to clone non-existent or inaccessible GitHub repositories - #5661. Thanks @kanishk98!",
      "[Fixed] Don't update submodules when discarding files - #10469",
      "[Fixed] Full screen notification is removed after a few seconds when starting the app in full screen",
      "[Fixed] Update rebase progress parser to parse output from the merge rebase backend - #10590",
      "[Fixed] Only show full screen toast notification when making the app window full-screen. Thanks @Sam-Spencer - #7916",
      "[Fixed] Ensure application window doesn't overlap second monitor - #10267",
      "[Fixed] Use UNIX line endings in WSL GitHub helper script - #10461",
      "[Removed] Remove setting to disable all certificate validation in favor of new best-effort approach - #10581"
    ],
    "2.5.6-beta3": [
      "[Improved] Email address validation in welcome flow and preferences dialog - #10214. Thanks @Pragya007!",
      "[Improved] Show helpful error when attempting to clone non-existent or inaccessible GitHub repositories - #5661. Thanks @kanishk98!",
      "[Fixed] Full screen notification is removed after a few seconds when starting the app in full screen",
      "[Fixed] Align resolve button text and size icon appropriately - #10646"
    ],
    "2.5.6-beta2": [
      "[New] Newly created repositories use 'main' as the default branch name - #10527",
      "[New] Users can configure the default branch name in Preferences/Options - #10527",
      "[Added] Periodic background fetch and status updates can now be disabled in the Advanced section of Preferences/Options - #10593",
      "[Fixed] Update rebase progress parser to parse output from the merge rebase backend - #10590",
      "[Fixed] Checking out a PR attempts to locate an existing branch tracking the PR base branch - #10598",
      "[Fixed] Only show full screen toast notification when making the app window full-screen. Thanks @Sam-Spencer - #7916",
      "[Fixed] Ensure application window doesn't overlap second monitor - #10267",
      "[Improved] Show which files are blocking a merge-like operation - #10441",
      "[Improved] After failing to move a repository to Trash, show error and keep the repository listed in Desktop - #8333",
      "[Improved] Allow using Enter key to confirm in rebase and merge dialogs - #10511",
      "[Removed] Remove setting to disable all certificate validation in favor of new best-effort approach - #10581"
    ],
    "2.5.6-beta1": [
      "[Fixed] Don't update submodules when discarding files - #10469",
      "[Fixed] Clicking on a branch in the compare branch list resets focus to the filter text box - #10485",
      "[Fixed] Use UNIX line endings in WSL GitHub helper script - #10461",
      "[Fixed] Differentiate between draft and regular PRs - #7170",
      "[Improved] Allow renaming the default branch - #10415",
      "[Improved] Show loading indicator when committing a merge - #10458",
      "[Improved] Show confirmation that branch is already up to date when merging from default branch - #9095"
    ],
    "2.5.5": [
      "[Fixed] Don't update submodules when discarding files - #10469",
      "[Fixed] Clicking on a branch in the compare branch list resets focus to the filter text box - #10485"
    ],
    "2.5.5-beta1": [
      "[Added] Show status of GitHub Action runs for pull requests - #9819. Thanks @Raul6469!",
      "[Added] Add AspNet and Diff/Patch Syntax Highlights - #10410. Thanks @say25!",
      "[Improved] Updated icons and border radiuses to align with GitHub.com - #10396, #10224"
    ],
    "2.5.4": [
      "[Added] Suggest to stash changes when trying to do an operation that requires a clean working directory - #10053",
      "[Added] Autocomplete users and issues from upstream repository when working in a fork - #10084",
      "[Added] Add Alacritty shell support - #10243. Thanks @halitogunc!",
      "[Fixed] Correct branch name in commit button when on an unborn branch - #10318",
      "[Fixed] Fix \"Show in Explorer\" in Windows when there are other files with the same name as the project folder - #10195",
      "[Fixed] Open the repository folder when clicking on \"Show in Finder\" in macOS - #9987",
      "[Fixed] Don't expand paths in the PATH environment variable during installation - #10100",
      "[Fixed] Prevent multiple search inputs from appearing in diffs - #9563",
      "[Fixed] Unable to toggle lines for partial commit of very large text files - #10154",
      "[Fixed] Fix BBEdit integration - #9050. Thanks @grumpybozo!",
      "[Fixed] Fix VoiceOver navigation to re-enter application content in macOS - #10303",
      "[Fixed] Repositories with historical commits containing filenames with backslashes can now be cloned on Windows - #9904",
      "[Fixed] Valid gitignore files are now created for new Clojure, Fortran and Kotlin repositories in Windows - #10417",
      "[Improved] Enable discarding submodule working directory changes - #8218",
      "[Improved] Surface progress estimation when cloning LFS repositories - #3171. Thanks @AndreiMaga!",
      "[Improved] Performance and accuracy improvement when autocompleting issues and users - #10168",
      "[Improved] Show only one error dialog when dragging multiple invalid folders to Desktop - #10211",
      "[Improved] Pull request list is now keyboard accessible - #10334",
      "[Improved] On Windows the Home and End keys can now be used to navigate lists - #6295. Thanks @AndreiMaga!",
      "[Improved] Show progress spinner while waiting for a removed repository to get moved to trash (Windows) - #10133",
      "[Improved] Dialogs now clear filter text boxes on Escape and closes on double Escape - #6369. Thanks @AndreiMaga!",
      "[Improved] Display the selected changes count in the changes list header tooltip - #9936. Thanks @haykam821!"
    ],
    "2.5.4-beta4": [
      "[Added] Support for specifying the default branch for new repositories - #10262",
      "[Improved] Enable discarding submodule working directory changes - #8218",
      "[Improved] Fix label alignment in radio-button component styles - #10397",
      "[Improved] Custom icon in list filter text boxes - #10394",
      "[Removed] Disable spellchecking for the time being - #10398"
    ],
    "2.5.4-beta3": [
      "[Added] Add Alacritty shell support - #10243. Thanks @halitogunc!"
    ],
    "2.5.4-beta2": [
      "[Added] Suggest to stash changes when trying to do an operation that requires a clean working directory - #10053",
      "[Fixed] Pull request list is now keyboard accessible - #10334",
      "[Fixed] Correct branch name in commit button when on an unborn branch - #10318",
      "[Fixed] Fix \"Show in Explorer\" in Windows when there are other files with the same name as the project folder - #10195",
      "[Fixed] Open the repository folder when clicking on \"Show in Finder\" in macOS - #9987",
      "[Fixed] Don't expand paths in the PATH environment variable during installation - #10100",
      "[Fixed] Prevent multiple search inputs from appearing in diffs - #9563",
      "[Fixed] Unable to toggle lines for partial commit of very large text files - #10154",
      "[Improved] Surface progress estimation when cloning LFS repositories - #3171. Thanks @AndreiMaga!",
      "[Improved] Performance and accuracy improvement when autocompleting issues and users - #10168",
      "[Improved] Show only one error dialog when dragging multiple invalid folders to Desktop - #10211",
      "[Improved] On Windows the Home and End keys can now be used to navigate lists - #6295. Thanks @AndreiMaga!",
      "[Improved] Show progress spinner while waiting for a removed repository to get moved to trash (Windows) - #10133"
    ],
    "2.5.4-beta1": [
      "[Fixed] Dialog now clears filters on esc and closes on double esc - #6369. Thanks @AndreiMaga!",
      "[Fixed] Fix BBEdit integration - #9050. Thanks @grumpybozo!",
      "[Fixed] Hide horizontal scroll when showing app errors - #10005",
      "[Improved] Display the selected changes count in the changes list header tooltip - #9936. Thanks @haykam821!",
      "[Improved] Autocompletion of users and issues from a fork - #10084"
    ],
    "2.5.3": [
      "[Added] Stash changes without switching branches - #10032",
      "[Added] Discard selection of lines from a file - #9728",
      "[Fixed] Display more readable messages for errors when cloning a repository - #9944",
      "[Fixed] Support launching Desktop from WSL on Windows - #4998. Thanks @shawnfunke!",
      "[Fixed] Select correct branch to compare when two branches have similar names - #9977",
      "[Fixed] Make Ctrl/Cmd+W shortcut work in all dialogs - #9826. Thanks @ruggi99!",
      "[Fixed] Fix links when text wrapping is required in commit summaries - #9185",
      "[Fixed] Prevent crash when an opened repository doesn't have an owner on GitHub - #9895",
      "[Fixed] Sign in correctly when pressing \"Enter\" on the username/password authentication form - #9899",
      "[Fixed] Maintain selected files when navigating back to the Changes tab - #7710. Thanks @TerryChan!",
      "[Fixed] Maintain selected files when deleting a stash - #9921",
      "[Improved] Remove redundant progress text from Git error messages - #9945",
      "[Improved] Remove flicker when switching between files in the changes tab - #9929",
      "[Improved] Remove space between the number and the percent sign when showing the progress of a clone operation - #9893",
      "[Improved] Automatically disable username and password authentication when the API no longer supports it - #9231"
    ],
    "2.5.3-beta2": [
      "[Added] Stash changes without switching branches - #10032",
      "[Fixed] Support launching Desktop from WSL on Windows - #4998. Thanks @shawnfunke!",
      "[Fixed] Set initial value of opt out checkbox in Discard line confirmation dialog to false - #9989",
      "[Fixed] Select correct branch to compare when two branches have similar names - #9977",
      "[Improved] Add detection to disable username and password authentication when the API is no longer available - #9231",
      "[Improved] Remove redundant progress text from Git error messages - #9945"
    ],
    "2.5.3-beta1": [
      "[Added] Discard selection of lines from a file - #9728",
      "[Fixed] Display more readable messages for errors when cloning a repository - #9944",
      "[Fixed] Make Ctrl/Cmd+W shortcut work in all dialogs - #9826. Thanks @ruggi99!",
      "[Fixed] Fix links when text wrapping is required in commit summaries - #9185",
      "[Fixed] Prevent crash when an opened repository doesn't have an owner on GitHub - #9895",
      "[Fixed] Sign in correctly when pressing \"Enter\" on the username/password authentication form - #9899",
      "[Fixed] Maintain selected files when navigating back to the Changes tab - #7710. Thanks @TerryChan!",
      "[Fixed] Maintain selected files when deleting a stash - #9921",
      "[Improved] Remove flicker when switching between files in the changes tab - #9929",
      "[Improved] Remove space between the number and the percent sign when showing the progress of a clone operation - #9893"
    ],
    "2.5.2": [
      "[Fixed] Enable setting to more easily work with maintained forks"
    ],
    "2.5.1": [
      "[Added] Provide a setting to more easily work with maintained forks - #9679",
      "[Added] Support deleting tags that have not been pushed - #9796",
      "[Fixed] Checkout correct PR branch when using \"Open in GitHub Desktop\" from github.com - #9873",
      "[Fixed] Support pressing \"Enter\" key to submit in Clone Repository dialog - #5234 #8804. Thanks @ruggi99!",
      "[Fixed] Avoid errors in restoring a stash when a branch is also named \"stash\" - #9844",
      "[Fixed] Avoid background network operations to calculate unpushed tags - #9793 #9828",
      "[Fixed] Rework Ctrl+Tab to switch between Changes and History anytime the app has focus - #5911. Thanks @JMcKiern!",
      "[Fixed] Center tags text vertically in History view - #9785",
      "[Fixed] Prevent Git authentication errors from prompting to retry clone instead of presenting authentication dialog - #9777",
      "[Improved] Make it safer to \"Open in Command Prompt\" on Windows - #9640. Thanks @dscho!",
      "[Improved] Prevent list scrollbars on Windows from overlapping with content - #9786"
    ],
    "2.5.1-beta2": [
      "[Added] Provide a setting to more easily work with maintained forks - #9679",
      "[Added] Offer ability to delete tags that haven't been pushed - #9796",
      "[Fixed] Checkout PR branch when using \"Open in GitHub Desktop\" from github.com - #9873",
      "[Fixed] Handle Enter key presses in Clone Repository Dialog - #5234 #8804. Thanks @ruggi99!",
      "[Fixed] Avoid errors in restoring a stash when a branch is also named \"stash\" - #9844",
      "[Fixed] Avoid performing background network operations to calculate unpushed tags - #9828",
      "[Fixed] Rework Ctrl+Tab to switch between Changes and History anytime the app has focus - #5911. Thanks @JMcKiern!",
      "[Improved] Make it safer to \"Open in Command Prompt\" on Windows - #9640. Thanks @dscho!",
      "[Improved] Update design of list scrollbars on Windows to prevent overlapping with content - #9786",
      "[Unshipped] Remove prompt for notifying when your branch has diverged from the default branch - #9804"
    ],
    "2.5.1-beta1": [
      "[Fixed] Center tags text vertically in History view - #9785",
      "[Fixed] Prevent Git authentication errors from prompting to retry clone instead of authentication dialog - #9777",
      "[Improved] Avoid executing unwanted Git hooks when fetching unpushed tags - #9793"
    ],
    "2.5.0": [
      "[New] Add, push, and view Git tags on commit history in Desktop - #9424",
      "[Added] Offer option to choose file from one branch or the other when resolving merge conflicts - #9702",
      "[Added] Add context menu for highlighted text in diff view - #5100. Thanks @HashimotoYT!",
      "[Fixed] Retain default branch option in \"Create Branch\" dialog when user focuses away from Desktop - #9611",
      "[Improved] Clean up copy for onboarding sign-in flow - #9715",
      "[Improved] Emphasize signing in to GitHub via browser due to username/password deprecation - #9663",
      "[Improved] Improve error message when publishing a private repository fails - #9646",
      "[Improved] Offer to retry if cloning a repository fails - #926. Thanks @Daniel-McCarthy!"
    ],
    "2.4.4-beta4": [
      "[Fixed] Add missing \"Cancel\" button in onboarding sign-in flow - #9715",
      "[Improved] Update copy for onboarding sign-in flow - #9715"
    ],
    "2.4.4-beta3": [
      "[Fixed] Restore welcome flow's 2FA confirmation screen - #9686",
      "[Improved] Add ability to always choose the file from one branch or the other when resolving merge conflicts - #9702"
    ],
    "2.4.4-beta2": [
      "[Fixed] Display tags in commit list and show tag creation option - #9682",
      "[Improved] Emphasize sign in via browser option in Welcome flow - #9663"
    ],
    "2.4.4-beta1": [
      "[Added] Show unpushed indicator on commits that have unpushed tags - #9667",
      "[Added] Add context menu for highlighted text in diff view - #5100. Thanks @HashimotoYT!",
      "[Fixed] Retain default branch option in \"Create Branch\" dialog when user focuses away from Desktop - #9611",
      "[Improved] Indicate in the Push/Pull/Fetch button when there are local unpushed tags - #9576",
      "[Improved] Offer to retry cloning if it fails - #926. Thanks @Daniel-McCarthy!",
      "[Improved] Update verbage in repository publish error - #9646"
    ],
    "2.4.4-beta0": [
      "[Added] Display tags in commit list - #9427",
      "[Fixed] Update embedded Git to avoid gitconfig errors on Windows - #9597"
    ],
    "2.4.3": [
      "[Fixed] Update embedded Git to avoid gitconfig errors on Windows - #9597"
    ],
    "2.4.3-beta0": [
      "[Fixed] Update embedded Git to address security vulnerability"
    ],
    "2.4.2": [
      "[Fixed] Prevent autocomplete suggestions from overlapping when loading many results - #9474",
      "[Fixed] Update embedded Git to address security vulnerability",
      "[Improved] Redesign metadata shown in commit history - #9428"
    ],
    "2.4.2-beta1": [
      "[Fixed] Allow user to cancel rebase flow when warned about force pushing - #9507",
      "[Fixed] Prevent autocomplete suggestions from overlapping in some cases - #9474",
      "[Fixed] Update embedded Git to address security vulnerability",
      "[Improved] Redesign metadata shown in commit history - #9428"
    ],
    "2.4.1": [
      "[Added] Indicate which commits have not yet been pushed to the remote in \"History\" tab - #5873",
      "[Added] Add support for JetBrains Rider as external editor - #9368 #9365. Thanks @wengfatt and @say25!",
      "[Added] Add support for PyCharm as external editor on macOS - #9401. Thanks @jakubroztocil!",
      "[Added] Add support for Android Studio as external editor on macOS - #9332. Thanks @guidezpl!",
      "[Added] Add support for Notepad++ as external editor on Windows - #9235. Thanks @say25!",
      "[Fixed] Update install location of Typora to fix detection issue - #9417. Thanks @TerryChan!",
      "[Fixed] Restore developer tools accelerator on Windows - #9430. Thanks @jfgordon2!",
      "[Fixed] Use upstream repository in commit message links to GitHub - #9334",
      "[Fixed] Reset scroll position to the top of the history tab after switching repositories - #9341",
      "[Fixed] Allow user to cancel rebase flow when warned about force pushing - #9507",
      "[Fixed] Update embedded Git to address security vulnerability",
      "[Improved] Lighten scrollbars in dark theme for higher contrast - #9114. Thanks @jfgordon2!",
      "[Improved] Display pull requests from upstream repository in pull request list - #6383"
    ],
    "2.4.1-beta1": [
      "[Added] Indicate which commits are un-pushed in \"History\" tab - #5873",
      "[Added] Show progress bar in taskbar during pushing and pulling changes - #8433. Thanks @ChamodyaDias!",
      "[Added] Add support for JetBrains Rider as external editor - #9368 #9365. Thanks @wengfatt and @say25!",
      "[Added] Add support for PyCharm as external editor on macOS - #9401. Thanks @jakubroztocil!",
      "[Added] Add support for Android Studio as external editor on macOS - #9332. Thanks @guidezpl!",
      "[Added] Add support for Notepad++ as external editor on Windows - #9235. Thanks @say25!",
      "[Fixed] Use correct install location of Typora to fix detection issue - #9417. Thanks @TerryChan!",
      "[Fixed] Display pull requests from upstream repository in pull request list - #6383",
      "[Fixed] Restore developer tools accelerator on Windows - #9430. Thanks @jfgordon2!",
      "[Fixed] Use upstream repository in commit message links to GitHub - #9334",
      "[Fixed] Reset scroll position to the top of the history tab after switching repositories - #9341",
      "[Improved] Lighten scrollbars in dark theme for higher contrast - #9114. Thanks @jfgordon2!",
      "[Improved] Notify consistently when default or upstream branch has new commits that are not present on your branch - #9320 #9328 #9319"
    ],
    "2.4.0": [
      "[New] Set Git proxy environment variables from system configuration automatically - #9154",
      "[Added] Enable creating a GitHub issue from app menu and keyboard shortcut - #8989",
      "[Added] Add editor support for IntelliJ Idea on macOS - #8398. Thanks @gssbzn!",
      "[Added] Add editor support for PhpStorm and update WebStorm - #7195. Thanks @dacoto97!",
      "[Added] Add shell support for Windows Terminal - #7854. Thanks @AndreiMaga!",
      "[Added] Support keyboard scrolling in diffs - #9074",
      "[Fixed] Ensure branch protection warning works when branch names contain special characters - #9086",
      "[Fixed] Ensure intro page is responsive when resizing the window - #9175",
      "[Fixed] Ensure local branch is also deleted when deleting a branch that no longer exists on the remote - #8831",
      "[Fixed] Restore negative space in \"Files selected\" graphic for Dark Theme - #8716. Thanks @say25!",
      "[Fixed] Support selecting text in error dialogs - #7606",
      "[Fixed] Prevent bringing changes to another branch from failing silently - #9038",
      "[Fixed] Save the user's position within \"History\" and \"Changes\" tabs when switching - #9061",
      "[Improved] Update the remote url when a repository's name changes on GitHub - #8590",
      "[Improved] Allow \"Open in Desktop\" button from pull requests on GitHub to open in a local fork in Desktop - #9012",
      "[Improved] Support automatically switching between Dark and Light Theme on Windows - #9015. Thanks @say25!",
      "[Improved] Format errors containing raw Git output with fixed-width font - #8964",
      "[Improved] Modify \"View on GitHub\" menu item to open upstream for local fork repositories - #9316",
      "[Improved] Create new branches in forks from the default branch of the upstream repo - #7762",
      "[Improved] Graduate Dark Theme out of beta - #9294"
    ],
    "2.3.2-beta8": [
      "[Fixed] Preserve the footer within a resizable list when shrinking or expanding - #9344",
      "[Fixed] Save the user's position within \"History\" and \"Changes\" tabs when switching - #9061"
    ],
    "2.3.2-beta7": [
      "[Improved] Modify \"View on GitHub\" menu item to open upstream for local fork repositories - #9316"
    ],
    "2.3.2-beta6": [
      "[Fixed] Ensure intro page is responsive when resizing the window - #9175",
      "[Improved] Dark Theme is out of beta - #9294",
      "[Improved] New branches in forks are created from the default branch of the upstream repo - #7762"
    ],
    "2.3.2-beta5": [
      "[Fixed] Update the remote url when a repository's name changes on GitHub - #8590",
      "[Improved] Direct new issues created from a local fork to its upstream on GitHub - #9232"
    ],
    "2.3.2-beta4": [
      "[New] Set Git proxy environment variables from system configuration automatically - #9154",
      "[Added] Enable creating a GitHub issue from app menu - #8989",
      "[Added] Add shell support for Windows Terminal - #7854. Thanks @AndreiMaga!",
      "[Added] Add editor support for IntelliJ Idea on macOS - #8398. Thanks @gssbzn!",
      "[Added] Add editor support for PhpStorm and update WebStorm - #7195. Thanks @dacoto97!",
      "[Added] Support disabling certificate revocation checks on Windows - #3326",
      "[Improved] Expand system dark mode detection to Windows - #9015. Thanks @say25!",
      "[Improved] Allow \"Open in Desktop\" button from pull requests on GitHub to open in a local fork in Desktop - #9012"
    ],
    "2.3.2-beta3": [
      "[Fixed] Checkout correct PR branch from “open this in GitHub Desktop” link on GitHub.com pull request page - #9108",
      "[Fixed] Ensure branch protection warning works when branch names contain special characters - #9086",
      "[Fixed] Fix graphic indicating files selected in Dark Mode - #8716. Thanks @say25!",
      "[Fixed] Support keyboard scrolling in diffs - #9074"
    ],
    "2.3.2-beta2": [
      "[Fixed] Make text in error dialogs selectable - #7606",
      "[Fixed] Prevent bringing changes to another branch from failing silently - #9038",
      "[Fixed] Ensure local branch is also deleted when deleting a branch that no longer exists on the remote - #8831",
      "[Improved] Format errors containing raw Git output with fixed-width font - #8964",
      "[Improved] Upgrade to Electron 7 - #8967"
    ],
    "2.3.0-test2": ["Testing upgrade from Electron v6 to v7"],
    "2.3.0-test1": ["Testing upgrade from Electron v5 to v6"],
    "2.3.2-beta1": [],
    "2.3.1": [
      "[Fixed] Don't display erroneous Git error when creating a fork - #9004",
      "[Fixed] Remove stray characters from Git progress indicators on Windows - #9003"
    ],
    "2.3.0": [
      "[New] Prompt users to create a fork if they fail to push to a GitHub repository due to permissions - #8548",
      "[Added] Show link to upstream pull requests in pull request list of a fork - #8965",
      "[Added] Show a warning if the user doesn't have write access to push to the repository and offer to make a fork - #8938",
      "[Added] Provide configuration in Preferences to always bring or leave changes when switching branches - #7746",
      "[Added] Prompt users to re-authorize if required by any of their GitHub organizations - #8910",
      "[Added] Support GoLand as external editor on Mac - #8802. Thanks @thinklinux!",
      "[Fixed] Show proper dialog when push fails due to missing workflow scope - #8958",
      "[Fixed] Take users to the correct page on GitHub.com when opening a pull request in browser from a fork - #8928",
      "[Fixed] Don't suggest creating a pull request if the current branch has an open pull request targeting an upstream repo - #8549",
      "[Fixed] Remove false branch protection warning when switching branches - #8743",
      "[Fixed] Show branch protection warning after checking out protected branches outside Desktop - #8790",
      "[Improved] Only show branch protection warning when changed files are present - #8795",
      "[Improved] Show an error when editing a Git configuration file fails due to existing lock file - #8956",
      "[Improved] Update design and layout for GitHub Desktop preferences - #8774"
    ],
    "2.3.0-beta2": [
      "[Fixed] Remove stray characters from Git progress indicators - #8962",
      "[Fixed] Show proper dialog when push fails due to missing workflow scope - #8958",
      "[Added] Show link to upstream pull requests in pull request list - #8965"
    ],
    "2.3.0-beta1": [
      "[New] Prompt users to make a fork if they fail to push to a GitHub repository due to permissions  - #8548",
      "[Added] Show a commit warning if the user can't push to the repository - #8938",
      "[Fixed] Route the user to the correct URL when opening a pull request from a fork in the browser - #8928",
      "[Improved] Only show branch protection warning when changed files are present - #8795",
      "[Improved] Show an error when editing a git configuration file fails due to existing lock file - #8956"
    ],
    "2.2.5-beta1": [
      "[Added] Users can configure Desktop to always bring or leave changes when switching branches - #7746",
      "[Added] Prompt users to re-authorize if required by any of their GitHub organizations - #8910",
      "[Fixed] Recognize if the current branch of a fork has a pull request to the upstream repo - #8549",
      "[Fixed] Remove false branch protection warning when switching branches - #8743",
      "[Added] Support GoLand as external editor on Mac - #8802. Thanks @thinklinux!",
      "[Fixed] Update branch protection state for checkout outside of Desktop - #8790",
      "[Improved] Re-designed preferences dialog - #8774"
    ],
    "2.2.5-test1": ["[Fixed] Sign Windows installers using SHA256 file digest"],
    "2.2.4": [
      "[New] Warn when committing to a protected branch - #7023",
      "[New] Warn when committing to a repository you don't have write access to - #8665",
      "[Added] Adding integration for Xcode as external editor - #8255. Thanks @msztech!",
      "[Fixed] Update embedded Git to address security vulnerabilities - #8780",
      "[Fixed] Changed wording to match git autocrlf behavior - #5741. Thanks @jmhammock!",
      "[Fixed] Don't dismiss dialogs when dragging from the dialog to the backdrop - #8544",
      "[Fixed] Fix arrow key navigation of Changes and History lists (#6845) - #6845. Thanks @JMcKiern!",
      "[Fixed] Handle multibyte characters in names - #8534",
      "[Fixed] Keep PR badge on top of progress bar - #8622",
      "[Fixed] Prevent application crash when background process spawn fails - #8614",
      "[Fixed] Show autocomplete suggestions on top of CodeMirror author input - #4084",
      "[Fixed] Standardize dialogs' button orders - #7186 #2463 #5883",
      "[Improved] Make no newline indicator in file diffs readable by screenreaders. - #6494. Thanks @jmhammock!"
    ],
    "2.2.4-beta4": [
      "[Fixed] Update embedded Git to address security vulnerabilities - #8780"
    ],
    "2.2.4-beta3": [
      "[Fixed] Make newly cloned repositories load pull requests correctly - #8745",
      "[Improved] Make no newline indicator in file diffs readable by screenreaders. - #6494. Thanks @jmhammock!"
    ],
    "2.2.4-beta2": [
      "[Added] Adding integration for Xcode as external editor - #8255. Thanks @msztech!",
      "[Fixed] Changed wording to match git autocrlf behavior - #5741. Thanks @jmhammock!",
      "[Fixed] Fix arrow key navigation of Changes and History lists (#6845) - #6845. Thanks @JMcKiern!",
      "[Fixed] Standardize dialogs' button orders - #7186 #2463 #5883",
      "[Fixed] Keep PR badge on top of progress bar - #8622",
      "[Fixed] Show autocomplete suggestions on top of CodeMirror author input - #4084",
      "[Improved] Warn user if they're committing to a repo they don't have write permission for - #8665",
      "[Improved] Don't prompt to stash changes when switching away from protected branch - #8664"
    ],
    "2.2.4-beta1": [
      "[New] Warn when committing to a protected branch - #7023",
      "[Fixed] Prevent application crash when background process spawn fails - #8614",
      "[Fixed] Handle multibyte characters in names - #8534",
      "[Fixed] Don't dismiss dialogs when dragging from the dialog to the backdrop - #8544"
    ],
    "2.2.3": [
      "[Fixed] Prevent text overflow in crash dialog - #8542",
      "[Fixed] Address warnings on macOS Catalina preventing app from opening after install - #8555",
      "[Improved] Update to most recent gitignore templates - #8527"
    ],
    "2.2.3-beta1": [
      "[Fixed] Prevent text overflow in crash dialog - #8542",
      "[Fixed] Address warnings on macOS Catalina preventing app from opening after install - #8555",
      "[Improved] Update to most recent gitignore templates - #8527"
    ],
    "2.2.3-test5": ["Testing entitlements + notarization for mac app"],
    "2.2.3-test4": ["Testing entitlements + notarization for mac app"],
    "2.2.3-test3": ["Testing entitlements + notarization for mac app"],
    "2.2.3-test2": ["Testing notarization for mac app"],
    "2.2.3-test1": ["Testing notarization for mac app"],
    "2.2.2": [
      "[Added] Onboarding tutorial animations help guide users to the next action - #8487",
      "[Added] Prompt users to re-authenticate if they are unable to push changes to a workflow file - #8357",
      "[Improved] Starting the tutorial is more prominent when getting started with GitHub Desktop - #8441",
      "[Improved] Use a different editor if previously selected editor cannot be found - #8386"
    ],
    "2.2.2-beta3": [
      "[Added] Helpful animations during the onboarding tutorial - #8487"
    ],
    "2.2.2-beta2": [
      "[Improved] Use a different editor if previously selected editor cannot be found - #8386",
      "[Improved] Starting the tutorial is more prominent when getting started with GitHub Desktop - #8441"
    ],
    "2.2.2-beta1": [
      "[Added] Prompt users to re-authenticate if they are unable to push changes to a workflow file - #8357"
    ],
    "2.2.1": [
      "[Fixed] Improperly formatted url pre-filled in \"Clone Repository\" dialog - #8394",
      "[Fixed] VSCodium integration on macOS - #8424. Thanks @akim8!",
      "[Fixed] Partially hidden icon in \"Open Pull Request\" button - #8410"
    ],
    "2.2.1-beta1": [
      "[Fixed] Improperly formatted url pre-filled in \"Clone Repository\" dialog - #8394",
      "[Fixed] VSCodium integration on macOS - #8424. Thanks @akim8!",
      "[Fixed] Partially hidden icon in \"Open Pull Request\" button - #8410"
    ],
    "2.2.1-beta0": [],
    "2.2.0": [
      "[New] Interactive tutorial for new users to become productive using Git and GitHub more quickly - #8148 #8149",
      "[Added] Support pushing workflow files for GitHub Actions to GitHub.com - #7079",
      "[Added] Enforce web flow authentication for users who are part of orgs using single sign-on - #8327",
      "[Added] Support CodeRunner as an external editor - #8091. Thanks @ns-ccollins!",
      "[Added] Support VSCodium as an external editor - #8000. Thanks @Rexogamer!",
      "[Fixed] Commit description shadow visibility updates when typing - #7994. Thanks @KarstenRa!",
      "[Fixed] Commit summaries with comma delimited issues are not parsed - #8162. Thanks @say25!",
      "[Fixed] File path truncation in merge conflicts dialog - #6666",
      "[Fixed] Git configuration fields in onboarding were not pre-filled from user's profile - #8323",
      "[Fixed] Keep conflicting untracked files when bringing changes to another branch - #8084 #8200",
      "[Fixed] Make app's version selectable in \"About\" dialog - #8334",
      "[Improved] Application menu bar is visible when no repositories have been added to the app - #8209",
      "[Improved] Support stashing lots of untracked files on Windows - #8345",
      "[Improved] Surface errors from branch creation to user - #8306 #5997 #8106"
    ],
    "2.2.0-beta3": [
      "[Fixed] File path truncation in merge conflicts dialog - #6666",
      "[Fixed] Support pushing workflow files for GitHub Actions to GitHub.com - #7079",
      "[Fixed] Resume tutorial if new repo has been added - #8341",
      "[Improved] Retain commit summary placeholder in tutorial repo - #8354",
      "[Improved] Tutorial welcome design revisions - #8344",
      "[Improved] Support stashing lots of untracked files on Windows - #8345",
      "[Improved] Specific error message when tutorial creation fails due to repository already existing - #8351",
      "[Improved] Tweak responsive styles for welcome pane - #8352",
      "[Improved] Tutorial step instructions are more clear - #8374"
    ],
    "2.2.0-beta2": [
      "[Added] Add \"Welcome\" and \"You're done!\" screens to onboarding tutorial - #8232",
      "[Added] Button to exit and resume onboarding tutorial - #8231",
      "[Added] Enforce web flow authentication for users who are part of orgs using single sign-on - #8327",
      "[Fixed] Git configuration fields in onboarding were not pre-filled from user's profile - #8323",
      "[Fixed] Make app's version selectable in \"About\" dialog - #8334",
      "[Fixed] Keep conflicting untracked files when bringing changes to another branch - #8084 #8200",
      "[Fixed] Mark pull request step in tutorial done more quickly - #8317",
      "[Fixed] Prevent triggering multiple tutorial creation flows in parallel - #8288",
      "[Fixed] Surface errors from branch creation to user - #8306 #5997 #8106",
      "[Fixed] Reliably show \"Open editor\" button in tutorial after editor has been installed - #8315"
    ],
    "2.2.0-beta1": [
      "[New] Interactive tutorial for new users to become productive using Git and GitHub more quickly - #8148 #8149",
      "[Added] Support CodeRunner as an external editor - #8091. Thanks @ns-ccollins!",
      "[Added] Support VSCodium as an external editor - #8000. Thanks @Rexogamer!",
      "[Fixed] Commit summaries with comma delimited issues are parsed - #8162. Thanks @say25!",
      "[Fixed] Commit description shadow visibility updates when typing - #7994. Thanks @KarstenRa!",
      "[Improved] Application menu bar is visible when no repositories have been added to the app - #8209"
    ],
    "2.1.3": [
      "[Fixed] Changes from remote branch erroneously displayed on corresponding branch on Desktop - #8155 #8167",
      "[Fixed] Sign-in flow for Windows users not possible via OAuth - #8154 #8142"
    ],
    "2.1.3-beta1": [
      "[Fixed] Changes from remote branch erroneously displayed on corresponding branch on Desktop - #8155 #8167",
      "[Fixed] Sign-in flow for Windows users not possible via OAuth - #8154 #8142"
    ],
    "2.1.2": [
      "[Added] Syntax highlighting support for 20 more programming languages - #7217. Thanks @KennethSweezy!",
      "[Added] Kitty shell support for macOS - #5162",
      "[Added] Atom editor support on Windows for beta and nightly channels - #8010. Thanks @Rexogamer!",
      "[Fixed] File checkboxes and line selection in diffs are not disabled when committing - #3814 #5934. Thanks @HashimotoYT!",
      "[Fixed] Small images are scaled down too much in two-up image rendering - #7520",
      "[Fixed] Manual conflict resolution for binary files always chooses same version - #8059",
      "[Fixed] Branch pruner errors on \"orphaned\" branches - #7983",
      "[Fixed] Prevent CodeMirror search plugin from stealing registered global keyboard shortcuts - #8068",
      "[Fixed] Update embedded Git on Windows to remove erroneous errors - #8133",
      "[Fixed] Menu state not updated for macOS after performing some actions - #8055",
      "[Fixed] Error message could appear outside the boundary of its container - #7988",
      "[Fixed] Improved error handling when trying to rebase a ref that doesn't exist - #7881",
      "[Improved] Expand hover area on repository list items - #7910. Thanks @say25!",
      "[Improved] Always fast forward recent branches after fetch - #7761",
      "[Improved] Ensure recent branches are updated during remote interactions - #8081"
    ],
    "2.1.2-beta2": ["[Fixed] Update embedded Git on Windows - #8133"],
    "2.1.2-beta1": [
      "[Added] Option to hide whitespace in historical commits - #8045. Thanks @say25!",
      "[Fixed] Small images are scaled down too much in two-up image rendering - #7520",
      "[Fixed] Manual conflict resolution for binary files always chooses same version - #8059",
      "[Fixed] Disable some unavailable actions while committing - #3814 #5934. Thanks @HashimotoYT!",
      "[Fixed] Branch pruner errors on \"orphaned\" branches - #7983",
      "[Fixed] Prevent CodeMirror search plugin from stealing registered global keyboard shortcuts - #8068",
      "[Improved] Re-word \"No local changes\" view summary - #8007. Thanks @rexogamer!",
      "[Improved] Expand hover area on repository list items - #7910. Thanks @say25!",
      "[Improved] Always fast forward recent branches after fetch - #7761"
    ],
    "2.1.1": [
      "[Fixed] Update embedded Git on Windows to address security vulnerability - #8101"
    ],
    "2.1.1-beta4": [
      "[Fixed] Update embedded Git on Windows to address security vulnerability - #8101"
    ],
    "2.1.1-beta3": [
      "[Added] Syntax highlighting support for 20 more programming languages - #7217. Thanks @KennethSweezy!",
      "[Added] Kitty shell support for macOS - #5162",
      "[Added] Atom editor support on Windows for beta and nightly channels - #8010. Thanks @Rexogamer!",
      "[Fixed] File checkboxes and line selection in diffs are not disabled when committing - #3814 #5934. Thanks @HashimotoYT!",
      "[Improved] \"No local changes\" message in repository view - #8007",
      "[Improved] Text overflow in error popup when an editor cannot be launched - #7988"
    ],
    "2.1.1-beta2": [
      "[Fixed] Incorrect proportions for \"stashed changes\" button - #7964",
      "[Fixed] Overflowing diffs push UI elements out of window - #7967"
    ],
    "2.1.1-beta1": [
      "[Added] WSL Support - #7821 #7891. Thanks @ADustyOldMuffin @say25!",
      "[Fixed] Tooltip does not display on the entire hit area for list items - #7910. Thanks @say25!",
      "[Improved] Error handling when trying to rebase onto an invalid ref - #7871",
      "[Improved] Trigger diff search even when CodeMirror doesn't have focus - #7899"
    ],
    "2.1.0": [
      "[New] Branches that have been merged and deleted on GitHub.com will now be pruned after two weeks - #750",
      "[Added] Search text within diffs using shortcut - #7538",
      "[Added] Keyboard shortcut for \"Discard All Changes\" menu item - #7588. Thanks @say25!",
      "[Fixed] Repository name moves cursor to end in \"Create Repository\" dialog - #7862",
      "[Fixed] Keyboard navigation inside \"Compare Branch\" list - #7802. Thanks @ADustyOldMuffin!",
      "[Fixed] New repository does not write description into README - #7571. Thanks @noelledusahel!",
      "[Fixed] Disable \"Discard\" and \"Restore\" buttons while restoring stash - #7289",
      "[Fixed] \"Unable to restore\" warning message appears momentarily when restoring stash - #7652",
      "[Fixed] Unresponsive app on macOS if user switches away from file dialog - #7636",
      "[Fixed] Launching app on Windows after being maximized does not restore correct window state - #7750",
      "[Improved] Update mentions of \"Enterprise\" to \"Enterprise Server\" in app - #7728 #7845 #7835. Thanks @nathos!",
      "[Improved] Update license and .gitignore templates for initializing a new repository - #7548 #7661. Thanks @VADS!",
      "[Improved] \"Authentication failed\" dialog provides more help to diagnose issue -  #7622"
    ],
    "2.1.0-beta3": [
      "[Added] Search text within diffs using shortcut - #7538",
      "[Fixed] Repository name moves cursor to end in \"Create Repository\" dialog - #7862",
      "[Fixed] Keyboard navigation inside \"Compare Branch\" list - #7802. Thanks @ADustyOldMuffin!"
    ],
    "2.1.0-beta2": [
      "[New] Commit form will warn user when working on a protected branch - #7826"
    ],
    "2.1.0-beta1": [
      "[Added] Keyboard shortcut for \"Discard All Changes\" menu item - #7588. Thanks @say25!",
      "[Fixed] New repository does not write description into README - #7571. Thanks @noelledusahel!",
      "[Fixed] Disable \"Discard\" and \"Restore\" buttons while restoring stash - #7289",
      "[Fixed] \"Unable to restore\" warning message appears when restoring stash - #7652",
      "[Fixed] Unresponsive app on macOS if user switches away from file dialog - #7636",
      "[Fixed] Launching app on Windows after being maximized does not restore correct window state - #7750",
      "[Improved] Update mentions of \"Enterprise\" to \"Enterprise Server\" in app - #7728 #7845 #7835. Thanks @nathos!",
      "[Improved] Update license and .gitignore templates for initializing a new repository - #7548 #7661. Thanks @VADS!",
      "[Improved] \"Authentication failed\" dialog provides more help to diagnose issue -  #7622"
    ],
    "2.0.4-test2": ["Upgrading infrastructure to Node 10"],
    "2.0.4": [
      "[Fixed] Refresh for Enterprise repositories did not handle API error querying branches - #7713",
      "[Fixed] Missing \"Discard all changes\" context menu in Changes header - #7696",
      "[Fixed] \"Select all\" keyboard shortcut not firing on Windows - #7759"
    ],
    "2.0.4-beta1": [
      "[Fixed] Refresh for Enterprise repositories did not handle API error querying branches - #7713",
      "[Fixed] Missing \"Discard all changes\" context menu in Changes header - #7696",
      "[Fixed] \"Select all\" keyboard shortcut not firing on Windows - #7759"
    ],
    "2.0.4-beta0": [
      "[Added] Extend crash reports with more information about application state for troubleshooting - #7693",
      "[Fixed] Crash when attempting to update pull requests with partially updated repository information - #7688",
      "[Fixed] Crash when loading repositories after signing in through the welcome flow - #7699"
    ],
    "2.0.3": [
      "[Fixed] Crash when loading repositories after signing in through the welcome flow - #7699"
    ],
    "2.0.2": [
      "[Added] Extend crash reports with more information about application state for troubleshooting - #7693"
    ],
    "2.0.1": [
      "[Fixed] Crash when attempting to update pull requests with partially updated repository information - #7688"
    ],
    "2.0.0": [
      "[New] You can now choose to bring your changes with you to a new branch or stash them on the current branch when switching branches - #6107",
      "[New] Rebase your current branch onto another branch using a guided flow - #5953",
      "[New] Repositories grouped by owner, and recent repositories listed at top - #6923 #7132",
      "[New] Suggested next steps now includes suggestion to create a pull request after publishing a branch - #7505",
      "[Added] .resx syntax highlighting - #7235. Thanks @say25!",
      "[Added] \"Exit\" menu item now has accelerator and access key - #6507. Thanks @AndreiMaga!",
      "[Added] Help menu entry to view documentation about keyboard shortcuts - #7184",
      "[Added] \"Discard all changes\" action under Branch menu - #7394. Thanks @ahuth!",
      "[Fixed] \"Esc\" key does not close Repository or Branch list - #7177. Thanks @roottool!",
      "[Fixed] Attempting to revert commits not on current branch results in an error - #6300. Thanks @msftrncs!",
      "[Fixed] Emoji rendering in app when account name has special characters - #6909",
      "[Fixed] Files staged outside Desktop for deletion are incorrectly marked as modified after committing - #4133",
      "[Fixed] Horizontal scroll bar appears unnecessarily when switching branches - #7212",
      "[Fixed] Icon accessibility labels fail when multiple icons are visible at the same time - #7174",
      "[Fixed] Incorrectly encoding URLs affects issue filtering - #7506",
      "[Fixed] License templates do not end with newline character - #6999",
      "[Fixed] Conflicts banners do not hide after aborting operation outside Desktop - #7046",
      "[Fixed] Missing tooltips for change indicators in the sidebar - #7174",
      "[Fixed] Mistaken classification of all crashes being related to launch - #7126",
      "[Fixed] Unable to switch keyboard layout and retain keyboard focus while using commit form - #6366. Thanks @AndreiMaga!",
      "[Fixed] Prevent console errors due to underlying component unmounts - #6970",
      "[Fixed] Menus disabled by activity in inactive repositories - #6313",
      "[Fixed] Race condition with Git remote lookup may cause push to incorrect remote - #6986",
      "[Fixed] Restore GitHub Desktop to main screen if external monitor removed - #7418 #2107. Thanks @say25!",
      "[Fixed] Tab Bar focus ring outlines clip into other elements - #5802. Thanks @Daniel-McCarthy!",
      "[Improved] \"Automatically Switch Theme\" on macOS checks theme on launch - #7116. Thanks @say25!",
      "[Improved] \"Add\" button in repository list should always be visible - #6646",
      "[Improved] Pull Requests list loads and updates pull requests from GitHub more quickly - #7501 #7163",
      "[Improved] Indicator hidden in Pull Requests list when there are no open pull requests - #7258",
      "[Improved] Manually refresh pull requests instead of having to wait for a fetch - #7027",
      "[Improved] Accessibility attributes for dialog - #6496. Thanks @HirdayGupta!",
      "[Improved] Alignment of icons in repository list - #7133",
      "[Improved] Command line interface warning when using \"github open\" with a remote URL - #7452. Thanks @msztech!",
      "[Improved] Error message when unable to publish private repository to an organization - #7472",
      "[Improved] Initiate cloning by pressing \"Enter\" when a repository is selected - #6570. Thanks @Daniel-McCarthy!",
      "[Improved] Lowercase pronoun in \"Revert this commit\" menu item - #7534",
      "[Improved] Styles for manual resolution button in \"Resolve Conflicts\" dialog - #7302",
      "[Improved] Onboarding language for blank slate components - #6638. Thanks @jamesgeorge007!",
      "[Improved] Explanation for manually conflicted text files in diff viewer - #7611",
      "[Improved] Visual progress on \"Remove Repository\" and \"Discard Changes\" dialogs - #7015. Thanks @HashimotoYT!",
      "[Improved] Menu items now aware of force push state and preference to confirm repository removal - #4976 #7138",
      "[Removed] Branch and pull request filter text persistence - #7437",
      "[Removed] \"Discard all changes\" context menu item from Changes list - #7394. Thanks @ahuth!"
    ],
    "1.7.1-beta1": [
      "[Fixed] Tab Bar focus ring outlines clip into other elements - #5802. Thanks @Daniel-McCarthy!",
      "[Improved] Show explanation for manually conflicted text files in diff viewer - #7611",
      "[Improved] Alignment of entries in repository list - #7133"
    ],
    "1.7.0-beta9": [
      "[Fixed] Add warning when renaming a branch with a stash - #7283",
      "[Fixed] Restore Desktop to main screen when external monitor removed - #7418 #2107. Thanks @say25!",
      "[Improved] Performance for bringing uncommitted changes to another branch - #7474"
    ],
    "1.7.0-beta8": [
      "[Added] Accelerator and access key to \"Exit\" menu item - #6507. Thanks @AndreiMaga!",
      "[Fixed] Pressing \"Shift\" + \"Alt\" in Commit summary moves input-focus to app menu - #6366. Thanks @AndreiMaga!",
      "[Fixed] Incorrectly encoding URLs affects issue filtering - #7506",
      "[Improved] Command line interface warns with helpful message when given a remote URL - #7452. Thanks @msztech!",
      "[Improved] Lowercase pronoun in \"Revert this commit\" menu item - #7534",
      "[Improved] \"Pull Requests\" list reflects pull requests from GitHub more quickly - #7501",
      "[Removed] Branch and pull request filter text persistence - #7437"
    ],
    "1.7.0-beta7": [
      "[Improved] Error message when unable to publish private repository to an organization - #7472",
      "[Improved] \"Stashed changes\" button accessibility improvements - #7274",
      "[Improved] Performance improvements for bringing changes to another branch - #7471",
      "[Improved] Performance improvements for detecting conflicts from a restored stash - #7476"
    ],
    "1.7.0-beta6": [
      "[Fixed] Stash viewer does not disable restore button when changes present - #7409",
      "[Fixed] Stash viewer does not center \"no content\" text - #7299",
      "[Fixed] Stash viewer pane width not remembered between sessions - #7416",
      "[Fixed] \"Esc\" key does not close Repository or Branch list - #7177. Thanks @roottool!",
      "[Fixed] Stash not cleaned up when it conflicts with working directory contents - #7383",
      "[Improved] Branch names remain accurate in dialog when stashing and switching branches - #7402",
      "[Improved] Moved \"Discard all changes\" to Branch menu to prevent unintentionally discarding all changes - #7394. Thanks @ahuth!",
      "[Improved] UI responsiveness when using keyboard to choose branch in rebase flow - #7407"
    ],
    "1.7.0-beta5": [
      "[Fixed] Handle warnings if stash creation encounters file permission issue - #7351",
      "[Fixed] Add \"View stash entry\" action to suggested next steps - #7353",
      "[Fixed] Handle and recover from failed rebase flow starts - #7223",
      "[Fixed] Reverse button order when viewing a stash on macOS - #7273",
      "[Fixed] Prevent console errors due to underlying component unmounts - #6970",
      "[Fixed] Rebase success banner always includes base branch name - #7220",
      "[Improved] Added explanatory text for \"Restore\" button for stashes - #7303",
      "[Improved] Ask for confirmation before discarding stash - #7348",
      "[Improved] Order stashed changes files alphabetically - #7327",
      "[Improved] Clarify \"Overwrite Stash Confirmation\" dialog text - #7361",
      "[Improved] Message shown in rebase setup when target branch is already rebased  - #7343",
      "[Improved] Update stashing prompt verbiage - #7393.",
      "[Improved] Update \"Start Rebase\" dialog verbiage - #7391",
      "[Improved] Changes list now reflects what will be committed when handling rebase conflicts - #7006"
    ],
    "1.7.0-beta4": [
      "[Fixed] Manual conflict resolution choice not updated when resolving rebase conflicts - #7255",
      "[Fixed] Menu items don't display the expected verbiage for force push and removing a repository - #4976 #7138"
    ],
    "1.7.0-beta3": [
      "[New] Users can choose to bring changes with them to a new branch or stash them on the current branch when switching branches - #6107",
      "[Added] GitHub Desktop keyboard shortcuts available in Help menu - #7184",
      "[Added] .resx file extension highlighting support - #7235. Thanks @say25!",
      "[Fixed] Attempting to revert commits not on current branch results in an error - #6300. Thanks @msftrncs!",
      "[Improved] Warn users before rebase if operation will require a force push after rebase complete - #6963",
      "[Improved] Do not show the number of pull requests when there are no open pull requests - #7258",
      "[Improved] Accessibility attributes for dialog - #6496. Thanks @HirdayGupta!",
      "[Improved] Initiate cloning by pressing \"Enter\" when a repository is selected - #6570. Thanks @Daniel-McCarthy!",
      "[Improved] Manual Conflicts button styling - #7302",
      "[Improved] \"Add\" button in repository list should always be visible - #6646"
    ],
    "1.7.0-beta2": [
      "[New] Rebase your current branch onto another branch using a guided flow - #5953",
      "[Fixed] Horizontal scroll bar appears unnecessarily when switching branches - #7212",
      "[Fixed] License templates do not end with newline character - #6999",
      "[Fixed] Merge/Rebase conflicts banners do not clear when aborting the operation outside Desktop - #7046",
      "[Fixed] Missing tooltips for change indicators in the sidebar - #7174",
      "[Fixed] Icon accessibility labels fail when multiple icons are visible at the same time - #7174",
      "[Improved] Pull requests load faster and PR build status updates automatically - #7163"
    ],
    "1.7.0-beta1": [
      "[New] Recently opened repositories appear at the top of the repository list - #7132",
      "[Fixed] Error when selecting diff text while diff is updating - #7131",
      "[Fixed] Crash when unable to create log file on disk - #7096",
      "[Fixed] Race condition with remote lookup could cause push to go to incorrect remote - #6986",
      "[Fixed] Mistaken classification of all crashes being related to launch - #7126",
      "[Fixed] Prevent menus from being disabled by activity in inactive repositories - #6313",
      "[Fixed] \"Automatically Switch Theme\" on macOS does not check theme on launch - #7116. Thanks @say25!",
      "[Fixed] Clicking \"Undo\" doesn't repopulate summary in commit form - #6390. Thanks @humphd!",
      "[Fixed] Emoji rendering in app broken when account name has special characters - #6909",
      "[Fixed] Files staged outside Desktop for deletion are incorrectly marked as modified after committing - #4133",
      "[Improved] Visual feedback on \"Remove Repository\" and \"Discard Changes\" dialogs to show progress - #7015. Thanks @HashimotoYT!",
      "[Improved] Onboarding language for blank slate components - #6638. Thanks @jamesgeorge007!",
      "[Improved] Manually refresh pull requests instead of having to wait for a fetch - #7027"
    ],
    "1.6.6": [
      "[Fixed] Clicking \"Undo\" doesn't repopulate summary in commit form - #6390. Thanks @humphd!",
      "[Fixed] Handle error when unable to create log file for app - #7096",
      "[Fixed] Crash when selecting text while the underlying diff changes - #7131"
    ],
    "1.6.6-test1": [
      "[Fixed] Clicking \"Undo\" doesn't repopulate summary in commit form - #6390. Thanks @humphd!",
      "[Fixed] Handle error when unable to create log file for app - #7096",
      "[Fixed] Crash when selecting text while the underlying diff changes - #7131"
    ],
    "1.6.5": [
      "[Fixed] Publish Repository does not let you publish to an organization on your Enterprise account - #7052"
    ],
    "1.6.5-beta2": [
      "[Fixed] Publish Repository does not let you choose an organization on your Enterprise account - #7052"
    ],
    "1.6.5-beta1": [
      "[Fixed] Publish Repository does not let you choose an organization on your Enterprise account - #7052"
    ],
    "1.6.4": [
      "[Fixed] Embedded Git not working for core.longpath usage in some environments - #7028",
      "[Fixed] \"Recover missing repository\" can get stuck in a loop - #7038"
    ],
    "1.6.4-beta1": [
      "[Fixed] Embedded Git not working for core.longpath usage in some environments - #7028",
      "[Fixed] \"Recover missing repository\" can get stuck in a loop - #7038"
    ],
    "1.6.4-beta0": [
      "[Removed] Option to discard when files would be overwritten by a checkout - #7016"
    ],
    "1.6.3": [
      "[New] Display \"pull with rebase\" if a user has set this option in their Git config - #6553 #3422",
      "[Fixed] Context menu does not open when right clicking on the edges of files in Changes list - #6296. Thanks @JQuinnie!",
      "[Fixed] Display question mark in image when no commit selected in dark theme - #6915. Thanks @say25!",
      "[Fixed] No left padding for :emoji:/@user/#issue autocomplete forms. - #6895. Thanks @murrelljenna!",
      "[Fixed] Reinstate missing image and update illustration in dark theme when no local changes exist - #6894",
      "[Fixed] Resizing the diff area preserves text selection range - #2677",
      "[Fixed] Text selection in wrapped diff lines now allows selection of individual lines - #1551",
      "[Improved] Add option to fetch when a user needs to pull changes from the remote before pushing - #2738 #5451",
      "[Improved] Enable Git protocol v2 for fetch/push/pull operations - #6142",
      "[Improved] Moving mouse pointer outside visible diff while selecting a range of lines in a partial commit now automatically scrolls the diff - #658",
      "[Improved] Sign in form validates both username and password - #6952. Thanks @say25!",
      "[Improved] Update GitHub logo in \"About\" dialog - #5619. Thanks @HashimotoYT!"
    ],
    "1.6.3-beta4": [
      "[Improved] Update GitHub logo in \"About\" dialog - #5619. Thanks @HashimotoYT!",
      "[Improved] Sign in form validates both username and password - #6952. Thanks @say25!"
    ],
    "1.6.3-beta3": [
      "[New] Display \"pull with rebase\" if a user has set this option in their Git config - #6553 #3422",
      "[Added] Provide option to discard when files would be overwritten by a checkout - #6755. Thanks @mathieudutour!",
      "[Fixed] No left padding for :emoji:/@user/#issue autocomplete forms. - #6895. Thanks @murrelljenna!",
      "[Fixed] Reinstate missing image and fix illustration to work in the dark theme when there are no local changes - #6894",
      "[Fixed] Display question mark image when there is no commit selected in dark theme - #6915. Thanks @say25!",
      "[Improved] Group and filter repositories by owner - #6923",
      "[Improved] Add option to fetch when a user needs to pull changes from the remote before pushing - #2738 #5451"
    ],
    "1.6.3-beta2": [
      "[Fixed] Text selection in wrapped diff lines now allows selection of individual lines - #1551",
      "[Fixed] Resizing the diff area preserves text selection range - #2677",
      "[Improved] Moving the mouse pointer outside of the visible diff while selecting a range of lines in a partial commit will now automatically scroll the diff - #658"
    ],
    "1.6.3-beta1": [
      "[New] Branches that have been merged and deleted on GitHub.com will now be pruned after two weeks - #750",
      "[Fixed] Context menu doesn't open when right clicking on the edges of files in Changes list - #6296. Thanks @JQuinnie!",
      "[Improved] Enable Git protocol v2 for fetch/push/pull operations - #6142",
      "[Improved] Upgrade to Electron v3 - #6391"
    ],
    "1.6.2": [
      "[Added] Allow users to also resolve manual conflicts when resolving merge conflicts - #6062",
      "[Added] Automatic switching between Dark and Light modes on macOS - #5037. Thanks @say25!",
      "[Added] Crystal and Julia syntax highlighting - #6710. Thanks @KennethSweezy!",
      "[Added] Lua and Fortran syntax highlighting - #6700. Thanks @SimpleBinary!",
      "[Fixed] Abbreviated commits are not long enough for large repositories - #6662. Thanks @say25!",
      "[Fixed] App menu bar visible on hover on Windows when in \"Let’s get started\" mode - #6669",
      "[Fixed] Fix pointy corners on commit message text area - #6635. Thanks @lisavogtsf!",
      "[Fixed] Inconsistent \"Reveal in …\" labels for context menus - #6466. Thanks @say25!",
      "[Fixed] Merge conflict conflict did not ask user to resolve some binary files - #6693",
      "[Fixed] Prevent concurrent fetches between user and status indicator checks - #6121 #5438 #5328",
      "[Fixed] Remember scroll positions in History and Changes lists - #5177 #5059. Thanks @Daniel-McCarthy!",
      "[Improved] Guided merge conflict resolution only commits changes relevant to the merge - #6349",
      "[Improved] Use higher contrast color for links in \"Merge Conflicts\" dialog - #6758",
      "[Improved] Add link to all release notes in Release Notes dialog - #6443. Thanks @koralcem!",
      "[Improved] Arrow for renamed/copied changes when viewing commit - #6519. Thanks @koralcem!",
      "[Improved] Updated verbiage for ignoring the files - #6689. Thanks @PaulViola!"
    ],
    "1.6.2-beta3": [
      "[Improved] Guided merge conflict resolution only commits changes relevant to the merge - #6349"
    ],
    "1.6.2-beta2": [
      "[Added] Allow users to also resolve manual conflicts when resolving merge conflicts - #6062",
      "[Added] Crystal and Julia syntax highlighting - #6710. Thanks @KennethSweezy!",
      "[Fixed] Fix pointy corners on commit message text area - #6635. Thanks @lisavogtsf!",
      "[Fixed] Use higher contrast color for links in \"Merge Conflicts\" dialog - #6758"
    ],
    "1.6.2-beta1": [
      "[Added] Automatic switching between Dark and Light modes on macOS - #5037. Thanks @say25!",
      "[Added] Lua and Fortran syntax highlighting - #6700. Thanks @SimpleBinary!",
      "[Fixed] Abbreviated commits are not long enough for large repositories - #6662. Thanks @say25!",
      "[Fixed] App menu bar visible on hover on Windows when in \"Let’s get started\" mode - #6669",
      "[Fixed] Remember scroll positions in History and Changes lists - #5177 #5059. Thanks @Daniel-McCarthy!",
      "[Fixed] Inconsistent \"Reveal in …\" labels for context menus - #6466. Thanks @say25!",
      "[Fixed] Prevent concurrent fetches between user and status indicator checks - #6121 #5438 #5328",
      "[Fixed] Merge conflict conflict did not ask user to resolve some binary files - #6693",
      "[Improved] Add link to all release notes in Release Notes dialog - #6443. Thanks @koralcem!",
      "[Improved] Arrow for renamed/copied changes when viewing commit - #6519. Thanks @koralcem!",
      "[Improved] Menu state updating to address race condition - #6643",
      "[Improved] Updated verbiage when clicking on changed files to make it more explicit what will occur when you ignore the file(s) - #6689. Thanks @PaulViola!"
    ],
    "1.6.2-beta0": [
      "[Fixed] Don't show \"No local changes\" view when switching between changed files"
    ],
    "1.6.1": [
      "[Fixed] Don't show \"No local changes\" view when switching between changed files"
    ],
    "1.6.0": [
      "[New] Help users add their first repo during onboarding - #6474",
      "[New] \"No local changes\" view helpfully suggests next actions for you to take - #6445",
      "[Added] Support JetBrains Webstorm as an external editor - #6077. Thanks @KennethSweezy!",
      "[Added] Add Visual Basic syntax highlighting - #6461. Thanks @SimpleBinary!",
      "[Fixed] Automatically locate a missing repository when it cannot be found - #6228. Thanks @msftrncs!",
      "[Fixed] Don't include untracked files in merge commit - #6411",
      "[Fixed] Don't show \"Still Conflicted Warning\" when all conflicts are resolved - #6451",
      "[Fixed] Only execute menu action a single time upon hitting Enter - #5344",
      "[Fixed] Show autocompletion of GitHub handles and issues properly in commit description field - #6459",
      "[Improved] Repository list when no repositories found - #5566 #6474",
      "[Improved] Image diff menu no longer covered by large images - #6520. Thanks @06b!",
      "[Improved] Enable additional actions during a merge conflict - #6385",
      "[Improved] Increase contrast on input placeholder color in dark mode - #6556",
      "[Improved] Don't show merge success banner when attempted merge doesn't complete - #6282",
      "[Improved] Capitalize menu items appropriately on macOS - #6469"
    ],
    "1.6.0-beta3": [
      "[Fixed] Autocomplete selection does not overflow text area - #6459",
      "[Fixed] No local changes views incorrectly rendering ampersands - #6596",
      "[Improved] Capitalization of menu items on macOS - #6469"
    ],
    "1.6.0-beta2": [
      "[New] \"No local changes\" view makes it easy to find and accomplish common actions - #6445",
      "[Fixed] Automatically locate a missing repository when it cannot be found - #6228. Thanks @msftrncs!",
      "[Improved] Enable additional actions during a merge conflict - #6385",
      "[Improved] Increase contrast on input placeholder color in dark mode - #6556",
      "[Improved] Merge success banner no longer shown when attempted merge doesn't complete - #6282"
    ],
    "1.6.0-beta1": [
      "[New] Help users add their first repo during onboarding - #6474",
      "[Added] Include ability for users to add new repositories when there are none available - #5566 #6474",
      "[Added] Support JetBrains Webstorm as an external editor - #6077. Thanks @KennethSweezy!",
      "[Added] Add Visual Basic syntax highlighting - #6461. Thanks @SimpleBinary!",
      "[Fixed] Don't include untracked files in merge commit - #6411",
      "[Fixed] Don't show \"Still Conflicted Warning\" when all conflicts are resolved - #6451",
      "[Fixed] Enter when using keyboard to navigate app menu executed menu action twice - #5344",
      "[Improved] Image diff menu no longer covered by large images - #6520. Thanks @06b!"
    ],
    "1.5.2-beta0": [],
    "1.5.1": [
      "[Added] Provide keyboard shortcut for getting to commit summary field - #1719. Thanks @bruncun!",
      "[Added] Add hover states on list items and tabs - #6310",
      "[Added] Add Dockerfile syntax highlighting - #4533. Thanks @say25!",
      "[Added] Support Visual SlickEdit as an external editor - #6029. Thanks @texasaggie97!",
      "[Fixed] Allow repositories to be cloned to empty folders - #5857. Thanks @Daniel-McCarthy!",
      "[Fixed] Prevent creating branch with detached HEAD from reverting to default branch - #6085",
      "[Fixed] Fix \"Open In External Editor\" for Atom/VS Code on Windows when paths contain spaces - #6181. Thanks @msftrncs!",
      "[Fixed] Persist Branch List and Pull Request List filter text - #6002. Thanks @Daniel-McCarthy!",
      "[Fixed] Retain renamed branches position in recent branches list - #6155. Thanks @gnehcc!",
      "[Fixed] Prevent avatar duplication when user is co-author and committer - #6135. Thanks @bblarney!",
      "[Fixed] Provide keyboard selection for the \"Clone a Repository\" dialog - #3596. Thanks @a-golovanov!",
      "[Fixed] Close License & Open Source Notices dialog upon pressing \"Enter\" in dialog - #6137. Thanks @bblarney!",
      "[Fixed] Dismiss \"Merge into Branch\" dialog with escape key - #6154. Thanks @altaf933!",
      "[Fixed] Focus branch selector when comparing to branch from menu - #5600",
      "[Fixed] Reverse fold/unfold icons for expand/collapse commit summary - #6196. Thanks @HazemAM!",
      "[Improved] Allow toggling between diff modes - #6231. Thanks @06b!",
      "[Improved] Show focus around full input field - #6234. Thanks @seokju-na!",
      "[Improved] Make lists scroll to bring selected items into view - #6279",
      "[Improved] Consistently order the options for adding a repository - #6396. Thanks @vilanz!",
      "[Improved] Clear merge conflicts banner after there are no more conflicted files - #6428"
    ],
    "1.5.1-beta6": [
      "[Improved] Consistently order the options for adding a repository - #6396. Thanks @vilanz!",
      "[Improved] Clear merge conflicts banner after there are no more conflicted files - #6428"
    ],
    "1.5.1-beta5": [
      "[Improved] Commit conflicted files warning - #6381",
      "[Improved] Dismissable merge conflict dialog and associated banner - #6379 #6380",
      "[Fixed] Fix feature flag for readme overwrite warning so that it shows on beta - #6412"
    ],
    "1.5.1-beta4": [
      "[Improved] Display warning if existing readme file will be overwritten - #6338. Thanks @Daniel-McCarthy!",
      "[Improved] Add check for attempts to commit >100 MB files without Git LFS - #997. Thanks @Daniel-McCarthy!",
      "[Improved] Merge conflicts dialog visual updates - #6377"
    ],
    "1.5.1-beta3": [
      "[Improved] Maintains state on tabs for different methods of cloning repositories - #5937"
    ],
    "1.5.1-beta2": [
      "[Improved] Clarified internal documentation - #6348. Thanks @bblarney!"
    ],
    "1.5.1-beta1": [
      "[Added] Provide keyboard shortcut for getting to commit summary field - #1719. Thanks @bruncun!",
      "[Added] Add hover states on list items and tabs - #6310",
      "[Added] Add Dockerfile syntax highlighting - #4533. Thanks @say25!",
      "[Added] Support Visual SlickEdit as an external editor - #6029. Thanks @texasaggie97!",
      "[Improved] Allow toggling between diff modes - #6231. Thanks @06b!",
      "[Improved] Show focus around full input field - #6234. Thanks @seokju-na!",
      "[Improved] Make lists scroll to bring selected items into view - #6279",
      "[Fixed] Allow repositories to be cloned to empty folders - #5857. Thanks @Daniel-McCarthy!",
      "[Fixed] Prevent creating branch with detached HEAD from reverting to default branch - #6085",
      "[Fixed] Fix 'Open In External Editor' for Atom/VS Code on Windows when paths contain spaces - #6181. Thanks @msftrncs!",
      "[Fixed] Persist Branch List and Pull Request List filter text - #6002. Thanks @Daniel-McCarthy!",
      "[Fixed] Retain renamed branches position in recent branches list - #6155. Thanks @gnehcc!",
      "[Fixed] Prevent avatar duplication when user is co-author and committer - #6135. Thanks @bblarney!",
      "[Fixed] Provide keyboard selection for the ‘Clone a Repository’ dialog - #3596. Thanks @a-golovanov!",
      "[Fixed] Close License & Open Source Notices dialog upon pressing \"Enter\" in dialog - #6137. Thanks @bblarney!",
      "[Fixed] Dismiss \"Merge into Branch\" dialog with escape key - #6154. Thanks @altaf933!",
      "[Fixed] Focus branch selector when comparing to branch from menu - #5600",
      "[Fixed] Reverse fold/unfold icons for expand/collapse commit summary - #6196. Thanks @HazemAM!"
    ],
    "1.5.1-beta0": [],
    "1.5.0": [
      "[New] Clone, create, or add repositories right from the repository dropdown - #5878",
      "[New] Drag-and-drop to add local repositories from macOS tray icon - #5048",
      "[Added] Resolve merge conflicts through a guided flow - #5400",
      "[Added] Allow merging branches directly from branch dropdown - #5929. Thanks @bruncun!",
      "[Added] Commit file list now has \"Copy File Path\" context menu action - #2944. Thanks @Amabel!",
      "[Added] Keyboard shortcut for \"Rename Branch\" menu item - #5964. Thanks @agisilaos!",
      "[Added] Notify users when a merge is successfully completed - #5851",
      "[Fixed] \"Compare on GitHub\" menu item enabled when no repository is selected - #6078",
      "[Fixed] Diff viewer blocks keyboard navigation using reverse tab order - #2794",
      "[Fixed] Launching Desktop from browser always asks to clone repository - #5913",
      "[Fixed] Publish dialog displayed on push when repository is already published - #5936",
      "[Improved] \"Publish Repository\" dialog handles emoji characters - #5980. Thanks @WaleedAshraf!",
      "[Improved] Avoid repository checks when no path is specified in \"Create Repository\" dialog - #5828. Thanks @JakeHL!",
      "[Improved] Clarify the direction of merging branches - #5930. Thanks @JQuinnie!",
      "[Improved] Default commit summary more explanatory and consistent with GitHub.com - #6017. Thanks @Daniel-McCarthy!",
      "[Improved] Display a more informative message on merge dialog when branch is up to date - #5890",
      "[Improved] Getting a repository's status only blocks other operations when absolutely necessary - #5952",
      "[Improved] Display current branch in header of merge dialog - #6027",
      "[Improved] Sanitize repository name before publishing to GitHub - #3090. Thanks @Daniel-McCarthy!",
      "[Improved] Show the branch name in \"Update From Default Branch\" menu item - #3018. Thanks @a-golovanov!",
      "[Improved] Update license and .gitignore templates for initializing a new repository - #6024. Thanks @say25!"
    ],
    "1.5.0-beta5": [],
    "1.5.0-beta4": [
      "[Fixed] \"Compare on GitHub\" menu item enabled when no repository is selected - #6078",
      "[Fixed] Diff viewer blocks keyboard navigation using reverse tab order - #2794",
      "[Improved] \"Publish Repository\" dialog handles emoji characters - #5980. Thanks @WaleedAshraf!"
    ],
    "1.5.0-beta3": [],
    "1.5.0-beta2": [
      "[Added] Resolve merge conflicts through a guided flow - #5400",
      "[Added] Notify users when a merge is successfully completed - #5851",
      "[Added] Allow merging branches directly from branch dropdown - #5929. Thanks @bruncun!",
      "[Improved] Merge dialog displays current branch in header - #6027",
      "[Improved] Clarify the direction of merging branches - #5930. Thanks @JQuinnie!",
      "[Improved] Show the branch name in \"Update From Default Branch\" menu item - #3018. Thanks @a-golovanov!",
      "[Improved] Default commit summary more explanatory and consistent with GitHub.com - #6017. Thanks @Daniel-McCarthy!",
      "[Improved] Updated license and .gitignore templates for initializing a new repository - #6024. Thanks @say25!"
    ],
    "1.5.0-beta1": [
      "[New] Repository switcher has a convenient \"Add\" button to add other repositories - #5878",
      "[New] macOS tray icon now supports drag-and-drop to add local repositories - #5048",
      "[Added] Keyboard shortcut for \"Rename Branch\" menu item - #5964. Thanks @agisilaos!",
      "[Added] Commit file list now has \"Copy File Path\" context menu action - #2944. Thanks @Amabel!",
      "[Fixed] Launching Desktop from browser always asks to clone repository - #5913",
      "[Fixed] Publish dialog displayed on push when repository is already published - #5936",
      "[Improved] Sanitize repository name before publishing to GitHub - #3090. Thanks @Daniel-McCarthy!",
      "[Improved] Getting a repository's status only blocks other operations when absolutely necessary - #5952",
      "[Improved] Avoid repository checks when no path is specified in \"Create Repository\" dialog - #5828. Thanks @JakeHL!",
      "[Improved] Display a more informative message on merge dialog when branch is up to date - #5890"
    ],
    "1.4.4-beta0": [],
    "1.4.3": [
      "[Added] Add \"Remove Repository\" keyboard shortcut - #5848. Thanks @say25!",
      "[Added] Add keyboard shortcut to delete a branch - #5018. Thanks @JakeHL!",
      "[Fixed] Emoji autocomplete not rendering in some situations - #5859",
      "[Fixed] Release notes text overflowing dialog box - #5854. Thanks @amarsiingh!",
      "[Improved] Support Python 3 in Desktop CLI on macOS - #5843. Thanks @munir131!",
      "[Improved] Avoid unnecessarily reloading commit history - #5470",
      "[Improved] Publish Branch dialog will publish commits when pressing Enter - #5777. Thanks @JKirkYuan!"
    ],
    "1.4.3-beta2": [
      "[Added] Added keyboard shortcut to delete a branch - #5018. Thanks @JakeHL!",
      "[Fixed] Fix release notes text overflowing dialog box - #5854. Thanks @amarsiingh!",
      "[Improved] Avoid unnecessarily reloading commit history - #5470"
    ],
    "1.4.3-beta1": [
      "[Added] Add \"Remove Repository\" keyboard shortcut - #5848. Thanks @say25!",
      "[Fixed] Fix emoji autocomplete not rendering in some situations - #5859",
      "[Fixed] Support Python 3 in Desktop CLI on macOS - #5843. Thanks @munir131!",
      "[Improved] Publish Branch dialog will publish commits when pressing Enter - #5777. Thanks @JKirkYuan!"
    ],
    "1.4.3-beta0": [],
    "1.4.2": [
      "[New] Show resolved conflicts as resolved in Changes pane - #5609",
      "[Added] Add Terminator, MATE Terminal, and Terminology shells - #5753. Thanks @joaomlneto!",
      "[Fixed] Update embedded Git to version 2.19.1 for security vulnerability fix",
      "[Fixed] Always show commit history list when History tab is clicked - #5783. Thanks @JKirkYuan!",
      "[Fixed] Stop overriding the protocol of a detected GitHub repository - #5721",
      "[Fixed] Update sign in error message - #5766. Thanks @tiagodenoronha!",
      "[Fixed] Correct overflowing T&C and License Notices dialogs - #5756. Thanks @amarsiingh!",
      "[Improved] Add default commit message for single-file commits - #5240. Thanks @lean257!",
      "[Improved] Refresh commit list faster after reverting commit via UI - #5752",
      "[Improved] Add repository path to Remove repository dialog - #5805. Thanks @NickCraver!",
      "[Improved] Display whether user entered incorrect username or email address - #5775. Thanks @tiagodenoronha!",
      "[Improved] Update Discard Changes dialog text when discarding all changes - #5744. Thanks @Daniel-McCarthy!"
    ],
    "1.4.2-beta0": [],
    "1.4.1-test2": [
      "Testing changes to how Desktop performs CI platform checks"
    ],
    "1.4.1-test1": [
      "Testing changes to how Desktop performs CI platform checks"
    ],
    "1.4.1": [
      "[Added] Support for opening repository in Cygwin terminal - #5654. Thanks @LordOfTheThunder!",
      "[Fixed] 'Compare to Branch' menu item not disabled when modal is open - #5673. Thanks @kanishk98!",
      "[Fixed] Co-author form does not show/hide for newly-added repository - #5490",
      "[Fixed] Desktop command line always suffixes `.git` to URL when starting a clone - #5529. Thanks @j-f1!",
      "[Fixed] Dialog styling issue for dark theme users on Windows - #5629. Thanks @cwongmath!",
      "[Fixed] No message shown when filter returns no results in Clone Repository view - #5637. Thanks @DanielHix!",
      "[Improved] Branch names cannot start with a '+' character - #5594. Thanks @Daniel-McCarthy!",
      "[Improved] Clone dialog re-runs filesystem check when re-focusing on Desktop - #5518. Thanks @Daniel-McCarthy!",
      "[Improved] Commit disabled when commit summary is only spaces - #5677. Thanks @Daniel-McCarthy!",
      "[Improved] Commit summary expander sometimes shown when not needed - #5700. Thanks @aryyya!",
      "[Improved] Error handling when looking for merge base of a missing ref - #5612",
      "[Improved] Warning if branch exists on remote when creating branch - #5141. Thanks @Daniel-McCarthy!"
    ],
    "1.4.1-beta1": [
      "[Added] Support for opening repository in Cygwin terminal - #5654. Thanks @LordOfTheThunder!",
      "[Fixed] 'Compare to Branch' menu item not disabled when modal is open - #5673. Thanks @kanishk98!",
      "[Fixed] No message shown when filter returns no results in Clone Repository view - #5637. Thanks @DanielHix!",
      "[Fixed] Co-author form does not show/hide for newly-added repository - #5490",
      "[Fixed] Dialog styling issue for dark theme users on Windows - #5629. Thanks @cwongmath!",
      "[Fixed] Desktop command line always suffixes `.git` to URL when starting a clone - #5529. Thanks @j-f1!",
      "[Improved] Commit summary expander sometimes shown when not needed - #5700. Thanks @aryyya!",
      "[Improved] Commit disabled when commit summary is only spaces - #5677. Thanks @Daniel-McCarthy!",
      "[Improved] Error handling when looking for merge base of a missing ref - #5612",
      "[Improved] Clone dialog re-runs filesystem check when re-focusing on Desktop - #5518. Thanks @Daniel-McCarthy!",
      "[Improved] Branch names cannot start with a '+' character - #5594. Thanks @Daniel-McCarthy!",
      "[Improved] Warning if branch exists on remote when creating branch - #5141. Thanks @Daniel-McCarthy!"
    ],
    "1.4.1-beta0": [],
    "1.4.0": [
      "[New] When an update is available for GitHub Desktop, release notes can be viewed in Desktop - #2774",
      "[New] Detect merge conflicts when comparing branches - #4588",
      "[Fixed] Avoid double checkout warning when opening a pull request in Desktop - #5375",
      "[Fixed] Error when publishing repository is now associated with the right tab - #5422. Thanks @Daniel-McCarthy!",
      "[Fixed] Disable affected menu items when on detached HEAD - #5500. Thanks @say25!",
      "[Fixed] Show border when commit description is expanded - #5506. Thanks @aryyya!",
      "[Fixed] GitLab URL which corresponds to GitHub repository of same name cloned GitHub repository - #4154",
      "[Fixed] Caret in co-author selector is hidden when dark theme enabled - #5589",
      "[Fixed] Authenticating to GitHub Enterprise fails when user has no emails defined - #5585",
      "[Improved] Avoid multiple lookups of default remote - #5399"
    ],
    "1.4.0-beta3": [
      "[New] When an update is available for GitHub Desktop, the release notes can be viewed in Desktop - #2774",
      "[New] Detect merge conflicts when comparing branches - #4588",
      "[Fixed] Avoid double checkout warning when opening a pull request in Desktop - #5375",
      "[Fixed] Error when publishing repository is now associated with the right tab - #5422. Thanks @Daniel-McCarthy!",
      "[Fixed] Disable affected menu items when on detached HEAD - #5500. Thanks @say25!",
      "[Fixed] Show border when commit description is expanded - #5506. Thanks @aryyya!",
      "[Fixed] GitLab URL which corresponds to GitHub repository of same name cloned GitHub repository - #4154",
      "[Improved] Avoid multiple lookups of default remote - #5399",
      "[Improved] Skip optional locks when checking status of repository - #5376"
    ],
    "1.4.0-beta2": [
      "[New] When an update is available for GitHub Desktop, the release notes can be viewed in Desktop - #2774",
      "[New] Detect merge conflicts when comparing branches - #4588",
      "[Fixed] Avoid double checkout warning when opening a pull request in Desktop - #5375",
      "[Fixed] Error when publishing repository is now associated with the right tab - #5422. Thanks @Daniel-McCarthy!",
      "[Fixed] Disable affected menu items when on detached HEAD - #5500. Thanks @say25!",
      "[Fixed] Show border when commit description is expanded - #5506. Thanks @aryyya!",
      "[Fixed] GitLab URL which corresponds to GitHub repository of same name cloned GitHub repository - #4154",
      "[Improved] Avoid multiple lookups of default remote - #5399",
      "[Improved] Skip optional locks when checking status of repository - #5376"
    ],
    "1.4.0-beta1": [
      "[New] When an update is available for GitHub Desktop, the release notes can be viewed in Desktop - #2774",
      "[New] Detect merge conflicts when comparing branches - #4588",
      "[Fixed] Avoid double checkout warning when opening a pull request in Desktop - #5375",
      "[Fixed] Error when publishing repository is now associated with the right tab - #5422. Thanks @Daniel-McCarthy!",
      "[Fixed] Disable affected menu items when on detached HEAD - #5500. Thanks @say25!",
      "[Fixed] Show border when commit description is expanded - #5506. Thanks @aryyya!",
      "[Fixed] GitLab URL which corresponds to GitHub repository of same name cloned GitHub repository - #4154",
      "[Improved] Avoid multiple lookups of default remote - #5399",
      "[Improved] Skip optional locks when checking status of repository - #5376"
    ],
    "1.4.0-beta0": [],
    "1.3.5": [
      "[Fixed] Disable delete button while deleting a branch - #5331",
      "[Fixed] History now avoids calling log.showSignature if set in config - #5466",
      "[Fixed] Start blocking the ability to add local bare repositories - #4293. Thanks @Daniel-McCarthy!",
      "[Fixed] Revert workaround for tooltip issue on Windows - #3362. Thanks @divayprakash!",
      "[Improved] Error message when publishing to missing organisation - #5380. Thanks @Daniel-McCarthy!",
      "[Improved] Don't hide commit details when commit description is expanded. - #5471. Thanks @aryyya!"
    ],
    "1.3.5-beta1": [
      "[Fixed] Disable delete button while deleting a branch - #5331",
      "[Fixed] History now avoids calling log.showSignature if set in config - #5466",
      "[Fixed] Start blocking the ability to add local bare repositories - #4293. Thanks @Daniel-McCarthy!",
      "[Fixed] Revert workaround for tooltip issue on Windows - #3362. Thanks @divayprakash!",
      "[Improved] Error message when publishing to missing organisation - #5380. Thanks @Daniel-McCarthy!",
      "[Improved] Don't hide commit details when commit summary description is expanded. - #5471. Thanks @aryyya!"
    ],
    "1.3.5-beta0": [],
    "1.3.4": [
      "[Improved] Cloning message uses remote repo name not file destination - #5413. Thanks @lisavogtsf!",
      "[Improved] Support VSCode user scope installation - #5281. Thanks @saschanaz!"
    ],
    "1.3.4-beta1": [
      "[Improved] Cloning message uses remote repo name not file destination - #5413. Thanks @lisavogtsf!",
      "[Improved] Support VSCode user scope installation - #5281. Thanks @saschanaz!"
    ],
    "1.3.4-beta0": [],
    "1.3.3": [
      "[Fixed] Maximize and restore app on Windows does not fill available space - #5033",
      "[Fixed] 'Clone repository' menu item label is obscured on Windows - #5348. Thanks @Daniel-McCarthy!",
      "[Fixed] User can toggle files when commit is in progress - #5341. Thanks @masungwon!",
      "[Improved] Repository indicator background work - #5317 #5326 #5363 #5241 #5320"
    ],
    "1.3.3-beta1": [
      "[Fixed] Maximize and restore app on Windows does not fill available space - #5033",
      "[Fixed] 'Clone repository' menu item label is obscured on Windows - #5348. Thanks @Daniel-McCarthy!",
      "[Fixed] User can toggle files when commit is in progress - #5341. Thanks @masungwon!",
      "[Improved] Repository indicator background work - #5317 #5326 #5363 #5241 #5320"
    ],
    "1.3.3-test6": ["Testing infrastructure changes"],
    "1.3.3-test5": ["Testing the new CircleCI config changes"],
    "1.3.3-test4": ["Testing the new CircleCI config changes"],
    "1.3.3-test3": ["Testing the new CircleCI config changes"],
    "1.3.3-test2": ["Testing the new CircleCI config changes"],
    "1.3.3-test1": ["Testing the new CircleCI config changes"],
    "1.3.2": [
      "[Fixed] Bugfix for background checks not being aware of missing repositories - #5282",
      "[Fixed] Check the local state of a repository before performing Git operations - #5289",
      "[Fixed] Switch to history view for default branch when deleting current branch during a compare - #5256",
      "[Fixed] Handle missing .git directory inside a tracked repository - #5291"
    ],
    "1.3.2-beta1": [
      "[Fixed] Bugfix for background checks not being aware of missing repositories - #5282",
      "[Fixed] Check the local state of a repository before performing Git operations - #5289",
      "[Fixed] Switch to history view for default branch when deleting current branch during a compare - #5256",
      "[Fixed] Handle missing .git directory inside a tracked repository - #5291"
    ],
    "1.3.1": [
      "[Fixed] Background Git operations on missing repositories are not handled as expected - #5282"
    ],
    "1.3.1-beta1": [
      "[Fixed] Background Git operations on missing repositories are not handled as expected - #5282"
    ],
    "1.3.1-beta0": [
      "[New] Notification displayed in History tab when the base branch moves ahead of the current branch - #4768",
      "[New] Repository list displays uncommitted changes indicator and ahead/behind information - #2259 #5095",
      "[Added] Option to move repository to trash when removing from app - #2108. Thanks @say25!",
      "[Added] Syntax highlighting for PowerShell files - #5081. Thanks @say25!",
      "[Fixed] \"Discard Changes\" context menu discards correct file when entry is not part of selected group - #4788",
      "[Fixed] Display local path of selected repository as tooltip - #4922. Thanks @yongdamsh!",
      "[Fixed] Display root directory name when repository is located at drive root - #4924",
      "[Fixed] Handle legacy macOS right click gesture - #4942",
      "[Fixed] History omits latest commit from list - #5243",
      "[Fixed] Markdown header elements hard to read in dark mode - #5133. Thanks @agisilaos!",
      "[Fixed] Only perform ahead/behind comparisons when branch selector is open - #5142",
      "[Fixed] Relax checks for merge commits for GitHub Enterprise repositories - #4329",
      "[Fixed] Render clickable link in \"squash and merge\" commit message - #5203. Thanks @1pete!",
      "[Fixed] Return key disabled when no matches found in Compare branch list - #4458",
      "[Fixed] Selected commit not remembered when switching between History and Changes tabs - #4985",
      "[Fixed] Selected commit when comparing is reset to latest when Desktop regains focus - #5069",
      "[Fixed] Support default branch detection for non-GitHub repositories - #4937",
      "[Improved] Change primary button color to blue for dark theme - #5074",
      "[Improved] Diff gutter elements should be considered button elements when interacting - #5158",
      "[Improved] Status parsing significantly more performant when handling thousands of changed files - #2449 #5186"
    ],
    "1.3.0": [
      "[New] Notification displayed in History tab when the base branch moves ahead of the current branch - #4768",
      "[New] Repository list displays uncommitted changes indicator and ahead/behind information - #2259 #5095",
      "[Added] Option to move repository to trash when removing from app - #2108. Thanks @say25!",
      "[Added] Syntax highlighting for PowerShell files - #5081. Thanks @say25!",
      "[Fixed] \"Discard Changes\" context menu discards correct file when entry is not part of selected group - #4788",
      "[Fixed] Display local path of selected repository as tooltip - #4922. Thanks @yongdamsh!",
      "[Fixed] Display root directory name when repository is located at drive root - #4924",
      "[Fixed] Handle legacy macOS right click gesture - #4942",
      "[Fixed] History omits latest commit from list - #5243",
      "[Fixed] Markdown header elements hard to read in dark mode - #5133. Thanks @agisilaos!",
      "[Fixed] Only perform ahead/behind comparisons when branch selector is open - #5142",
      "[Fixed] Relax checks for merge commits for GitHub Enterprise repositories - #4329",
      "[Fixed] Render clickable link in \"squash and merge\" commit message - #5203. Thanks @1pete!",
      "[Fixed] Return key disabled when no matches found in Compare branch list - #4458",
      "[Fixed] Selected commit not remembered when switching between History and Changes tabs - #4985",
      "[Fixed] Selected commit when comparing is reset to latest when Desktop regains focus - #5069",
      "[Fixed] Support default branch detection for non-GitHub repositories - #4937",
      "[Improved] Change primary button color to blue for dark theme - #5074",
      "[Improved] Diff gutter elements should be considered button elements when interacting - #5158",
      "[Improved] Status parsing significantly more performant when handling thousands of changed files - #2449 #5186"
    ],
    "1.3.0-beta7": [],
    "1.3.0-beta6": [],
    "1.3.0-beta5": [
      "[Fixed] Ensure commit message is cleared after successful commit - #4046",
      "[Fixed] History omits latest commit from list - #5243"
    ],
    "1.3.0-beta4": [
      "[Fixed] Only perform ahead/behind comparisons when branch selector is open - #5142",
      "[Fixed] Render clickable link in \"squash and merge\" commit message - #5203. Thanks @1pete!",
      "[Fixed] Selected commit not remembered when switching between History and Changes tabs - #4985",
      "[Fixed] Selected commit when comparing is reset to latest when Desktop regains focus - #5069"
    ],
    "1.3.0-beta3": [
      "[Fixed] \"Discard Changes\" context menu discards correct file when entry is not part of selected group - #4788",
      "[Fixed] Return key disabled when no matches found in Compare branch list - #4458",
      "[Improved] Status parsing significantly more performant when handling thousands of changed files - #2449 #5186"
    ],
    "1.3.0-beta2": [
      "[Added] Option to move repository to trash when removing from app - #2108. Thanks @say25!",
      "[Fixed] Markdown header elements hard to read in dark mode - #5133. Thanks @agisilaos!",
      "[Improved] Diff gutter elements should be considered button elements when interacting - #5158"
    ],
    "1.2.7-test3": ["Test deployment for electron version bump."],
    "1.3.0-beta1": [
      "[New] Notification displayed in History tab when the base branch moves ahead of the current branch - #4768",
      "[New] Repository list displays uncommitted changes count and ahead/behind information - #2259",
      "[Added] Syntax highlighting for PowerShell files- #5081. Thanks @say25!",
      "[Fixed] Display something when repository is located at drive root - #4924",
      "[Fixed] Relax checks for merge commits for GitHub Enterprise repositories - #4329",
      "[Fixed] Display local path of selected repository as tooltip - #4922. Thanks @yongdamsh!",
      "[Fixed] Support default branch detection for non-GitHub repositories - #4937",
      "[Fixed] Handle legacy macOS right click gesture - #4942",
      "[Improved] Repository list badge style tweaks and tweaks for dark theme - #5095",
      "[Improved] Change primary button color to blue for dark theme - #5074"
    ],
    "1.2.7-test2": ["Test deployment for electron version bump."],
    "1.2.7-test1": ["Sanity check deployment for refactored scripts"],
    "1.2.7-beta0": [
      "[Fixed] Visual indicator for upcoming feature should not be shown - #5026"
    ],
    "1.2.6": [
      "[Fixed] Visual indicator for upcoming feature should not be shown - #5026"
    ],
    "1.2.6-beta0": [
      "[Fixed] Feature flag for upcoming feature not applied correctly - #5024"
    ],
    "1.2.5": [
      "[Fixed] Feature flag for upcoming feature not applied correctly - #5024"
    ],
    "1.2.4": [
      "[New] Dark Theme preview - #4849",
      "[Added] Syntax highlighting for Cake files - #4935. Thanks @say25!",
      "[Added] WebStorm support for macOS - #4841. Thanks @mrsimonfletcher!",
      "[Fixed] Compare tab appends older commits when scrolling to bottom of list - #4964",
      "[Fixed] Remove temporary directory after Git LFS operation completes - #4414",
      "[Fixed] Unable to compare when two branches exist - #4947 #4730",
      "[Fixed] Unhandled errors when refreshing pull requests fails - #4844 #4866",
      "[Improved] Remove context menu needs to hint if a dialog will be shown - #4975",
      "[Improved] Upgrade embedded Git LFS - #4602 #4745",
      "[Improved] Update banner message clarifies that only Desktop needs to be restarted - #4891. Thanks @KennethSweezy!",
      "[Improved] Discard Changes context menu entry should contain ellipses when user needs to confirm - #4846. Thanks @yongdamsh!",
      "[Improved] Initializing syntax highlighting components - #4764",
      "[Improved] Only show overflow shadow when description overflows - #4898",
      "[Improved] Changes tab displays number of changed files instead of dot - #4772. Thanks @yongdamsh!"
    ],
    "1.2.4-beta5": [],
    "1.2.4-beta4": [
      "[Fixed] Compare tab appends older commits when scrolling to bottom of list - #4964",
      "[Fixed] Remove temporary directory after Git LFS operation completes - #4414",
      "[Improved] Remove context menu needs to hint if a dialog will be shown - #4975",
      "[Improved] Upgrade embedded Git LFS - #4602 #4745"
    ],
    "1.2.4-test1": [
      "Confirming latest Git LFS version addresses reported issues"
    ],
    "1.2.4-beta3": [
      "[Added] WebStorm support for macOS - #4841. Thanks @mrsimonfletcher!",
      "[Improved] Update banner message clarifies that only Desktop needs to be restarted - #4891. Thanks @KennethSweezy!"
    ],
    "1.2.4-beta2": [],
    "1.2.4-beta1": [
      "[New] Dark Theme preview - #4849",
      "[Added] Syntax highlighting for Cake files - #4935. Thanks @say25!",
      "[Fixed] Unable to compare when two branches exist - #4947 #4730",
      "[Fixed] Unhandled errors when refreshing pull requests fails - #4844 #4866",
      "[Improved] Discard Changes context menu entry should contain ellipses when user needs to confirm - #4846. Thanks @yongdamsh!",
      "[Improved] Initializing syntax highlighting components - #4764",
      "[Improved] Only show overflow shadow when description overflows - #4898",
      "[Improved] Changes tab displays number of changed files instead of dot - #4772. Thanks @yongdamsh!"
    ],
    "1.2.3": [
      "[Fixed] No autocomplete when searching for co-authors - #4847",
      "[Fixed] Error when checking out a PR from a fork - #4842"
    ],
    "1.2.3-beta1": [
      "[Fixed] No autocomplete when searching for co-authors - #4847",
      "[Fixed] Error when checking out a PR from a fork - #4842"
    ],
    "1.2.3-test1": [
      "Confirming switch from uglify-es to babel-minify addresses minification issue - #4871"
    ],
    "1.2.2": [
      "[Fixed] Make cURL/schannel default to using the Windows certificate store - #4817",
      "[Fixed] Restore text selection highlighting in diffs - #4818"
    ],
    "1.2.2-beta1": [
      "[Fixed] Make cURL/schannel default to using the Windows certificate store - #4817",
      "[Fixed] Text selection highlighting in diffs is back - #4818"
    ],
    "1.2.1": [
      "[Added] Brackets support for macOS - #4608. Thanks @3raxton!",
      "[Added] Pull request number and author are included in fuzzy-find filtering - #4653. Thanks @damaneice!",
      "[Fixed] Decreased the max line length limit - #3740. Thanks @sagaragarwal94!",
      "[Fixed] Updated embedded Git to 2.17.1 to address upstream security issue - #4791",
      "[Improved] Display the difference in file size of an image in the diff view - #4380. Thanks @ggajos!"
    ],
    "1.2.1-test1": ["Upgraded embedded Git to 2.17.0"],
    "1.2.1-beta1": [
      "[Added] Brackets support for macOS - #4608. Thanks @3raxton!",
      "[Added] Pull request number and author are included in fuzzy-find filtering - #4653. Thanks @damaneice!",
      "[Fixed] Decreased the max line length limit - #3740. Thanks @sagaragarwal94!",
      "[Fixed] Updated embedded Git to 2.17.1 to address upstream security issue - #4791",
      "[Improved] Display the difference in file size of an image in the diff view - #4380. Thanks @ggajos!"
    ],
    "1.2.1-beta0": [],
    "1.1.2-test6": ["Testing the Webpack v4 output from the project"],
    "1.2.0": [
      "[New] History now has ability to compare to another branch and merge outstanding commits",
      "[New] Support for selecting more than one file in the changes list - #1712. Thanks @icosamuel!",
      "[New] Render bitmap images in diffs - #4367. Thanks @MagicMarvMan!",
      "[Added] Add PowerShell Core support for Windows and macOS - #3791. Thanks @saschanaz!",
      "[Added] Add MacVim support for macOS - #4532. Thanks @johnelliott!",
      "[Added] Syntax highlighting for JavaServer Pages (JSP) - #4470. Thanks @damaneice!",
      "[Added] Syntax highlighting for Haxe files - #4445. Thanks @Gama11!",
      "[Added] Syntax highlighting for R files - #4455. Thanks @say25!",
      "[Fixed] 'Open in Shell' on Linux ensures Git is on PATH - #4619. Thanks @ziggy42!",
      "[Fixed] Pressing 'Enter' on filtered Pull Request does not checkout - #4673",
      "[Fixed] Alert icon shrinks in rename dialog when branch name is long - #4566",
      "[Fixed] 'Open in Desktop' performs fetch to ensure branch exists before checkout - #3006",
      "[Fixed] 'Open in Default Program' on Windows changes the window title - #4446",
      "[Fixed] Skip fast-forwarding when there are many eligible local branches - #4392",
      "[Fixed] Image diffs not working for files with upper-case file extension - #4466",
      "[Fixed] Syntax highlighting not working for files with upper-case file extension - #4462. Thanks @say25!",
      "[Fixed] Error when creating Git LFS progress causes clone to fail - #4307. Thanks @MagicMarvMan!",
      "[Fixed] 'Open File in External Editor' always opens a new instance - #4381",
      "[Fixed] 'Select All' shortcut now works for changes list - #3821",
      "[Improved] Automatically add valid repository when using command line interface - #4513. Thanks @ggajos!",
      "[Improved] Always fast-forward the default branch - #4506",
      "[Improved] Warn when trying to rename a published branch - #4035. Thanks @agisilaos!",
      "[Improved] Added context menu for files in commit history - #2845. Thanks @crea7or",
      "[Improved] Discarding all changes always prompts for confirmation - #4459",
      "[Improved] Getting list of changed files is now more efficient when dealing with thousands of files - #4443",
      "[Improved] Checking out a Pull Request may skip unnecessary fetch - #4068. Thanks @agisilaos!",
      "[Improved] Commit summary now has a hint to indicate why committing is disabled - #4429.",
      "[Improved] Pull request status text now matches format on GitHub - #3521",
      "[Improved] Add escape hatch to disable hardware acceleration when launching - #3921"
    ],
    "1.1.2-beta7": [],
    "1.1.2-beta6": [
      "[Added] Add MacVim support for macOS - #4532. Thanks @johnelliott!",
      "[Fixed] Open in Shell on Linux ensures Git is available on the user's PATH - #4619. Thanks @ziggy42!",
      "[Fixed] Keyboard focus issues when navigating Pull Request list - #4673",
      "[Improved] Automatically add valid repository when using command line interface - #4513. Thanks @ggajos!"
    ],
    "1.1.2-test5": ["Actually upgrading fs-extra to v6 in the app"],
    "1.1.2-test4": ["Upgrading fs-extra to v6"],
    "1.1.2-beta5": [
      "[Added] Syntax highlighting for JavaServer Pages (JSP) - #4470. Thanks @damaneice!",
      "[Fixed] Prevent icon from shrinking in rename dialog - #4566"
    ],
    "1.1.2-beta4": [
      "[New] New Compare tab allowing visualization of the relationship between branches",
      "[New] Support for selecting more than one file in the changes list - #1712. Thanks @icosamuel!",
      "[Fixed] 'Select All' shortcut now works for changes list - #3821",
      "[Improved] Always fast-forward the default branch - #4506",
      "[Improved] Warn when trying to rename a published branch - #4035. Thanks @agisilaos!",
      "[Improved] Added context menu for files in commit history - #2845. Thanks @crea7or",
      "[Improved] Discarding all changes always prompts for confirmation - #4459"
    ],
    "1.1.2-beta3": [
      "[Added] Syntax highlighting for Haxe files - #4445. Thanks @Gama11!",
      "[Added] Syntax highlighting for R files - #4455. Thanks @say25!",
      "[Fixed] Fetch to ensure \"Open in Desktop\" has a branch to checkout - #3006",
      "[Fixed] Handle the click event when opening a binary file - #4446",
      "[Fixed] Skip fast-forwarding when there are a lot of eligible local branches - #4392",
      "[Fixed] Image diffs not working for files with upper-case file extension - #4466",
      "[Fixed] Syntax highlighting not working for files with upper-case file extension - #4462. Thanks @say25!",
      "[Improved] Getting list of changed files is now more efficient when dealing with thousands of files - #4443",
      "[Improved] Checking out a Pull Request may skip unnecessary fetch - #4068. Thanks @agisilaos!",
      "[Improved] Commit summary now has a hint to indicate why committing is disabled - #4429."
    ],
    "1.1.2-test3": ["[New] Comparison Branch demo build"],
    "1.1.2-test2": [
      "Refactoring the diff internals to potentially land some SVG improvements"
    ],
    "1.1.2-test1": [
      "Refactoring the diff internals to potentially land some SVG improvements"
    ],
    "1.1.2-beta2": [
      "[New] Render bitmap images in diffs - #4367. Thanks @MagicMarvMan!",
      "[New] Add PowerShell Core support for Windows and macOS - #3791. Thanks @saschanaz!",
      "[Fixed] Error when creating Git LFS progress causes clone to fail - #4307. Thanks @MagicMarvMan!",
      "[Fixed] 'Open File in External Editor' does not use existing window - #4381",
      "[Fixed] Always ask for confirmation when discarding all changes - #4423",
      "[Improved] Pull request status text now matches format on GitHub - #3521",
      "[Improved] Add escape hatch to disable hardware acceleration when launching - #3921"
    ],
    "1.1.2-beta1": [],
    "1.1.1": [
      "[New] Render WebP images in diffs - #4164. Thanks @agisilaos!",
      "[Fixed] Edit context menus in commit form input elements - #3886",
      "[Fixed] Escape behavior for Pull Request list does not match Branch List - #3597",
      "[Fixed] Keep caret position after inserting completion for emoji/mention - #3835. Thanks @CarlRosell!",
      "[Fixed] Handle error events when watching files used to get Git LFS output - #4117",
      "[Fixed] Potential race condition when opening a fork pull request - #4149",
      "[Fixed] Show placeholder image when no pull requests found - #3973",
      "[Fixed] Disable commit summary and description inputs while commit in progress - #3893. Thanks @crea7or!",
      "[Fixed] Ensure pull request cache is cleared after last pull request merged - #4122",
      "[Fixed] Focus two-factor authentication dialog on input - #4220. Thanks @WaleedAshraf!",
      "[Fixed] Branches button no longer disabled while on an unborn branch - #4236. Thanks @agisilaos!",
      "[Fixed] Delete gitignore file when all entries cleared in Repository Settings - #1896",
      "[Fixed] Add visual indicator that a folder can be dropped on Desktop - #4004. Thanks @agisilaos!",
      "[Fixed] Attempt to focus the application window on macOS after signing in via the browser - #4126",
      "[Fixed] Refresh issues when user manually fetches - #4076",
      "[Improved] Add `Discard All Changes...` to context menu on changed file list - #4197. Thanks @xamm!",
      "[Improved] Improve contrast for button labels in app toolbar - #4219",
      "[Improved] Speed up check for submodules when discarding - #4186. Thanks @kmscode!",
      "[Improved] Make the keychain known issue more clear within Desktop - #4125",
      "[Improved] Continue past the 'diff too large' message and view the diff - #4050",
      "[Improved] Repository association might not have expected prefix - #4090. Thanks @mathieudutour!",
      "[Improved] Add message to gitignore dialog when not on default branch - #3720",
      "[Improved] Hide Desktop-specific forks in Branch List - #4127",
      "[Improved] Disregard accidental whitespace when cloning a repository by URL - #4216",
      "[Improved] Show alert icon in repository list when repository not found on disk - #4254. Thanks @gingerbeardman!",
      "[Improved] Repository list now closes after removing last repository - #4269. Thanks @agisilaos!",
      "[Improved] Move forget password link after the password dialog to match expected tab order - #4283. Thanks @iamnapo!",
      "[Improved] More descriptive text in repository toolbar button when no repositories are tracked - #4268. Thanks @agisilaos!",
      "[Improved] Context menu in Changes tab now supports opening file in your preferred editor - #4030"
    ],
    "1.1.1-beta4": [
      "[Improved] Context menu in Changes tab now supports opening file in your preferred editor - #4030"
    ],
    "1.1.1-beta3": [],
    "1.1.1-beta2": [
      "[New] Render WebP images in diffs - #4164. Thanks @agisilaos!",
      "[Fixed] Edit context menus in commit form input elements - #3886",
      "[Fixed] Escape behavior should match that of Branch List - #3972",
      "[Fixed] Keep caret position after inserting completion - #3835. Thanks @CarlRosell!",
      "[Fixed] Handle error events when watching files used to get Git LFS output - #4117",
      "[Fixed] Potential race condition when opening a fork pull request - #4149",
      "[Fixed] Show placeholder image when no pull requests found - #3973",
      "[Fixed] Disable input fields summary and description while commit in progress - #3893. Thanks @crea7or!",
      "[Fixed] Ensure pull request cache is cleared after last pull request merged - #4122",
      "[Fixed] Focus two-factor authentication dialog on input - #4220. Thanks @WaleedAshraf!",
      "[Fixed] Branches button no longer disabled while on an unborn branch - #4236. Thanks @agisilaos!",
      "[Fixed] Delete gitignore file when entries cleared in Repository Settings - #1896",
      "[Fixed] Add visual indicator that a folder can be dropped on Desktop - #4004. Thanks @agisilaos!",
      "[Improved] Add `Discard All Changes...` to context menu on changed file list - #4197. Thanks @xamm!",
      "[Improved] Improve contrast for button labels in app toolbar - #4219",
      "[Improved] Speed up check for submodules when discarding - #4186. Thanks @kmscode!",
      "[Improved] Make the keychain known issue more clear within Desktop - #4125",
      "[Improved] Continue past the 'diff too large' message and view the diff - #4050",
      "[Improved] Repository association might not have expected prefix - #4090. Thanks @mathieudutour!",
      "[Improved] Add message to gitignore dialog when not on default branch - #3720",
      "[Improved] Hide Desktop-specific forks in Branch List - #4127",
      "[Improved] Disregard accidental whitespace when cloning a repository by URL - #4216",
      "[Improved] Show alert icon in repository list when repository not found on disk - #4254. Thanks @gingerbeardman!",
      "[Improved] Repository list now closes after removing last repository - #4269. Thanks @agisilaos!",
      "[Improved] Move forget password link to after the password dialog to maintain expected tab order - #4283. Thanks @iamnapo!",
      "[Improved] More descriptive text in repository toolbar button when no repositories are tracked - #4268. Thanks @agisilaos!"
    ],
    "1.1.1-test2": ["[Improved] Electron 1.8.3 upgrade (again)"],
    "1.1.1-test1": [
      "[Improved] Forcing a focus on the window after the OAuth dance is done"
    ],
    "1.1.1-beta1": [],
    "1.1.0": [
      "[New] Check out pull requests from collaborators or forks from within Desktop",
      "[New] View the commit status of the branch when it has an open pull request",
      "[Added] Add RubyMine support for macOS - #3883. Thanks @gssbzn!",
      "[Added] Add TextMate support for macOS - #3910. Thanks @caiofbpa!",
      "[Added] Syntax highlighting for Elixir files - #3774. Thanks @joaovitoras!",
      "[Fixed] Update layout of branch blankslate image - #4011",
      "[Fixed] Expanded avatar stack in commit summary gets cut off - #3884",
      "[Fixed] Clear repository filter when switching tabs - #3787. Thanks @reyronald!",
      "[Fixed] Avoid crash when unable to launch shell - #3954",
      "[Fixed] Ensure renames are detected when viewing commit diffs - #3673",
      "[Fixed] Fetch default remote if it differs from the current - #4056",
      "[Fixed] Handle Git errors when .gitmodules are malformed - #3912",
      "[Fixed] Handle error when \"where\" is not on PATH - #3882 #3825",
      "[Fixed] Ignore action assumes CRLF when core.autocrlf is unset - #3514",
      "[Fixed] Prevent duplicate entries in co-author autocomplete list - #3887",
      "[Fixed] Renames not detected when viewing commit diffs - #3673",
      "[Fixed] Support legacy usernames as co-authors - #3897",
      "[Improved] Update branch button text from \"New\" to \"New Branch\" - #4032",
      "[Improved] Add fuzzy search in the repository, branch, PR, and clone FilterLists - #911. Thanks @j-f1!",
      "[Improved] Tidy up commit summary and description layout in commit list - #3922. Thanks @willnode!",
      "[Improved] Use smaller default size when rendering Gravatar avatars - #3911",
      "[Improved] Show fetch progress when initializing remote for fork - #3953",
      "[Improved] Remove references to Hubot from the user setup page - #4015. Thanks @j-f1!",
      "[Improved] Error handling around ENOENT - #3954",
      "[Improved] Clear repository filter text when switching tabs - #3787. Thanks @reyronald!",
      "[Improved] Allow window to accept single click on focus - #3843",
      "[Improved] Disable drag-and-drop interaction when a popup is in the foreground - #3996"
    ],
    "1.1.0-beta3": [
      "[Fixed] Fetch default remote if it differs from the current - #4056"
    ],
    "1.1.0-beta2": [
      "[Improved] Update embedded Git to improve error handling when using stdin - #4058"
    ],
    "1.1.0-beta1": [
      "[Improved] Add 'Branch' to 'New' branch button - #4032",
      "[Improved] Remove references to Hubot from the user setup page - #4015. Thanks @j-f1!"
    ],
    "1.0.14-beta5": [
      "[Fixed] Improve detection of pull requests associated with current branch - #3991",
      "[Fixed] Disable drag-and-drop interaction when a popup is in the foreground - #3996",
      "[Fixed] Branch blank slate image out of position - #4011"
    ],
    "1.0.14-beta4": [
      "[New] Syntax highlighting for Elixir files - #3774. Thanks @joaovitoras!",
      "[Fixed] Crash when unable to launch shell - #3954",
      "[Fixed] Support legacy usernames as co-authors - #3897",
      "[Improved] Enable fuzzy search in the repository, branch, PR, and clone FilterLists - #911. Thanks @j-f1!",
      "[Improved] Tidy up commit summary and description layout in commit list - #3922. Thanks @willnode!"
    ],
    "1.0.14-test1": ["[Improved] Electron 1.8.2 upgrade"],
    "1.0.14-beta3": [
      "[Added] Add TextMate support for macOS - #3910. Thanks @caiofbpa!",
      "[Fixed] Handle Git errors when .gitmodules are malformed - #3912",
      "[Fixed] Clear repository filter when switching tabs - #3787. Thanks @reyronald!",
      "[Fixed] Prevent duplicate entries in co-author autocomplete list - #3887",
      "[Improved] Show progress when initializing remote for fork - #3953"
    ],
    "1.0.14-beta2": [
      "[Added] Add RubyMine support for macOS - #3883. Thanks @gssbzn!",
      "[Fixed] Allow window to accept single click on focus - #3843",
      "[Fixed] Expanded avatar list hidden behind commit details - #3884",
      "[Fixed] Renames not detected when viewing commit diffs - #3673",
      "[Fixed] Ignore action assumes CRLF when core.autocrlf is unset - #3514",
      "[Improved] Use smaller default size when rendering Gravatar avatars - #3911"
    ],
    "1.0.14-beta1": ["[New] Commit together with co-authors - #3879"],
    "1.0.13": [
      "[New] Commit together with co-authors - #3879",
      "[New] PhpStorm is now a supported external editor on macOS - #3749. Thanks @hubgit!",
      "[Improved] Update embedded Git to 2.16.1 - #3617 #3828 #3871",
      "[Improved] Blank slate view is now more responsive when zoomed - #3777",
      "[Improved] Documentation fix for Open in Shell resource - #3799. Thanks @saschanaz!",
      "[Improved] Improved error handling for Linux - #3732",
      "[Improved] Allow links in unexpanded summary to be clickable - #3719. Thanks @koenpunt!",
      "[Fixed] Update Electron to 1.7.11 to address security issue - #3846",
      "[Fixed] Allow double dashes in branch name - #3599. Thanks @JQuinnie!",
      "[Fixed] Sort the organization list - #3657. Thanks @j-f1!",
      "[Fixed] Check out PRs from a fork - #3395",
      "[Fixed] Confirm deleting branch when it has an open PR - #3615",
      "[Fixed] Defer user/email validation in Preferences - #3722",
      "[Fixed] Checkout progress did not include branch name - #3780",
      "[Fixed] Don't block branch switching when in detached HEAD - #3807",
      "[Fixed] Handle discarding submodule changes properly - #3647",
      "[Fixed] Show tooltip with additional info about the build status - #3134",
      "[Fixed] Update placeholders to support Linux distributions - #3150",
      "[Fixed] Refresh local commit list when switching tabs - #3698"
    ],
    "1.0.13-test1": [
      "[Improved] Update embedded Git to 2.16.1 - #3617 #3828 #3871",
      "[Fixed] Update Electron to 1.7.11 to address security issue - #3846",
      "[Fixed] Allows double dashes in branch name - #3599. Thanks @JQuinnie!",
      "[Fixed] Pull Request store may not have status defined - #3869",
      "[Fixed] Render the Pull Request badge when no commit statuses found - #3608"
    ],
    "1.0.13-beta1": [
      "[New] PhpStorm is now a supported external editor on macOS - #3749. Thanks @hubgit!",
      "[Improved] Blank slate view is now more responsive when zoomed - #3777",
      "[Improved] Documentation fix for Open in Shell resource - #3799. Thanks @saschanaz!",
      "[Improved] Improved error handling for Linux - #3732",
      "[Improved] Allow links in unexpanded summary to be clickable - #3719. Thanks @koenpunt!",
      "[Fixed] Sort the organization list - #3657. Thanks @j-f1!",
      "[Fixed] Check out PRs from a fork - #3395",
      "[Fixed] Confirm deleting branch when it has an open PR - #3615",
      "[Fixed] Defer user/email validation in Preferences - #3722",
      "[Fixed] Checkout progress did not include branch name - #3780",
      "[Fixed] Don't block branch switching when in detached HEAD - #3807",
      "[Fixed] Handle discarding submodule changes properly - #3647",
      "[Fixed] Show tooltip with additional info about the build status - #3134",
      "[Fixed] Update placeholders to support Linux distributions - #3150",
      "[Fixed] Refresh local commit list when switching tabs - #3698"
    ],
    "1.0.12": [
      "[New] Syntax highlighting for Rust files - #3666. Thanks @subnomo!",
      "[New] Syntax highlighting for Clojure cljc, cljs, and edn files - #3610. Thanks @mtkp!",
      "[Improved] Prevent creating a branch in the middle of a merge - #3733",
      "[Improved] Truncate long repo names in panes and modals to fit into a single line - #3598. Thanks @http-request!",
      "[Improved] Keyboard navigation support in pull request list - #3607",
      "[Fixed] Inconsistent caret behavior in text boxes when using certain keyboard layouts - #3354",
      "[Fixed] Only render the organizations list when it has orgs - #1414",
      "[Fixed] Checkout now handles situations where a ref exists on multiple remotes - #3281",
      "[Fixed] Retain accounts on desktop when losing connectivity - #3641",
      "[Fixed] Missing argument in FullScreenInfo that could prevent app from launching - #3727. Thanks @OiYouYeahYou!"
    ],
    "1.0.12-beta1": [
      "[New] Syntax highlighting for Rust files - #3666. Thanks @subnomo!",
      "[New] Syntax highlighting for Clojure cljc, cljs, and edn files - #3610. Thanks @mtkp!",
      "[Improved] Prevent creating a branch in the middle of a merge - #3733",
      "[Improved] Truncate long repo names in panes and modals to fit into a single line - #3598. Thanks @http-request!",
      "[Improved] Keyboard navigation support in pull request list - #3607",
      "[Fixed] Inconsistent caret behavior in text boxes when using certain keyboard layouts - #3354",
      "[Fixed] Only render the organizations list when it has orgs - #1414",
      "[Fixed] Checkout now handles situations where a ref exists on multiple remotes - #3281",
      "[Fixed] Retain accounts on desktop when losing connectivity - #3641",
      "[Fixed] Missing argument in FullScreenInfo that could prevent app from launching - #3727. Thanks @OiYouYeahYou!"
    ],
    "1.0.12-beta0": [
      "[New] Highlight substring matches in the \"Branches\" and \"Repositories\" list when filtering - #910. Thanks @JordanMussi!",
      "[New] Add preview for ico files - #3531. Thanks @serhiivinichuk!",
      "[New] Fallback to Gravatar for loading avatars - #821",
      "[New] Provide syntax highlighting for Visual Studio project files - #3552. Thanks @saul!",
      "[New] Provide syntax highlighting for F# fsx and fsi files - #3544. Thanks @saul!",
      "[New] Provide syntax highlighting for Kotlin files - #3555. Thanks @ziggy42!",
      "[New] Provide syntax highlighting for Clojure - #3523. Thanks @mtkp!",
      "[Improved] Toggle the \"Repository List\" from the menu - #2638. Thanks @JordanMussi!",
      "[Improved] Prevent saving of disallowed character strings for your name and email  - #3204",
      "[Improved] Error messages now appear at the top of the \"Create a New Repository\" dialog - #3571. Thanks @http-request!",
      "[Improved] \"Repository List\" header is now \"Github.com\" for consistency - #3567. Thanks @iFun!",
      "[Improved] Rename the \"Install Update\" button to \"Quit and Install Update\" - #3494. Thanks @say25!",
      "[Fixed] Fix ordering of commit history when your branch and tracking branch have both changed  - #2737",
      "[Fixed] Prevent creating a branch that starts with a period - #3013. Thanks @JordanMussi!",
      "[Fixed] Branch names are properly encoded when creating a pull request - #3509",
      "[Fixed] Re-enable all the menu items after closing a popup - #3533",
      "[Fixed] Removes option to delete remote branch after it's been deleted - #2964. Thanks @JordanMussi!",
      "[Fixed] Windows: Detects available editors and shells now works even when the group policy blocks write registry access - #3105 #3405",
      "[Fixed] Windows: Menu items are no longer truncated - #3547",
      "[Fixed] Windows: Prevent disabled menu items from being accessed - #3391 #1521",
      "[Fixed] Preserve the selected pull request when a manual fetch is done - #3524",
      "[Fixed] Update pull request badge after switching branches or pull requests - #3454",
      "[Fixed] Restore keyboard arrow navigation for pull request list - #3499"
    ],
    "1.0.11": [
      "[New] Highlight substring matches in the \"Branches\" and \"Repositories\" list when filtering - #910. Thanks @JordanMussi!",
      "[New] Add preview for ico files - #3531. Thanks @serhiivinichuk!",
      "[New] Fallback to Gravatar for loading avatars - #821",
      "[New] Provide syntax highlighting for Visual Studio project files - #3552. Thanks @saul!",
      "[New] Provide syntax highlighting for F# fsx and fsi files - #3544. Thanks @saul!",
      "[New] Provide syntax highlighting for Kotlin files - #3555. Thanks @ziggy42!",
      "[New] Provide syntax highlighting for Clojure - #3523. Thanks @mtkp!",
      "[Improved] Toggle the \"Repository List\" from the menu - #2638. Thanks @JordanMussi!",
      "[Improved] Prevent saving of disallowed character strings for your name and email  - #3204",
      "[Improved] Error messages now appear at the top of the \"Create a New Repository\" dialog - #3571. Thanks @http-request!",
      "[Improved] \"Repository List\" header is now \"Github.com\" for consistency - #3567. Thanks @iFun!",
      "[Improved] Rename the \"Install Update\" button to \"Quit and Install Update\" - #3494. Thanks @say25!",
      "[Fixed] Fix ordering of commit history when your branch and tracking branch have both changed  - #2737",
      "[Fixed] Prevent creating a branch that starts with a period - #3013. Thanks @JordanMussi!",
      "[Fixed] Branch names are properly encoded when creating a pull request - #3509",
      "[Fixed] Re-enable all the menu items after closing a popup - #3533",
      "[Fixed] Removes option to delete remote branch after it's been deleted - #2964. Thanks @JordanMussi!",
      "[Fixed] Windows: Detects available editors and shells now works even when the group policy blocks write registry access - #3105 #3405",
      "[Fixed] Windows: Menu items are no longer truncated - #3547",
      "[Fixed] Windows: Prevent disabled menu items from being accessed - #3391 #1521"
    ],
    "1.0.11-test0": [
      "[Improved] now with a new major version of electron-packager"
    ],
    "1.0.11-beta0": [
      "[Improved] Refresh the pull requests list after fetching - #3503",
      "[Improved] Rename the \"Install Update\" button to \"Quit and Install Update\" - #3494. Thanks @say25!",
      "[Fixed] URL encode branch names when creating a pull request - #3509",
      "[Fixed] Windows: detecting available editors and shells now works even when the group policy blocks write registry access - #3105 #3405"
    ],
    "1.0.10": [
      "[New] ColdFusion Builder is now a supported external editor - #3336 #3321. Thanks @AtomicCons!",
      "[New] VSCode Insiders build is now a supported external editor - #3441. Thanks @say25!",
      "[New] BBEdit is now a supported external editor - #3467. Thanks @NiklasBr!",
      "[New] Hyper is now a supported shell on Windows too - #3455. Thanks @JordanMussi!",
      "[New] Swift is now syntax highlighted - #3305. Thanks @agisilaos!",
      "[New] Vue.js is now syntax highlighted - #3368. Thanks @wanecek!",
      "[New] CoffeeScript is now syntax highlighted - #3356. Thanks @agisilaos!",
      "[New] Cypher is now syntax highlighted - #3440. Thanks @say25!",
      "[New] .hpp is now syntax highlighted as C++ - #3420. Thanks @say25!",
      "[New] ML-like languages are now syntax highlighted - #3401. Thanks @say25!",
      "[New] Objective-C is now syntax highlighted - #3355. Thanks @koenpunt!",
      "[New] SQL is now syntax highlighted - #3389. Thanks @say25!",
      "[Improved] Better message on the 'Publish Branch' button when HEAD is unborn - #3344. Thanks @Venkat5694!",
      "[Improved] Better error message when trying to push to an archived repository - #3084. Thanks @agisilaos!",
      "[Improved] Avoid excessive background fetching when switching repositories - #3329",
      "[Improved] Ignore menu events sent when a modal is shown - #3308",
      "[Fixed] Parse changed files whose paths include a newline - #3271",
      "[Fixed] Parse file type changes - #3334",
      "[Fixed] Windows: 'Open without Git' would present the dialog again instead of actually opening a shell without git - #3290",
      "[Fixed] Avoid text selection when dragging resizable dividers - #3268",
      "[Fixed] Windows: Removed the title attribute on the Windows buttons so that they no longer leave their tooltips hanging around - #3348. Thanks @j-f1!",
      "[Fixed] Windows: Detect VS Code when installed to non-standard locations - #3304",
      "[Fixed] Hitting Return would select the first item in a filter list when the filter text was empty - #3447",
      "[Fixed] Add some missing keyboard shortcuts - #3327. Thanks @say25!",
      "[Fixed] Handle \"304 Not Modified\" responses - #3399",
      "[Fixed] Don't overwrite an existing .gitattributes when creating a new repository - #3419. Thanks @strafe!"
    ],
    "1.0.10-beta3": [
      "[New] Change \"Create Pull Request\" to \"Show Pull Request\" when there is already a pull request open for the branch - #2524",
      "[New] VSCode Insiders build is now a supported external editor - #3441. Thanks @say25!",
      "[New] BBEdit is now a supported external editor - #3467. Thanks @NiklasBr!",
      "[New] Hyper is now a supported shell - #3455. Thanks @JordanMussi!",
      "[New] Cypher is now syntax highlighted - #3440. Thanks @say25!",
      "[New] .hpp is now syntax highlighted as C++ - #3420. Thanks @say25!",
      "[New] ML-like languages are now syntax highlighted - #3401. Thanks @say25!",
      "[Improved] Use the same colors in pull request dropdown as we use on GitHub.com - #3451",
      "[Improved] Fancy pull request loading animations - #2868",
      "[Improved] Avoid excessive background fetching when switching repositories - #3329",
      "[Improved] Refresh the pull request list when the Push/Pull/Fetch button is clicked - #3448",
      "[Improved] Ignore menu events sent when a modal is shown - #3308",
      "[Fixed] Hitting Return would select the first item in a filter list when the filter text was empty - #3447",
      "[Fixed] Add some missing keyboard shortcuts - #3327. Thanks @say25!",
      "[Fixed] Handle \"304 Not Modified\" responses - #3399",
      "[Fixed] Don't overwrite an existing .gitattributes when creating a new repository - #3419. Thanks @strafe!"
    ],
    "1.0.10-beta2": [
      "[New] SQL is now syntax highlighted! - #3389. Thanks @say25!",
      "[Fixed] Windows: Detect VS Code when installed to non-standard locations - #3304"
    ],
    "1.0.10-beta1": [
      "[New] Vue.js code is now syntax highlighted! - #3368. Thanks @wanecek!",
      "[New] CoffeeScript is now syntax highlighted! - #3356. Thanks @agisilaos!",
      "[New] Highlight .m as Objective-C - #3355. Thanks @koenpunt!",
      "[Improved] Use smarter middle truncation for branch names - #3357",
      "[Fixed] Windows: Removed the title attribute on the Windows buttons so that they no longer leave their tooltips hanging around - #3348. Thanks @j-f1!"
    ],
    "1.0.10-beta0": [
      "[New] ColdFusion Builder is now available as an option for External Editor - #3336 #3321. Thanks @AtomicCons!",
      "[New] Swift code is now syntax highlighted - #3305. Thanks @agisilaos!",
      "[Improved] Better message on the 'Publish Branch' button when HEAD is unborn - #3344. Thanks @Venkat5694!",
      "[Improved] Better error message when trying to push to an archived repository - #3084. Thanks @agisilaos!",
      "[Fixed] Parse changed files whose paths include a newline - #3271",
      "[Fixed] Parse file type changes - #3334",
      "[Fixed] Windows: 'Open without Git' would present the dialog again instead of actually opening a shell without git - #3290",
      "[Fixed] Avoid text selection when dragging resizable dividers - #3268"
    ],
    "1.0.9": [
      "[New] ColdFusion Builder is now available as an option for External Editor - #3336 #3321. Thanks @AtomicCons!",
      "[New] Swift code is now syntax highlighted - #3305. Thanks @agisilaos!",
      "[Improved] Better message on the 'Publish Branch' button when HEAD is unborn - #3344. Thanks @Venkat5694!",
      "[Improved] Better error message when trying to push to an archived repository - #3084. Thanks @agisilaos!",
      "[Fixed] Parse changed files whose paths include a newline - #3271",
      "[Fixed] Parse file type changes - #3334",
      "[Fixed] Windows: 'Open without Git' would present the dialog again instead of actually opening a shell without git - #3290",
      "[Fixed] Avoid text selection when dragging resizable dividers - #3268"
    ],
    "1.0.9-beta1": [
      "[New] ColdFusion Builder is now available as an option for External Editor - #3336 #3321. Thanks @AtomicCons!",
      "[New] Swift code is now syntax highlighted - #3305. Thanks @agisilaos!",
      "[Improved] Better message on the 'Publish Branch' button when HEAD is unborn - #3344. Thanks @Venkat5694!",
      "[Improved] Better error message when trying to push to an archived repository - #3084. Thanks @agisilaos!",
      "[Fixed] Parse changed files whose paths include a newline - #3271",
      "[Fixed] Parse file type changes - #3334",
      "[Fixed] Windows: 'Open without Git' would present the dialog again instead of actually opening a shell without git - #3290",
      "[Fixed] Avoid text selection when dragging resizable dividers - #3268"
    ],
    "1.0.9-beta0": [
      "[Fixed] Crash when rendering diffs for certain types of files - #3249",
      "[Fixed] Continually being prompted to add the upstream remote, even when it already exists - #3252"
    ],
    "1.0.8": [
      "[Fixed] Crash when rendering diffs for certain types of files - #3249",
      "[Fixed] Continually being prompted to add the upstream remote, even when it already exists - #3252"
    ],
    "1.0.8-beta0": [
      "[New] Syntax highlighted diffs - #3101",
      "[New] Add upstream to forked repositories - #2364",
      "[Fixed] Only reset scale of title bar on macOS - #3193",
      "[Fixed] Filter symbolic refs in the branch list - #3196",
      "[Fixed] Address path issue with invoking Git Bash - #3186",
      "[Fixed] Update embedded Git to support repository hooks and better error messages - #3067 #3079",
      "[Fixed] Provide credentials to LFS repositories when performing checkout - #3167",
      "[Fixed] Assorted changelog typos - #3174 #3184 #3207. Thanks @strafe, @alanaasmaa and @jt2k!"
    ],
    "1.0.7": [
      "[New] Syntax highlighted diffs - #3101",
      "[New] Add upstream to forked repositories - #2364",
      "[Fixed] Only reset scale of title bar on macOS - #3193",
      "[Fixed] Filter symbolic refs in the branch list - #3196",
      "[Fixed] Address path issue with invoking Git Bash - #3186",
      "[Fixed] Update embedded Git to support repository hooks and better error messages - #3067 #3079",
      "[Fixed] Provide credentials to LFS repositories when performing checkout - #3167",
      "[Fixed] Assorted changelog typos - #3174 #3184 #3207. Thanks @strafe, @alanaasmaa and @jt2k!"
    ],
    "1.0.7-beta0": [
      "[Fixed] The Branches list wouldn't display the branches for non-GitHub repositories - #3169",
      "[Fixed] Pushing or pulling could error when the temp directory was unavailable - #3046"
    ],
    "1.0.6": [
      "[Fixed] The Branches list wouldn't display the branches for non-GitHub repositories - #3169",
      "[Fixed] Pushing or pulling could error when the temp directory was unavailable - #3046"
    ],
    "1.0.5": [
      "[New] The command line interface now provides some helpful help! - #2372. Thanks @j-f1!",
      "[New] Create new branches from the Branches foldout - #2784",
      "[New] Add support for VSCode Insiders - #3012 #3062. Thanks @MSathieu!",
      "[New] Linux: Add Atom and Sublime Text support - #3133. Thanks @ziggy42!",
      "[New] Linux: Tilix support - #3117. Thanks @ziggy42!",
      "[New] Linux: Add Visual Studio Code support - #3122. Thanks @ziggy42!",
      "[Improved] Report errors when a problem occurs storing tokens - #3159",
      "[Improved] Bump to Git 2.14.3 - #3146",
      "[Improved] Don't try to display diffs that could cause the app to hang - #2596",
      "[Fixed] Handle local user accounts with URL-hostile characters - #3107",
      "[Fixed] Cloning a repository which uses Git LFS would leave all the files appearing modified - #3146",
      "[Fixed] Signing in in the Welcome flow could hang - #2769",
      "[Fixed] Properly replace old Git LFS configuration values - #2984"
    ],
    "1.0.5-beta1": [
      "[New] Create new branches from the Branches foldout - #2784",
      "[New] Add support for VSCode Insiders - #3012 #3062. Thanks @MSathieu!",
      "[New] Linux: Add Atom and Sublime Text support - #3133. Thanks @ziggy42!",
      "[New] Linux: Tilix support - #3117. Thanks @ziggy42!",
      "[New] Linux: Add Visual Studio Code support - #3122. Thanks @ziggy42!",
      "[Improved] Report errors when a problem occurs storing tokens - #3159",
      "[Improved] Bump to Git 2.14.3 - #3146",
      "[Improved] Don't try to display diffs that could cause the app to hang - #2596",
      "[Fixed] Handle local user accounts with URL-hostile characters - #3107",
      "[Fixed] Cloning a repository which uses Git LFS would leave all the files appearing modified - #3146",
      "[Fixed] Signing in in the Welcome flow could hang - #2769",
      "[Fixed] Properly replace old Git LFS configuration values - #2984"
    ],
    "1.0.5-test1": [],
    "1.0.5-test0": [],
    "1.0.5-beta0": [
      "[New] The command line interface now provides some helpful help! - #2372. Thanks @j-f1!"
    ],
    "1.0.4": [
      "[New] Report Git LFS progress when cloning, pushing, pulling, or reverting - #2226",
      "[Improved] Increased diff contrast and and line gutter selection - #2586 #2181",
      "[Improved] Clarify why publishing a branch is disabled in various scenarios - #2773",
      "[Improved] Improved error message when installing the command Line tool fails - #2979. Thanks @agisilaos!",
      "[Improved] Format the branch name in \"Create Branch\" like we format branch names elsewhere - #2977. Thanks @j-f1!",
      "[Fixed] Avatars not updating after signing in - #2911",
      "[Fixed] Lots of bugs if there was a file named \"HEAD\" in the repository - #3009 #2721 #2938",
      "[Fixed] Handle duplicate config values when saving user.name and user.email - #2945",
      "[Fixed] The \"Create without pushing\" button when creating a new pull request wouldn't actually do anything - #2917"
    ],
    "1.0.4-beta1": [
      "[New] Report Git LFS progress when cloning, pushing, pulling, or reverting - #2226",
      "[Improved] Increased diff contrast and and line gutter selection - #2586 #2181",
      "[Improved] Clarify why publishing a branch is disabled in various scenarios - #2773",
      "[Improved] Improved error message when installing the command Line tool fails - #2979. Thanks @agisilaos!",
      "[Improved] Format the branch name in \"Create Branch\" like we format branch names elsewhere - #2977. Thanks @j-f1!",
      "[Fixed] Avatars not updating after signing in - #2911",
      "[Fixed] Lots of bugs if there was a file named \"HEAD\" in the repository - #3009 #2721 #2938",
      "[Fixed] Handle duplicate config values when saving user.name and user.email - #2945",
      "[Fixed] The \"Create without pushing\" button when creating a new pull request wouldn't actually do anything - #2917 #2917"
    ],
    "1.0.4-beta0": [
      "[Improved] Increase the contrast of the modified file status octicons - #2914",
      "[Fixed] Showing changed files in Finder/Explorer would open the file - #2909",
      "[Fixed] macOS: Fix app icon on High Sierra - #2915",
      "[Fixed] Cloning an empty repository would fail - #2897 #2906",
      "[Fixed] Catch logging exceptions - #2910"
    ],
    "1.0.3": [
      "[Improved] Increase the contrast of the modified file status octicons - #2914",
      "[Fixed] Showing changed files in Finder/Explorer would open the file - #2909",
      "[Fixed] macOS: Fix app icon on High Sierra - #2915",
      "[Fixed] Cloning an empty repository would fail - #2897 #2906",
      "[Fixed] Catch logging exceptions - #2910"
    ],
    "1.0.2": [
      "[Improved] Better message for GitHub Enterprise users when there is a network error - #2574. Thanks @agisilaos!",
      "[Improved] Clone error message now suggests networking might be involved - #2872. Thanks @agisilaos!",
      "[Improved] Include push/pull progress information in the push/pull button tooltip - #2879",
      "[Improved] Allow publishing a brand new, empty repository - #2773",
      "[Improved] Make file paths in lists selectable - #2801. Thanks @artivilla!",
      "[Fixed] Disable LFS hook creation when cloning - #2809",
      "[Fixed] Use the new URL for the \"Show User Guides\" menu item - #2792. Thanks @db6edr!",
      "[Fixed] Make the SHA selectable when viewing commit details - #1154",
      "[Fixed] Windows: Make `github` CLI work in Git Bash - #2712",
      "[Fixed] Use the initial path provided when creating a new repository - #2883",
      "[Fixed] Windows: Avoid long path limits when discarding changes - #2833",
      "[Fixed] Files would get deleted when undoing the first commit - #2764",
      "[Fixed] Find the repository root before adding it - #2832",
      "[Fixed] Display warning about an existing folder before cloning - #2777 #2830",
      "[Fixed] Show contents of directory when showing a repository from Show in Explorer/Finder instead of showing the parent - #2798"
    ],
    "1.0.2-beta1": [
      "[Improved] Clone error message now suggests networking might be involved - #2872. Thanks @agisilaos!",
      "[Improved] Include push/pull progress information in the push/pull button tooltip - #2879",
      "[Improved] Allow publishing a brand new, empty repository - #2773",
      "[Improved] Make file paths in lists selectable - #2801. Thanks @artivilla!",
      "[Fixed] Use the initial path provided when creating a new repository - #2883",
      "[Fixed] Windows: Avoid long path limits when discarding changes - #2833",
      "[Fixed] Files would get deleted when undoing the first commit - #2764",
      "[Fixed] Find the repository root before adding it - #2832",
      "[Fixed] Display warning about an existing folder before cloning - #2777 #2830",
      "[Fixed] Show contents of directory when showing a repository from Show in Explorer/Finder instead of showing the parent - #2798"
    ],
    "1.0.2-beta0": [
      "[Improved] Message for GitHub Enterprise users when there is a network error - #2574. Thanks @agisilaos!",
      "[Fixed] Disable LFS hook creation when cloning - #2809",
      "[Fixed] Use the new URL for the \"Show User Guides\" menu item - #2792. Thanks @db6edr!",
      "[Fixed] Make the SHA selectable when viewing commit details - #1154",
      "[Fixed] Windows: Make `github` CLI work in Git Bash - #2712"
    ],
    "1.0.1": [
      "[Improved] Message for GitHub Enterprise users when there is a network error - #2574. Thanks @agisilaos!",
      "[Fixed] Disable LFS hook creation when cloning - #2809",
      "[Fixed] Use the new URL for the \"Show User Guides\" menu item - #2792. Thanks @db6edr!",
      "[Fixed] Make the SHA selectable when viewing commit details - #1154",
      "[Fixed] Windows: Make `github` CLI work in Git Bash - #2712"
    ],
    "1.0.1-beta0": [
      "[Fixed] Use the loading/disabled state while publishing - #1995",
      "[Fixed] Lock down menu item states for unborn repositories - #2744 #2573",
      "[Fixed] Windows: Detecting the available shells and editors when using a language other than English - #2735"
    ],
    "1.0.0": [
      "[Fixed] Use the loading/disabled state while publishing - #1995",
      "[Fixed] Lock down menu item states for unborn repositories - #2744 #2573",
      "[Fixed] Windows: Detecting the available shells and editors when using a language other than English - #2735"
    ],
    "1.0.0-beta3": [
      "[New] Allow users to create repositories with descriptions - #2719. Thanks @davidcelis!",
      "[New] Use `lfs clone` for faster cloning of LFS repositories - #2679",
      "[Improved] Prompt to override existing LFS filters - #2693",
      "[Fixed] Don't install LFS hooks when checking if a repo uses LFS - #2732",
      "[Fixed] Ensure nothing is staged as part of undoing the first commit - #2656",
      "[Fixed] \"Clone with Desktop\" wouldn't include the repository name in the path - #2704"
    ],
    "0.9.1": [
      "[New] Allow users to create repositories with descriptions - #2719. Thanks @davidcelis!",
      "[New] Use `lfs clone` for faster cloning of LFS repositories - #2679",
      "[Improved] Prompt to override existing LFS filters - #2693",
      "[Fixed] Don't install LFS hooks when checking if a repo uses LFS - #2732",
      "[Fixed] Ensure nothing is staged as part of undoing the first commit - #2656",
      "[Fixed] \"Clone with Desktop\" wouldn't include the repository name in the path - #2704"
    ],
    "1.0.0-beta2": [
      "[New] Allow users to create repositories with descriptions - #2719. Thanks @davidcelis!",
      "[New] Use `lfs clone` for faster cloning of LFS repositories - #2679",
      "[Improved] Prompt to override existing LFS filters - #2693",
      "[Fixed] Don't install LFS hooks when checking if a repo uses LFS - #2732",
      "[Fixed] Ensure nothing is staged as part of undoing the first commit - #2656",
      "[Fixed] \"Clone with Desktop\" wouldn't include the repository name in the path - #2704"
    ],
    "0.9.0": [
      "[New] Allow users to create repositories with descriptions - #2719. Thanks @davidcelis!",
      "[New] Use `lfs clone` for faster cloning of LFS repositories - #2679",
      "[Improved] Prompt to override existing LFS filters - #2693",
      "[Fixed] Don't install LFS hooks when checking if a repo uses LFS - #2732",
      "[Fixed] Ensure nothing is staged as part of undoing the first commit - #2656",
      "[Fixed] \"Clone with Desktop\" wouldn't include the repository name in the path - #2704"
    ],
    "0.8.2": [
      "[New] Ask to install LFS filters when an LFS repository is added - #2227",
      "[New] Clone GitHub repositories tab - #57",
      "[New] Option to opt-out of confirming discarding changes - #2681",
      "[Fixed] Long commit summary truncation - #1742",
      "[Fixed] Ensure the repository list is always enabled - #2648",
      "[Fixed] Windows: Detecting the available shells and editors when using a non-ASCII user encoding - #2624",
      "[Fixed] Clicking the \"Cancel\" button on the Publish Branch dialog - #2646",
      "[Fixed] Windows: Don't rely on PATH for knowing where to find chcp - #2678",
      "[Fixed] Relocating a repository now actually does that - #2685",
      "[Fixed] Clicking autocompletes inserts them - #2674",
      "[Fixed] Use shift for shortcut chord instead of alt - #2607",
      "[Fixed] macOS: \"Open in Terminal\" works with repositories with spaces in their path - #2682"
    ],
    "1.0.0-beta1": [
      "[New] Option to to opt-out of confirming discarding changes - #2681",
      "[Fixed] Windows: Don't rely on PATH for knowing where to find chcp - #2678",
      "[Fixed] Relocating a repository now actually does that - #2685",
      "[Fixed] Clicking autocompletes inserts them - #2674",
      "[Fixed] Use shift for shortcut chord instead of alt - #2607",
      "[Fixed] macOS: \"Open in Terminal\" works with repositories with spaces in their path - #2682"
    ],
    "1.0.0-beta0": [
      "[New] Ask to install LFS filters when an LFS repository is added - #2227",
      "[New] Clone GitHub repositories tab - #57",
      "[Fixed] Long commit summary truncation - #1742",
      "[Fixed] Ensure the repository list is always enabled - #2648",
      "[Fixed] Windows: Detecting the available shells and editors when using a non-ASCII user encoding - #2624",
      "[Fixed] Clicking the \"Cancel\" button on the Publish Branch dialog - #2646"
    ],
    "0.8.1": [
      "[New] 'Open in Shell' now supports multiple shells - #2473",
      "[New] Windows: Enable adding self-signed certificates - #2581",
      "[Improved] Enhanced image diffs - #2383",
      "[Improved] Line diffs - #2461",
      "[Improved] Octicons updated - #2495",
      "[Improved] Adds ability to close repository list using shortcut - #2532",
      "[Improved] Switch default buttons in the Publish Branch dialog - #2515",
      "[Improved] Bring back \"Contact Support\" - #1472",
      "[Improved] Persist repository filter text after closing repository list - #2571",
      "[Improved] Redesigned example commit in the Welcome flow - #2141",
      "[Improved] Tidy up initial \"external editor\" experience - #2551",
      "[Fixed] 'Include All' checkbox not in sync with partial selection - #2493",
      "[Fixed] Copied text from diff removed valid characters - #2499",
      "[Fixed] Click-focus on Windows would dismiss dialog - #2488",
      "[Fixed] Branch list not rendered in app - #2531",
      "[Fixed] Git operations checking certificate store - #2520",
      "[Fixed] Properly identify repositories whose remotes have a trailing slash - #2584",
      "[Fixed] Windows: Fix launching the `github` command line tool - #2563",
      "[Fixed] Use the primary email address if it's public - #2244",
      "[Fixed] Local branch not checked out after clone - #2561",
      "[Fixed] Only the most recent 30 issues would autocomplete for GitHub Enterprise repositories - #2541",
      "[Fixed] Missing \"View on GitHub\" menu item for non-Gitub repositories - #2615",
      "[Fixed] New tab opened when pressing \"]\" for certain keyboard layouts - #2607",
      "[Fixed] Windows: Crash when exiting full screen - #1502",
      "[Fixed] Windows: Detecting the available shells and editors when using a non-ASCII user encoding - #2624",
      "[Fixed] Ensure the repository list is always accessible - #2648"
    ],
    "0.8.1-beta4": [
      "[Improved] Persist repository filter text after closing repository list - #2571",
      "[Improved] Redesigned example commit in the Welcome flow - #2141",
      "[Improved] Tidy up initial \"external editor\" experience - #2551",
      "[Fixed] Missing \"View on GitHub\" menu item for non-Gitub repositories - #2615",
      "[Fixed] New tab opened when pressing \"]\" for certain keyboard layouts - #2607",
      "[Fixed] Windows: Crash when exiting full screen - #1502"
    ],
    "0.8.1-beta3": [
      "[New] Windows: Enable adding self-signed certificates - #2581",
      "[Improved] Adds ability to close repository list using shortcut - #2532",
      "[Improved] Switch default buttons in the Publish Branch dialog - #2515",
      "[Improved] Bring back \"Contact Support\" - #1472",
      "[Fixed] Properly identify repositories whose remotes have a trailing slash - #2584",
      "[Fixed] Windows: Fix launching the `github` command line tool - #2563",
      "[Fixed] Use the primary email address if it's public - #2244",
      "[Fixed] Local branch not checked out after clone - #2561",
      "[Fixed] Only the most recent 30 issues would autocomplete for GitHub Enterprise repositories - #2541"
    ],
    "0.8.1-beta2": [
      "[Fixed] Branch list not rendered in app - #2531",
      "[Fixed] Git operations checking certificate store - #2520"
    ],
    "0.8.1-beta1": [
      "[New] 'Open in Shell' now supports multiple shells - #2473",
      "[Improved] Enhanced image diffs - #2383",
      "[Improved] Line diffs - #2461",
      "[Improved] Octicons updated - #2495",
      "[Fixed] 'Include All' checkbox not in sync with partial selection - #2493",
      "[Fixed] Copied text from diff removed valid characters - #2499",
      "[Fixed] Click-focus on Windows would dismiss dialog - #2488"
    ],
    "0.8.1-beta0": [],
    "0.8.0": [
      "[New] Added commit context menu - #2434",
      "[New] Added 'Open in External Editor' - #2009",
      "[New] Can choose whether a branch should be deleted on the remote as well as locally - #2136",
      "[New] Support authenticating with non-GitHub servers - #852",
      "[New] Added the ability to revert a commit - #752",
      "[New] Added a keyboard shortcut for opening the repository in the shell - #2138",
      "[Improved] Copied diff text no longer includes the line changetype markers - #1499",
      "[Improved] Fetch if a push fails because they need to pull first - #2431",
      "[Improved] Discard changes performance - #1889",
      "[Fixed] Show 'Add Repository' dialog when repository is dragged onto the app - #2442",
      "[Fixed] Dialog component did not remove event handler - #2469",
      "[Fixed] Open in External Editor context menu - #2475",
      "[Fixed] Update to Git 2.14.1 to fix security vulnerability - #2432",
      "[Fixed] Recent branches disappearing after renaming a branch - #2426",
      "[Fixed] Changing the default branch on GitHub.com is now reflected in the app - #1489",
      "[Fixed] Swap around some callouts for no repositories - #2447",
      "[Fixed] Darker unfocused selection color - #1669",
      "[Fixed] Increase the max sidebar width - #1588",
      "[Fixed] Don't say \"Publish this branch to GitHub\" for non-GitHub repositories - #1498",
      "[Fixed] macOS: Protocol schemes not getting registered - #2429",
      "[Fixed] Patches which contain the \"no newline\" marker would fail to apply - #2123",
      "[Fixed] Close the autocompletion popover when it loses focus - #2358",
      "[Fixed] Clear the selected org when switching Publish Repository tabs - #2386",
      "[Fixed] 'Create Without Pushing' button throwing an exception while opening a pull request - #2368",
      "[Fixed] Windows: Don't removing the running app out from under itself when there are updates pending - #2373",
      "[Fixed] Windows: Respect `core.autocrlf` and `core.safeclrf` when modifying the .gitignore - #1535",
      "[Fixed] Windows: Fix opening the app from the command line - #2396"
    ],
    "0.7.3-beta5": [],
    "0.7.3-beta4": [],
    "0.7.3-beta3": [],
    "0.7.3-beta2": [],
    "0.7.3-beta1": [],
    "0.7.3-beta0": [],
    "0.7.2": ["[Fixed] Issues with auto-updating to 0.7.1."],
    "0.7.2-beta0": [],
    "0.7.1": [
      "[Improved] Redesigned error and warning dialogs to be clearer - #2277",
      "[Improved] Create Pull Request dialog shows more feedback while it's working - #2265",
      "[Improved] Version text is now copiable - #1935",
      "[Fixed] Preserve existing GitHub API information when API requests fail - #2282",
      "[Fixed] Pass through error messages as received from the API - #2279",
      "[Fixed] The Pull and Create Pull Request menu items had the same shortcut - #2274",
      "[Fixed] Launching the `github` command line tool from a Fish shell - #2299",
      "[Fixed] Help menu items now work - #2314",
      "[Fixed] Windows: `github` command line tool not installing after updating - #2312",
      "[Fixed] Caret position jumping around while changing the path for adding a local repository - #2222",
      "[Fixed] Error dialogs being closed too easily - #2211",
      "[Fixed] Windows: Non-ASCII credentials were mangled - #189"
    ],
    "0.7.1-beta5": [
      "[Improved] Redesigned error and warning dialogs to be clearer - #2277",
      "[Improved] Create Pull Request dialog shows more feedback while it's working - #2265",
      "[Fixed] Preserve existing GitHub API information when API requests fail - #2282",
      "[Fixed] Pass through error messages as received from the API - #2279",
      "[Fixed] The Pull and Create Pull Request menu items had the same shortcut - #2274",
      "[Fixed] Launching the `github` command line tool from a Fish shell - #2299",
      "[Fixed] Help menu items now work - #2314",
      "[Fixed] Windows: `github` command line tool not installing after updating - #2312",
      "[Fixed] Caret position jumping around while changing the path for adding a local repository - #2222",
      "[Fixed] Error dialogs being closed too easily - #2211",
      "[Fixed] Windows: Non-ASCII credentials were mangled - #189"
    ],
    "0.7.1-beta4": [],
    "0.7.1-beta3": [],
    "0.7.1-beta2": [],
    "0.7.1-beta1": [],
    "0.7.1-beta0": [
      "[Improved] Redesigned error and warning dialogs to be clearer - #2277",
      "[Fixed] Preserve existing GitHub API information when API requests fail - #2282",
      "[Fixed] Pass through error messages as received from the API - #2279",
      "[Fixed] The Pull and Create Pull Request menu items had the same shortcut - #2274",
      "[Fixed] Launching the `github` command line tool from a Fish shell - #2299"
    ],
    "0.7.0": [
      "[New] Added the Branch > Create Pull Request menu item - #2135",
      "[New] Added the `github` command line tool - #696",
      "[Improved] Better error message when publishing a repository fails - #2089",
      "[Improved] Windows: Don't recreate the desktop shortcut if it's been deleted - #1759",
      "[Fixed] Cloning a repository's wiki - #1624",
      "[Fixed] Don't call GitHub Enterprise GitHub.com - #2094",
      "[Fixed] Don't push after publishing a new repository if the branch is unborn - #2086",
      "[Fixed] Don't close dialogs when clicking the title bar - #2056",
      "[Fixed] Windows: Clicking 'Show in Explorer' doesn't bring Explorer to the front - #2127",
      "[Fixed] Windows: Opening links doesn't bring the browser to the front - #1945",
      "[Fixed] macOS: Closing the window wouldn't exit fullscreen -  #1901",
      "[Fixed] Scale blankslate images so they look nicer on high resolution displays - #1946",
      "[Fixed] Windows: Installer not completing or getting stuck in a loop - #1875 #1863",
      "[Fixed] Move the 'Forgot Password' link to fix the tab order of the sign in view - #2200"
    ],
    "0.6.3-beta7": [],
    "0.6.3-beta6": [],
    "0.6.3-beta5": [],
    "0.6.3-beta4": [],
    "0.6.3-beta3": [],
    "0.6.3-beta2": [],
    "0.6.3-beta1": [],
    "0.6.3-beta0": [],
    "0.6.2": [
      "[New] Link to User Guides from the Help menu - #1963",
      "[New] Added the 'Open in External Editor' contextual menu item to changed files - #2023",
      "[New] Added the 'Show' and 'Open Command Prompt' contextual menu items to repositories - #1554",
      "[New] Windows: Support self-signed or untrusted certificates - #671",
      "[New] Copy the SHA to the clipboard when clicked - #1501",
      "[Improved] Provide the option of initializing a new repository when adding a directory that isn't already one - #969",
      "[Improved] Link to the working directory when there are no changes - #1871",
      "[Improved] Hitting Enter when selecting a base branch creates the new branch - #1780",
      "[Improved] Prefix repository names with their owner if they are ambiguous - #1848",
      "[Fixed] Sort and filter licenses like GitHub.com - #1987",
      "[Fixed] Long branch names not getting truncated in the Rename Branch dialog - #1891",
      "[Fixed] Prune old log files - #1540",
      "[Fixed] Ensure the local path is valid before trying to create a new repository - #1487",
      "[Fixed] Support cloning repository wikis - #1624",
      "[Fixed] Disable the Select All checkbox when there are no changes - #1389",
      "[Fixed] Changed docx files wouldn't show anything in the diff panel - #1990",
      "[Fixed] Disable the Merge button when there are no commits to merge - #1359",
      "[Fixed] Username/password authentication not working for GitHub Enterprise - #2064",
      "[Fixed] Better error messages when an API call fails - #2017",
      "[Fixed] Create the 'logs' directory if it doesn't exist - #1550",
      "[Fixed] Enable the 'Remove' menu item for missing repositories - #1776"
    ],
    "0.6.1": [
      "[Fixed] Properly log stats opt in/out - #1949",
      "[Fixed] Source maps for exceptions in the main process - #1957",
      "[Fixed] Styling of the exception dialog - #1956",
      "[Fixed] Handle ambiguous references - #1947",
      "[Fixed] Handle non-ASCII text in diffs - #1970",
      "[Fixed] Uncaught exception when hitting the arrow keys after showing autocompletions - #1971",
      "[Fixed] Clear the organizations list when publishing a new repository and switching between tabs - #1969",
      "[Fixed] Push properly when a tracking branch has a different name from the local branch - #1967",
      "[Improved] Warn when line endings will change - #1906"
    ],
    "0.6.0": [
      "[Fixed] Issue autocompletion not working for older issues - #1814",
      "[Fixed] GitHub repository association not working for repositories with some remote URL formats - #1826 #1679",
      "[Fixed] Don't try to delete a remote branch that no longer exists - #1829",
      "[Fixed] Tokens created by development builds would be used in production builds but wouldn't work - #1727",
      "[Fixed] Submodules can now be added - #708",
      "[Fixed] Properly handle the case where a file is added to the index but removed from the working tree - #1310",
      "[Fixed] Use a local image for the default avatar - #1621",
      "[Fixed] Make the file path in diffs selectable - #1768",
      "[Improved] More logging! - #1823",
      "[Improved] Better error message when trying to add something that's not a repository - #1747",
      "[Improved] Copy the shell environment into the app's environment - #1796",
      "[Improved] Updated to Git 2.13.0 - #1897",
      "[Improved] Add 'Reveal' to the contextual menu for changed files - #1566",
      "[Improved] Better handling of large diffs - #1818 #1524",
      "[Improved] App launch time - #1900"
    ],
    "0.5.9": [
      "[New] Added Zoom In and Zoom Out - #1217",
      "[Fixed] Various errors when on an unborn branch - #1450",
      "[Fixed] Disable push/pull menu items when there is no remote - #1448",
      "[Fixed] Better error message when the GitHub Enterprise version is too old - #1628",
      "[Fixed] Error parsing non-JSON responses - #1505 #1522",
      "[Fixed] Updated the 'Install Git' help documentation link - #1797",
      "[Fixed] Disable menu items while in the Welcome flow - #1529",
      "[Fixed] Windows: Fall back to HOME if Document cannot be found - #1825",
      "[Improved] Close the window when an exception occurs - #1562",
      "[Improved] Always use merge when pulling - #1627",
      "[Improved] Move the 'New Branch' menu item into the Branch menu - #1757",
      "[Improved] Remove Repository's default button is now Cancel - #1751",
      "[Improved] Only fetch the default remote - #1435",
      "[Improved] Faster commits with many files - #1405",
      "[Improved] Measure startup time more reliably - #1798",
      "[Improved] Prefer the GitHub repository name instead of the name on disk - #664"
    ],
    "0.5.8": [
      "[Fixed] Switching tabs in Preferences/Settings or Repository Settings would close the dialog - #1724",
      "[Improved] Standardized colors which improves contrast and readability - #1713"
    ],
    "0.5.7": [
      "[Fixed] Windows: Handle protocol events which launch the app - #1582",
      "[Fixed] Opting out of stats reporting in the Welcome flow - #1698",
      "[Fixed] Commit description text being too light - #1695",
      "[Fixed] Exception on startup if the app was activated too quickly - #1564",
      "[Improved] Default directory for cloning now - #1663",
      "[Improved] Accessibility support - #1289",
      "[Improved] Lovely blank slate illustrations - #1708"
    ],
    "0.5.6": [
      "[Fixed] macOS: The buttons in the Untrusted Server dialog not doing anything - #1622",
      "[Fixed] Better warning in Rename Branch when the branch will be created with a different name than was entered - #1480",
      "[Fixed] Provide a tooltip for commit summaries in the History list - #1483",
      "[Fixed] Prevent the Update Available banner from getting squished - #1632",
      "[Fixed] Title bar not responding to double-clicks - #1590 #1655",
      "[Improved] Discard All Changes is now accessible by right-clicking the file column header - #1635"
    ],
    "0.5.5": [
      "[Fixed] Save the default path after creating a new repository - #1486",
      "[Fixed] Only let the user launch the browser once for the OAuth flow - #1427",
      "[Fixed] Don't linkify invalid URLs - #1456",
      "[Fixed] Excessive padding in the Merge Branch dialog - #1577",
      "[Fixed] Octicon pixel alignment issues - #1584",
      "[Fixed] Windows: Invoking some menu items would break the window's snapped state - #1603",
      "[Fixed] macOS: Errors authenticating while pushing - #1514",
      "[Fixed] Don't linkify links in the History list or in Undo - #1548 #1608 #1474",
      "[Fixed] Diffs not working when certain git config values were set - #1559"
    ],
    "0.5.4": [
      "[Fixed] The release notes URL pointed to the wrong page - #1503",
      "[Fixed] Only create the `logs` directory if it doesn't already exist - #1510",
      "[Fixed] Uncaught exception creating a new repository if you aren't a member of any orgs - #1507",
      "[Fixed] Only report the first uncaught exception - #1517",
      "[Fixed] Include the name of the default branch in the New Branch dialog - #1449",
      "[Fixed] Uncaught exception if a network error occurred while loading user email addresses - #1522 #1508",
      "[Fixed] Uncaught exception while performing a contextual menu action - #1532",
      "[Improved] Move all error logging to the main process - #1473",
      "[Improved] Stats reporting reliability - #1561"
    ],
    "0.5.3": [
      "[Fixed] Display of large image diffs - #1494",
      "[Fixed] Discard Changes spacing - #1495"
    ],
    "0.5.2": [
      "[Fixed] Display errors that happen while publishing a repository - #1396",
      "[Fixed] Menu items not updating - #1462",
      "[Fixed] Always select the first changed file - #1306",
      "[Fixed] macOS: Use Title Case consistently - #1477 #1481",
      "[Fixed] Create Branch padding - #1479",
      "[Fixed] Bottom padding in commit descriptions - #1345",
      "[Improved] Dialog polish - #1451",
      "[Improved] Store logs in a logs directory - #1370",
      "[Improved] New Welcome illustrations - #1471",
      "[Improved] Request confirmation before removing a repository - #1233",
      "[Improved] Windows icon polish - #1457"
    ],
    "0.5.1": [
      "[New] Windows: A nice little gif while installing the app - #1440",
      "[Fixed] Disable pinch zoom - #1431",
      "[Fixed] Don't show carriage return indicators in diffs - #1444",
      "[Fixed] History wouldn't update after switching branches - #1446",
      "[Improved] Include more information in exception reports - #1429",
      "[Improved] Updated Terms and Conditions - #1438",
      "[Improved] Sub-pixel anti-aliasing in some lists - #1452",
      "[Improved] Windows: A new application identifier, less likely to collide with other apps - #1441"
    ],
    "0.5.0": [
      "[Added] Menu item for showing the app logs - #1349",
      "[Fixed] Don't let the two-factor authentication dialog be submitted while it's empty - #1386",
      "[Fixed] Undo Commit showing the wrong commit - #1373",
      "[Fixed] Windows: Update the icon used for the installer - #1410",
      "[Fixed] Undoing the first commit - #1401",
      "[Fixed] A second window would be opened during the OAuth dance - #1382",
      "[Fixed] Don't include the comment from the default merge commit message - #1367",
      "[Fixed] Show progress while committing - #923",
      "[Fixed] Windows: Merge Branch sizing would be wrong on high DPI monitors - #1210",
      "[Fixed] Windows: Resize the app from the top left corner - #1424",
      "[Fixed] Changing the destination path for cloning a repository now appends the repository's name - #1408",
      "[Fixed] The blank slate view could be visible briefly when the app launched - #1398",
      "[Improved] Performance updating menu items - #1321",
      "[Improved] Windows: Dim the title bar when the app loses focus - #1189"
    ],
    "0.0.39": ["[Fixed] An uncaught exception when adding a user - #1394"],
    "0.0.38": [
      "[New] Shiny new icon! - #1221",
      "[New] More helpful blank slate view - #871",
      "[Fixed] Don't allow Undo while pushing/pulling/fetching - #1047",
      "[Fixed] Updating the default branch on GitHub wouldn't be reflected in the app - #1028 #1314",
      "[Fixed] Long repository names would overflow their container - #1331",
      "[Fixed] Removed development menu items in production builds - #1031 #1251 #1323 #1340",
      "[Fixed] Create Branch no longer changes as it's animating closed - #1304",
      "[Fixed] Windows: Cut / Copy / Paste menu items not working - #1379",
      "[Improved] Show a better error message when the user tries to authenticate with a personal access token - #1313",
      "[Improved] Link to the repository New Issue page from the Help menu - #1349",
      "[Improved] Clone in Desktop opens the Clone dialog - #918"
    ],
    "0.0.37": [
      "[Fixed] Better display of the 'no newline at end of file' indicator - #1253",
      "[Fixed] macOS: Destructive dialogs now use the expected button order - #1315",
      "[Fixed] Display of submodule paths - #785",
      "[Fixed] Incomplete stats submission - #1337",
      "[Improved] Redesigned welcome flow - #1254",
      "[Improved] App launch time - #1225",
      "[Improved] Handle uncaught exceptions - #1106"
    ],
    "0.0.36": [
      "[Fixed] Bugs around associating an email address with a GitHub user - #975",
      "[Fixed] Use the correct reference name for an unborn branch - #1283",
      "[Fixed] Better diffs for renamed files - #980",
      "[Fixed] Typo in Create Branch - #1303",
      "[Fixed] Don't allow whitespace-only branch names - #1288",
      "[Improved] Focus ring polish - #1287",
      "[Improved] Less intrusive update notifications - #1136",
      "[Improved] Faster launch time on Windows - #1309",
      "[Improved] Faster git information refreshing - #1305",
      "[Improved] More consistent use of sentence case on Windows - #1316",
      "[Improved] Autocomplete polish - #1241"
    ],
    "0.0.35": [
      "[New] Show push/pull/fetch progress - #1238",
      "[Fixed] macOS: Add the Zoom menu item - #1260",
      "[Fixed] macOS: Don't show the titlebar while full screened - #1247",
      "[Fixed] Windows: Updates would make the app unresponsive - #1269",
      "[Fixed] Windows: Keyboard navigation in menus - #1293",
      "[Fixed] Windows: Repositories list item not working - #1293",
      "[Fixed] Auto updater errors not being propagated properly - #1266",
      "[Fixed] Only show the current branch tooltip on the branches button - #1275",
      "[Fixed] Double path truncation - #1270",
      "[Fixed] Sometimes toggling a file's checkbox would get undone - #1248",
      "[Fixed] Uncaught exception when internet connectivity was lost - #1048",
      "[Fixed] Cloned repositories wouldn't be associated with their GitHub repository - #1285",
      "[Improved] Better performance on large repositories - #1281",
      "[Improved] Commit summary is now expandable when the summary is long - #519",
      "[Improved] The SHA in historical commits is now selectable - #1154",
      "[Improved] The Create Branch dialog was polished and refined - #1137"
    ],
    "0.0.34": [
      "[New] macOS: Users can choose whether to accept untrusted certificates - #671",
      "[New] Windows: Users are prompted to install git when opening a shell if it is not installed - #813",
      "[New] Checkout progress is shown if branch switching takes a while - #1208",
      "[New] Commit summary and description are automatically populated for merge conflicts - #1228",
      "[Fixed] Cloning repositories while not signed in - #1163",
      "[Fixed] Merge commits are now created as merge commits - #1216",
      "[Fixed] Display of diffs with /r newline - #1234",
      "[Fixed] Windows: Maximized windows are no longer positioned slightly off screen - #1202",
      "[Fixed] JSON parse errors - #1243",
      "[Fixed] GitHub Enterprise repositories were not associated with the proper Enterprise repository - #1242",
      "[Fixed] Timestamps in the Branches list would wrap - #1255",
      "[Fixed] Merges created from pulling wouldn't use the right git author - #1262",
      "[Improved] Check for update errors are suppressed if they happen in the background - #1104, #1195",
      "[Improved] The shortcut to show the repositories list is now command or control-T - #1220",
      "[Improved] Command or control-W now closes open dialogs - #949",
      "[Improved] Less memory usage while parsing large diffs - #1235"
    ],
    "0.0.33": ["[Fixed] Update Now wouldn't update now - #1209"],
    "0.0.32": [
      "[New] You can now disable stats reporting from Preferences > Advanced - #1120",
      "[New] Acknowledgements are now available from About - #810",
      "[New] Open pull requests from dot com in the app - #808",
      "[Fixed] Don't show background fetch errors - #875",
      "[Fixed] No more surprise and delight - #620",
      "[Fixed] Can't discard renamed files - #1177",
      "[Fixed] Logging out of one account would log out of all accounts - #1192",
      "[Fixed] Renamed files truncation - #695",
      "[Fixed] Git on Windows now integrates with the system certificate store - #706",
      "[Fixed] Cloning with an account/repoository shortcut would always fail - #1150",
      "[Fixed] OS version reporting - #1130",
      "[Fixed] Publish a new repository would always fail - #1046",
      "[Fixed] Authentication would fail for the first repository after logging in - #1118",
      "[Fixed] Don't flood the user with errors if a repository disappears on disk - #1132",
      "[Improved] The Merge dialog uses the Branches list instead of a drop down menu - #749",
      "[Improved] Lots of design polish - #1188, #1183, #1170, #1184, #1181, #1179, #1142, #1125"
    ],
    "0.0.31": [
      "[New] Prompt user to login when authentication error occurs - #903",
      "[New] Windows application has a new app menu, replaces previous hamburger menu - #991",
      "[New] Refreshed colours to align with GitHub website scheme -  #1077",
      "[New] Custom about dialog on all platforms - #1102",
      "[Fixed] Improved error handling when probing for a GitHub Enterprise server - #1026",
      "[Fixed] User can cancel 2FA flow - #1057",
      "[Fixed] Tidy up current set of menu items - #1063",
      "[Fixed] Manually focus the window when a URL action has been received - #1072",
      "[Fixed] Disable middle-click event to prevent new windows being launched - #1074",
      "[Fixed] Pre-fill the account name in the Welcome wizard, not login - #1078",
      "[Fixed] Diffs wouldn't work if an external diff program was configured - #1123",
      "[Improved] Lots of design polish work - #1113, #1099, #1094, #1077"
    ],
    "0.0.30": [
      "[Fixed] Crash when invoking menu item due to incorrect method signature - #1041"
    ],
    "0.0.29": [
      "[New] Commit summary and description fields now display issues and mentions as links for GitHub repositories - #941",
      "[New] Show placeholder when the repository cannot be found on disk - #946",
      "[New] New Repository actions moved out of popover and into new menu - #1018",
      "[Fixed] Display a helpful error message when an unverified user signs into GitHub Desktop - #1010",
      "[Fixed] Fix kerning issue when access keys displayed - #1033",
      "[Fixed] Protected branches show a descriptive error when the push is rejected - #1036",
      "[Fixed] 'Open in shell' on Windows opens to repository location - #1037"
    ],
    "0.0.28": ["[Fixed] Bumping release notes to test deployments again"],
    "0.0.27": [
      "[Fixed] 2FA dialog when authenticating has information for SMS authentication - #1009",
      "[Fixed] Autocomplete for users handles accounts containing `-` - #1008"
    ],
    "0.0.26": [
      "[Fixed] Address deployment issue by properly documenting release notes"
    ],
    "0.0.25": [
      "[Added] Autocomplete displays user matches - #942",
      "[Fixed] Handle Enter key in repository and branch list when no matches exist - #995",
      "[Fixed] 'Add Repository' button displays in dropdown when repository list empty - #984",
      "[Fixed] Correct icon displayed for non-GitHub repository - #964 #955",
      "[Fixed] Enter key when inside dialog submits form - #956",
      "[Fixed] Updated URL handler entry on macOS - #945",
      "[Fixed] Commit button is disabled while commit in progress - #940",
      "[Fixed] Handle index state change when gitginore change is discarded - #935",
      "[Fixed] 'Create New Branch' view squashes branch list when expanded - #927",
      "[Fixed] Application creates repository path if it doesn't exist on disk - #925",
      "[Improved] Preferences sign-in flow updated to standalone dialogs - #961"
    ],
    "0.0.24": ["Changed a thing", "Added another thing"]
  }
}<|MERGE_RESOLUTION|>--- conflicted
+++ resolved
@@ -1,12 +1,12 @@
 {
   "releases": {
-<<<<<<< HEAD
     "3.2.4": [
       "[Fixed] The misattributed commit avatar popover no longer causes the changes list to have scrollbars - #16684",
       "[Fixed] Autocompletion list is always visible regardless of its position on the screen - #16609, #16650",
       "[Fixed] Close Squash Commit Message dialog on squash start - #16605",
       "[Fixed] Multi-commit diffing produces the same results whether you select up to down or down to up - #15883",
-=======
+      "[Removed] Remove support for Windows 7, 8, and 8.1 - #16566"
+    ],
     "3.2.4-beta1": [
       "[Fixed] Entering in double forward slash does not  target directory in cloning dialog - #15842. Thanks @IgnazioGul!",
       "[Fixed] In the \"No Repositories\" screen, controls at the bottom stay inside window when it is resized - #16502. Thanks @samuelko123!",
@@ -27,7 +27,6 @@
       "[Improved] Focus the sign in with browser button on opening the enterprise server login screen - #16706",
       "[Improved] Show the remote branch name if it does not match the local branch name - #13591. Thanks @samuelko123!",
       "[Improved] Reduce retries of avatars that fail to load - #16592",
->>>>>>> 742b4c44
       "[Removed] Remove support for Windows 7, 8, and 8.1 - #16566"
     ],
     "3.2.3": [
