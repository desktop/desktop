--- conflicted
+++ resolved
@@ -1,8 +1,5 @@
 {
   "releases": {
-<<<<<<< HEAD
-    "2.9.1-test9": ["[Fixed] Fixed many things"],
-=======
     "2.9.13-beta1": [
       "[New] Add support for notifications of pull request reviews - #14175",
       "[Fixed] Pull requests adhere to temporal laws again - #14238",
@@ -310,7 +307,6 @@
       "[Fixed] Wrong SSH key passphrases are not stored - #12800",
       "[Fixed] Show SSH prompts (key passphrase, adding host, etc.) to macOS users via dialog - #12782"
     ],
->>>>>>> ed33c4dd
     "2.9.1-beta5": [
       "[Fixed] Fixed authentication errors in some Git operations - #12796"
     ],
