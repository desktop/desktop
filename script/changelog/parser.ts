import * as Path from 'path'
import * as Fs from 'fs'
import { gt as greaterThan } from 'semver'

import { fetchPR, IDesktopPullRequest } from './api'

const listify: (values: Array<any>) => string = require('listify')

const PlaceholderChangeType = '???'

interface IParsedCommit {
  readonly prID: number
  readonly owner: string
}

function parseCommitTitle(line: string): IParsedCommit {
  // E.g.: Merge pull request #2424 from desktop/fix-shrinkwrap-file
  const re = /^Merge pull request #(\d+) from (.+?)\/.*$/
  const matches = line.match(re)
  if (!matches || matches.length !== 3) {
    throw new Error(`Unable to parse '${line}'`)
  }

  const id = parseInt(matches[1], 10)
  if (isNaN(id)) {
    throw new Error(`Unable to parse PR number from '${line}': ${matches[1]}`)
  }

  return {
    prID: id,
    owner: matches[2],
  }
}

function capitalized(str: string): string {
  return str.charAt(0).toUpperCase() + str.slice(1)
}

<<<<<<< HEAD
function getChangelogEntry(
  commit: IParsedCommit,
  pr: IDesktopPullRequest,
  externalContributors: ReadonlyArray<string>
): string {
=======
export function findIssueRef(body: string): string {
>>>>>>> 4405c3bb
  let issueRef = ''

<<<<<<< HEAD
  const re = /Fixes #(\d+)/gi
  let match
=======
  const re = /(close[s]?|fix(e[sd])?|resolve[sd]):?\s*#(\d+)/gi
  let match: RegExpExecArray | null = null
>>>>>>> 4405c3bb
  do {
    match = re.exec(body)
    if (match && match.length === 4) {
      // a match should always have four elements - the matching text
      // as well as the three groups within the match. We're only
      // interested in the last group - the issue reference number
      issueRef += ` #${match[3]}`
    }
  } while (match)

  return issueRef
}

function getChangelogEntry(commit: IParsedCommit, pr: IAPIPR): string {
  let type = PlaceholderChangeType
  const description = capitalized(pr.title)

  let issueRef = findIssueRef(pr.body)

  if (issueRef.length) {
    type = 'Fixed'
  } else {
    issueRef = ` #${commit.prID}`
  }

  let attribution = ''

  if (externalContributors.length > 0) {
    const mentions = externalContributors.map(c => `@${c}`)
    const combinedMentions = listify(mentions)
    attribution = `. Thanks ${combinedMentions}!`
  }

  return `[${type}] ${description} -${issueRef}${attribution}`
}

export async function convertToChangelogFormat(
  lines: ReadonlyArray<string>,
  coreMembers: ReadonlyArray<string>
): Promise<ReadonlyArray<string>> {
  const entries = []
  for (const line of lines) {
    try {
      const commit = parseCommitTitle(line)
      const pr = await fetchPR(commit.prID)
      if (!pr) {
        throw new Error(`Unable to get PR from API: ${commit.prID}`)
      }

      const collaborators = pr.collaborators
      const externalContributors = collaborators.filter(
        c => coreMembers.indexOf(c) === -1
      )

      const entry = getChangelogEntry(commit, pr, externalContributors)
      entries.push(entry)
    } catch (e) {
      console.warn('Unable to parse line, using the full message.', e)

      entries.push(`[${PlaceholderChangeType}] ${line}`)
    }
  }

  return entries
}

export function getChangelogEntriesSince(previousVersion: string): string[] {
  const root = Path.dirname(Path.dirname(__dirname))
  const changelogPath = Path.join(root, 'changelog.json')

  const buffer = Fs.readFileSync(changelogPath)
  const changelogText = buffer.toString()

  const changelogAll: { releases: any } = JSON.parse(changelogText)

  const releases = changelogAll.releases

  const existingChangelog = []

  for (const prop of Object.getOwnPropertyNames(releases)) {
    const isAfter = greaterThan(prop, previousVersion)
    if (!isAfter) {
      continue
    }

    if (prop.endsWith('-beta1')) {
      // by convention we push the production updates out to beta
      // to ensure both channels are up to date
      continue
    }

    const entries: string[] = releases[prop]
    if (entries != null) {
      existingChangelog.push(...entries)
    }
  }
  return existingChangelog
}<|MERGE_RESOLUTION|>--- conflicted
+++ resolved
@@ -36,24 +36,11 @@
   return str.charAt(0).toUpperCase() + str.slice(1)
 }
 
-<<<<<<< HEAD
-function getChangelogEntry(
-  commit: IParsedCommit,
-  pr: IDesktopPullRequest,
-  externalContributors: ReadonlyArray<string>
-): string {
-=======
 export function findIssueRef(body: string): string {
->>>>>>> 4405c3bb
   let issueRef = ''
 
-<<<<<<< HEAD
-  const re = /Fixes #(\d+)/gi
-  let match
-=======
   const re = /(close[s]?|fix(e[sd])?|resolve[sd]):?\s*#(\d+)/gi
   let match: RegExpExecArray | null = null
->>>>>>> 4405c3bb
   do {
     match = re.exec(body)
     if (match && match.length === 4) {
@@ -67,7 +54,11 @@
   return issueRef
 }
 
-function getChangelogEntry(commit: IParsedCommit, pr: IAPIPR): string {
+function getChangelogEntry(
+  commit: IParsedCommit,
+  pr: IDesktopPullRequest,
+  externalContributors: ReadonlySet<string>
+): string {
   let type = PlaceholderChangeType
   const description = capitalized(pr.title)
 
@@ -81,8 +72,8 @@
 
   let attribution = ''
 
-  if (externalContributors.length > 0) {
-    const mentions = externalContributors.map(c => `@${c}`)
+  if (externalContributors.size > 0) {
+    const mentions = [...externalContributors].map(c => `@${c}`)
     const combinedMentions = listify(mentions)
     attribution = `. Thanks ${combinedMentions}!`
   }
@@ -92,7 +83,7 @@
 
 export async function convertToChangelogFormat(
   lines: ReadonlyArray<string>,
-  coreMembers: ReadonlyArray<string>
+  coreMembers: ReadonlySet<string>
 ): Promise<ReadonlyArray<string>> {
   const entries = []
   for (const line of lines) {
@@ -104,8 +95,9 @@
       }
 
       const collaborators = pr.collaborators
-      const externalContributors = collaborators.filter(
-        c => coreMembers.indexOf(c) === -1
+
+      const externalContributors = new Set(
+        [...collaborators].filter(c => !coreMembers.has(c))
       )
 
       const entry = getChangelogEntry(commit, pr, externalContributors)
