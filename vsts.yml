phases:
<<<<<<< HEAD
- phase: Windows
  queue: Hosted VS2017
  steps:
  - task: NodeTool@0
    inputs:
      versionSpec: "8.11.1"
  - task: geeklearningio.gl-vsts-tasks-yarn.yarn-installer-task.YarnInstaller@2
    inputs:
      versionSpec: "1.9.2"
  - script: |
       yarn install --offline
    name: Install
  - script: |
      yarn lint && yarn build:prod
    name: Build
  - script: |
      yarn test:setup && yarn test
    name: Test

- phase: Linux
  queue: Hosted Linux Preview
  steps:
  - script: |
      apt-get update
      apt-get install -y --no-install-recommends libsecret-1-dev xvfb fakeroot dpkg rpm xz-utils xorriso zsync libxss1 libgconf2-4 libgtk-3-0
  - task: NodeTool@0
    inputs:
      versionSpec: "8.11.1"
  - task: geeklearningio.gl-vsts-tasks-yarn.yarn-installer-task.YarnInstaller@2
    inputs:
      versionSpec: "1.9.2"
  - script: |
       yarn install --offline
    name: Install
  - script: |
       yarn lint && yarn build:prod
    name: Build
  - script: |
       export DISPLAY=':99.0'
       Xvfb :99 -screen 0 1024x768x24 > /dev/null 2>&1 &
       yarn test:setup && yarn test
    name: Test

- phase: macOS
  queue: Hosted macOS Preview
  steps:
  - task: NodeTool@0
    inputs:
      versionSpec: "8.11.1"
  - task: geeklearningio.gl-vsts-tasks-yarn.yarn-installer-task.YarnInstaller@2
    inputs:
      versionSpec: "1.9.2"
  - script: |
      yarn install --offline
    name: Install
  - script: |
       yarn lint && yarn build:prod
    name: Build
  - script: |
      yarn test:setup && yarn test
    name: Test
=======
  - phase: Windows
    queue: Hosted VS2017
    steps:
      - task: NodeTool@0
        inputs:
          versionSpec: '8.11.1'
      - task: geeklearningio.gl-vsts-tasks-yarn.yarn-installer-task.YarnInstaller@2
        inputs:
          versionSpec: '1.5.1'
      - script: |
          yarn install --force
        name: Install
      - script: |
          yarn lint
        name: Lint
      - script: |
          yarn build:prod
        name: Build
      - script: |
          yarn test:setup && yarn test
        name: Test

  - phase: Linux
    queue: Hosted Linux Preview
    steps:
      - script: |
          apt-get update
          apt-get install -y --no-install-recommends libsecret-1-dev xvfb fakeroot dpkg rpm xz-utils xorriso zsync libxss1 libgconf2-4 libgtk-3-0
      - task: NodeTool@0
        inputs:
          versionSpec: '8.11.1'
      - task: geeklearningio.gl-vsts-tasks-yarn.yarn-installer-task.YarnInstaller@2
        inputs:
          versionSpec: '1.5.1'
      - script: |
          yarn install --force
        name: Install
      - script: |
          yarn lint
        name: Lint
      - script: |
          yarn build:prod
        name: Build
      - script: |
          export DISPLAY=':99.0'
          Xvfb :99 -screen 0 1024x768x24 > /dev/null 2>&1 &
          yarn test:setup && yarn test
        name: Test

  - phase: macOS
    queue: Hosted macOS Preview
    steps:
      - task: NodeTool@0
        inputs:
          versionSpec: '8.11.1'
      - task: geeklearningio.gl-vsts-tasks-yarn.yarn-installer-task.YarnInstaller@2
        inputs:
          versionSpec: '1.5.1'
      - script: |
          yarn install --force
        name: Install
      - script: |
          yarn lint
        name: Lint
      - script: |
          yarn build:prod
        name: Build
      - script: |
          yarn test:setup && yarn test
        name: Test
>>>>>>> 3f73063c
<|MERGE_RESOLUTION|>--- conflicted
+++ resolved
@@ -1,67 +1,4 @@
 phases:
-<<<<<<< HEAD
-- phase: Windows
-  queue: Hosted VS2017
-  steps:
-  - task: NodeTool@0
-    inputs:
-      versionSpec: "8.11.1"
-  - task: geeklearningio.gl-vsts-tasks-yarn.yarn-installer-task.YarnInstaller@2
-    inputs:
-      versionSpec: "1.9.2"
-  - script: |
-       yarn install --offline
-    name: Install
-  - script: |
-      yarn lint && yarn build:prod
-    name: Build
-  - script: |
-      yarn test:setup && yarn test
-    name: Test
-
-- phase: Linux
-  queue: Hosted Linux Preview
-  steps:
-  - script: |
-      apt-get update
-      apt-get install -y --no-install-recommends libsecret-1-dev xvfb fakeroot dpkg rpm xz-utils xorriso zsync libxss1 libgconf2-4 libgtk-3-0
-  - task: NodeTool@0
-    inputs:
-      versionSpec: "8.11.1"
-  - task: geeklearningio.gl-vsts-tasks-yarn.yarn-installer-task.YarnInstaller@2
-    inputs:
-      versionSpec: "1.9.2"
-  - script: |
-       yarn install --offline
-    name: Install
-  - script: |
-       yarn lint && yarn build:prod
-    name: Build
-  - script: |
-       export DISPLAY=':99.0'
-       Xvfb :99 -screen 0 1024x768x24 > /dev/null 2>&1 &
-       yarn test:setup && yarn test
-    name: Test
-
-- phase: macOS
-  queue: Hosted macOS Preview
-  steps:
-  - task: NodeTool@0
-    inputs:
-      versionSpec: "8.11.1"
-  - task: geeklearningio.gl-vsts-tasks-yarn.yarn-installer-task.YarnInstaller@2
-    inputs:
-      versionSpec: "1.9.2"
-  - script: |
-      yarn install --offline
-    name: Install
-  - script: |
-       yarn lint && yarn build:prod
-    name: Build
-  - script: |
-      yarn test:setup && yarn test
-    name: Test
-=======
   - phase: Windows
     queue: Hosted VS2017
     steps:
@@ -70,15 +7,12 @@
           versionSpec: '8.11.1'
       - task: geeklearningio.gl-vsts-tasks-yarn.yarn-installer-task.YarnInstaller@2
         inputs:
-          versionSpec: '1.5.1'
+          versionSpec: '1.9.2'
       - script: |
-          yarn install --force
+          yarn install --offline
         name: Install
       - script: |
-          yarn lint
-        name: Lint
-      - script: |
-          yarn build:prod
+          yarn lint && yarn build:prod
         name: Build
       - script: |
           yarn test:setup && yarn test
@@ -95,15 +29,12 @@
           versionSpec: '8.11.1'
       - task: geeklearningio.gl-vsts-tasks-yarn.yarn-installer-task.YarnInstaller@2
         inputs:
-          versionSpec: '1.5.1'
+          versionSpec: '1.9.2'
       - script: |
-          yarn install --force
+          yarn install --offline
         name: Install
       - script: |
-          yarn lint
-        name: Lint
-      - script: |
-          yarn build:prod
+          yarn lint && yarn build:prod
         name: Build
       - script: |
           export DISPLAY=':99.0'
@@ -119,17 +50,13 @@
           versionSpec: '8.11.1'
       - task: geeklearningio.gl-vsts-tasks-yarn.yarn-installer-task.YarnInstaller@2
         inputs:
-          versionSpec: '1.5.1'
+          versionSpec: '1.9.2'
       - script: |
-          yarn install --force
+          yarn install --offline
         name: Install
       - script: |
-          yarn lint
-        name: Lint
-      - script: |
-          yarn build:prod
+          yarn lint && yarn build:prod
         name: Build
       - script: |
           yarn test:setup && yarn test
-        name: Test
->>>>>>> 3f73063c
+        name: Test